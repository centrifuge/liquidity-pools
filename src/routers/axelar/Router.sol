// SPDX-License-Identifier: AGPL-3.0-only
pragma solidity ^0.8.18;
pragma abicoder v2;

interface ConnectorLike {
    function addPool(uint64 poolId, uint128 currency, uint8 decimals) external;
    function addTranche(
        uint64 poolId,
        bytes16 trancheId,
        string memory tokenName,
        string memory tokenSymbol,
        uint128 price
    ) external;
    function updateMember(uint64 poolId, bytes16 trancheId, address user, uint64 validUntil) external;
    function updateTokenPrice(uint64 poolId, bytes16 trancheId, uint128 price) external;
    function handleTransferTrancheTokens(uint64 poolId, bytes16 trancheId, address destinationAddress, uint128 amount)
        external;
}

interface AxelarExecutableLike {
    function execute(
        bytes32 commandId,
        string calldata sourceChain,
        string calldata sourceAddress,
        bytes calldata payload
    ) external;
}

interface AxelarGatewayLike {
    function callContract(string calldata destinationChain, string calldata contractAddress, bytes calldata payload)
        external;
}

<<<<<<< HEAD
interface CentrifugeGatewayLike {
=======
interface ConnectorGatewayLike {
>>>>>>> d522bf65
    function handle(bytes memory message) external;
}

contract ConnectorAxelarRouter is AxelarExecutableLike {
    mapping(address => uint256) public wards;

    ConnectorLike public immutable connector;
    AxelarGatewayLike public immutable axelarGateway;
<<<<<<< HEAD
    CentrifugeGatewayLike public centrifugeGateway;
=======
    ConnectorGatewayLike public connectorGateway;
>>>>>>> d522bf65

    string public constant axelarCentrifugeChainId = "Centrifuge";
    string public constant axelarCentrifugeChainAddress = "";

    // --- Events ---
    event Rely(address indexed user);
    event Deny(address indexed user);
    event File(bytes32 indexed what, address addr);

    constructor(address connector_, address axelarGateway_) {
        connector = ConnectorLike(connector_);
        axelarGateway = AxelarGatewayLike(axelarGateway_);
        wards[msg.sender] = 1;
        emit Rely(msg.sender);
    }

    modifier auth() {
        require(wards[msg.sender] == 1, "ConnectorAxelarRouter/not-authorized");
        _;
    }

    modifier onlyCentrifugeChainOrigin(string memory sourceChain) {
        require(
            msg.sender == address(axelarGateway)
                && keccak256(bytes(axelarCentrifugeChainId)) == keccak256(bytes(sourceChain)),
            "ConnectorAxelarRouter/invalid-origin"
        );
        _;
    }

    modifier onlyConnector() {
        require(msg.sender == address(connector), "ConnectorAxelarRouter/only-connector-allowed-to-call");
        _;
    }

    // --- Administration ---
    function rely(address user) external auth {
        wards[user] = 1;
        emit Rely(user);
    }

    function deny(address user) external auth {
        wards[user] = 0;
        emit Deny(user);
    }

    function file(bytes32 what, address gateway_) external auth {
        if (what == "gateway") {
<<<<<<< HEAD
            centrifugeGateway = CentrifugeGatewayLike(gateway_);
=======
            connectorGateway = ConnectorGatewayLike(gateway_);
>>>>>>> d522bf65
        } else {
            revert("ConnectorXCMRouter/file-unrecognized-param");
        }

        emit File(what, gateway_);
    }

    // --- Incoming ---
    function execute(bytes32, string calldata sourceChain, string calldata, bytes calldata payload)
        external
        onlyCentrifugeChainOrigin(sourceChain)
    {
<<<<<<< HEAD
        centrifugeGateway.handle(payload);
=======
        connectorGateway.handle(payload);
>>>>>>> d522bf65
    }

    // --- Outgoing ---
    function send(bytes memory message) public onlyConnector {
        axelarGateway.callContract(axelarCentrifugeChainId, axelarCentrifugeChainAddress, message);
    }
}<|MERGE_RESOLUTION|>--- conflicted
+++ resolved
@@ -31,11 +31,7 @@
         external;
 }
 
-<<<<<<< HEAD
-interface CentrifugeGatewayLike {
-=======
 interface ConnectorGatewayLike {
->>>>>>> d522bf65
     function handle(bytes memory message) external;
 }
 
@@ -44,11 +40,7 @@
 
     ConnectorLike public immutable connector;
     AxelarGatewayLike public immutable axelarGateway;
-<<<<<<< HEAD
-    CentrifugeGatewayLike public centrifugeGateway;
-=======
     ConnectorGatewayLike public connectorGateway;
->>>>>>> d522bf65
 
     string public constant axelarCentrifugeChainId = "Centrifuge";
     string public constant axelarCentrifugeChainAddress = "";
@@ -97,11 +89,7 @@
 
     function file(bytes32 what, address gateway_) external auth {
         if (what == "gateway") {
-<<<<<<< HEAD
-            centrifugeGateway = CentrifugeGatewayLike(gateway_);
-=======
             connectorGateway = ConnectorGatewayLike(gateway_);
->>>>>>> d522bf65
         } else {
             revert("ConnectorXCMRouter/file-unrecognized-param");
         }
@@ -114,11 +102,7 @@
         external
         onlyCentrifugeChainOrigin(sourceChain)
     {
-<<<<<<< HEAD
-        centrifugeGateway.handle(payload);
-=======
         connectorGateway.handle(payload);
->>>>>>> d522bf65
     }
 
     // --- Outgoing ---
