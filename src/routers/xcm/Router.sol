--- conflicted
+++ resolved
@@ -4,10 +4,6 @@
 
 import {TypedMemView} from "memview-sol/TypedMemView.sol";
 import {ConnectorMessages} from "../../Messages.sol";
-<<<<<<< HEAD
-import "forge-std/Test.sol";
-=======
->>>>>>> 455a3537
 
 interface ConnectorLike {
   function addPool(uint64 poolId) external;
@@ -17,11 +13,7 @@
   function handleTransfer(uint64 poolId, bytes16 trancheId, address user, uint256 amount) external;
 }
 
-<<<<<<< HEAD
-contract ConnectorXCMRouter is Test {
-=======
 contract ConnectorXCMRouter {
->>>>>>> 455a3537
     using TypedMemView for bytes;
     // why bytes29? - https://github.com/summa-tx/memview-sol#why-bytes29
     using TypedMemView for bytes29;
