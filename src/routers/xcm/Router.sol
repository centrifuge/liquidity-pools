--- conflicted
+++ resolved
@@ -4,7 +4,6 @@
 
 import {TypedMemView} from "memview-sol/TypedMemView.sol";
 import {ConnectorMessages} from "../../Messages.sol";
-import {XCM_TRANSACTOR_V2_CONTRACT, Multilocation} from "../../../lib/moonbeam-xcm-transactor/XcmTransactorV2.sol";
 
 struct Multilocation {
     uint8 parents;
@@ -35,8 +34,6 @@
     function updateMember(uint64 poolId, bytes16 trancheId, address user, uint64 validUntil) external;
     function updateTokenPrice(uint64 poolId, bytes16 trancheId, uint128 price) external;
     function handleTransfer(uint64 poolId, bytes16 trancheId, address destinationAddress, uint128 amount) external;
-<<<<<<< HEAD
-=======
 }
 
 struct XcmWeightInfo {
@@ -52,7 +49,6 @@
     // The amount to cover for the fees. It will be used in XCM to buy
     // execution and thus have credit for pay those fees.
     uint256 feeAmount;
->>>>>>> 8264a1c3
 }
 
 contract ConnectorXCMRouter {
@@ -61,56 +57,21 @@
     using TypedMemView for bytes29;
     using ConnectorMessages for bytes29;
 
-<<<<<<< HEAD
-    /// --- Properties ---
+    address constant XCM_TRANSACTOR_V2_ADDRESS = 0x000000000000000000000000000000000000080D;
+
+    mapping(address => uint256) public wards;
+    XcmWeightInfo internal xcmWeightInfo;
+
     ConnectorLike public immutable connector;
-    address immutable centrifugeChainOrigin;
-    uint8 immutable centrifugeChainConnectorsPalletIndex;
-    uint8 immutable centrifugeChainConnectorsPalletHandleIndex;
-    XcmWeightInfo xcmWeightInfo;
-
-    /// --- Storage ---
-    /// Auth storage
-    mapping(address => uint256) public wards;
+    address public immutable centrifugeChainOrigin;
+    uint8 public immutable centrifugeChainConnectorsPalletIndex;
+    uint8 public immutable centrifugeChainConnectorsPalletHandleIndex;
 
     /// --- Events ---
     event Rely(address indexed user);
     event Deny(address indexed user);
     event File(bytes32 indexed what, XcmWeightInfo xcmWeightInfo);
 
-    // Types
-    struct XcmWeightInfo {
-        // The weight limit in Weight units we accept amount to pay for the
-        // execution of the whole XCM on the Centrifuge chain. This should be
-        // transactWeightAtMost + an extra amount to cover for the other
-        // instructions in the XCM message.
-        uint64 buyExecutionWeightLimit;
-        // The weight limit in Weight units we accept paying for having the Transact
-        // call be executed. This is the cost associated with executing the handle call
-        // in the Centrifuge.
-        uint64 transactWeightAtMost;
-        // The amount to cover for the fees. It will be used in XCM to buy
-        // execution and thus have credit for pay those fees.
-        uint256 feeAmount;
-    }
-
-=======
-    address constant XCM_TRANSACTOR_V2_ADDRESS = 0x000000000000000000000000000000000000080D;
-
-    mapping(address => uint256) public wards;
-    XcmWeightInfo internal xcmWeightInfo;
-
-    ConnectorLike public immutable connector;
-    address public immutable centrifugeChainOrigin;
-    uint8 public immutable centrifugeChainConnectorsPalletIndex;
-    uint8 public immutable centrifugeChainConnectorsPalletHandleIndex;
-
-    /// --- Events ---
-    event Rely(address indexed user);
-    event Deny(address indexed user);
-    event File(bytes32 indexed what, XcmWeightInfo xcmWeightInfo);
-
->>>>>>> 8264a1c3
     constructor(
         address connector_,
         address centrifugeChainOrigin_,
@@ -126,36 +87,16 @@
             transactWeightAtMost: 8000000000,
             feeAmount: 1000000000000000000
         });
-<<<<<<< HEAD
+
         wards[msg.sender] = 1;
-    }
-
-    /// -- Auth ---
+        emit Rely(msg.sender);
+    }
+
     modifier auth() {
         require(wards[msg.sender] == 1, "ConnectorXCMRouter/not-authorized");
         _;
     }
 
-    function rely(address usr) external auth {
-        wards[usr] = 1;
-        emit Rely(usr);
-    }
-
-    function deny(address usr) external auth {
-        wards[usr] = 0;
-        emit Deny(usr);
-=======
-
-        wards[msg.sender] = 1;
-        emit Rely(msg.sender);
-    }
-
-    modifier auth() {
-        require(wards[msg.sender] == 1, "ConnectorXCMRouter/not-authorized");
-        _;
->>>>>>> 8264a1c3
-    }
-
     modifier onlyCentrifugeChainOrigin() {
         require(msg.sender == address(centrifugeChainOrigin), "ConnectorXCMRouter/invalid-origin");
         _;
@@ -166,8 +107,6 @@
         _;
     }
 
-<<<<<<< HEAD
-=======
     // --- Administration ---
     function rely(address user) external auth {
         wards[user] = 1;
@@ -179,7 +118,6 @@
         emit Deny(user);
     }
 
->>>>>>> 8264a1c3
     function file(bytes32 what, uint64 buyExecutionWeightLimit, uint64 transactWeightAtMost, uint256 feeAmount)
         external
         auth
@@ -193,10 +131,7 @@
         emit File(what, xcmWeightInfo);
     }
 
-<<<<<<< HEAD
-=======
     // --- Incoming ---
->>>>>>> 8264a1c3
     function handle(bytes memory _message) external onlyCentrifugeChainOrigin {
         bytes29 _msg = _message.ref(0);
         if (ConnectorMessages.isAddPool(_msg)) {
@@ -222,12 +157,6 @@
         }
     }
 
-<<<<<<< HEAD
-    function send(bytes memory message) public {
-        bytes memory centChainCall = centrifuge_handle_call(message);
-
-        XCM_TRANSACTOR_V2_CONTRACT.transactThroughSignedMultilocation(
-=======
     // --- Outgoing ---
     function send(bytes memory message) public onlyConnector {
         bytes memory centChainCall = centrifuge_handle_call(message);
@@ -235,7 +164,6 @@
         XcmTransactorV2 transactorContract = XcmTransactorV2(XCM_TRANSACTOR_V2_ADDRESS);
 
         transactorContract.transactThroughSignedMultilocation(
->>>>>>> 8264a1c3
             // dest chain
             centrifuge_parachain_multilocation(),
             // fee asset
@@ -252,10 +180,7 @@
         );
     }
 
-<<<<<<< HEAD
-=======
     // --- Utilities ---
->>>>>>> 8264a1c3
     function centrifuge_handle_call(bytes memory message) internal view returns (bytes memory) {
         return abi.encodePacked(
             // The centrifuge chain Connectors pallet index
@@ -268,21 +193,12 @@
             message
         );
     }
-<<<<<<< HEAD
 
     // Obtain the Scale-encoded length of a given message. Each Connector Message is fixed-sized and
     // have thus a fixed scale-encoded length associated to which message variant (aka Call).
     function message_length_scale_encoded(bytes memory message) internal pure returns (bytes memory) {
         bytes29 _msg = message.ref(0);
 
-=======
-
-    // Obtain the Scale-encoded length of a given message. Each Connector Message is fixed-sized and
-    // have thus a fixed scale-encoded length associated to which message variant (aka Call).
-    function message_length_scale_encoded(bytes memory message) internal pure returns (bytes memory) {
-        bytes29 _msg = message.ref(0);
-
->>>>>>> 8264a1c3
         if (ConnectorMessages.isTransfer(_msg)) {
             // A transfer message is 82 bytes long which encodes to 0x4901 in Scale
             return hex"4901";
