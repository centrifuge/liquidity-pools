// SPDX-License-Identifier: AGPL-3.0-only
pragma solidity ^0.7.6;
pragma abicoder v2;

<<<<<<< HEAD
import {TypedMemView} from "memview-sol/TypedMemView.sol";
import {ConnectorMessages} from "../../Messages.sol";
=======
import {TypedMemView} from "@summa-tx/memview-sol/contracts/TypedMemView.sol";
import {Router} from "@nomad-xyz/contracts-router/contracts/Router.sol";
import {Home} from "@nomad-xyz/contracts-core/contracts/Home.sol";
import {ConnectorMessages} from "../..//Messages.sol";
import "forge-std/Test.sol";
>>>>>>> 8338a3b1

interface ConnectorLike {
  function addPool(uint64 poolId) external;
  function addTranche(uint64 poolId, bytes16 trancheId, string memory tokenName, string memory tokenSymbol) external;
  function updateMember(uint64 poolId, bytes16 trancheId, address user, uint256 validUntil) external;
  function updateTokenPrice(uint64 poolId, bytes16 trancheId, uint256 price) external;
  function handleTransfer(uint64 poolId, bytes16 trancheId, address user, uint256 amount) external;
}

contract ConnectorXCMRouter {
    using TypedMemView for bytes;
    // why bytes29? - https://github.com/summa-tx/memview-sol#why-bytes29
    using TypedMemView for bytes29;
    using ConnectorMessages for bytes29;

    ConnectorLike public immutable connector;

    address centrifugeChainOrigin;

    constructor(address connector_, address centrifugeChainOrigin_, address xAppConnectionManager) {
        connector = ConnectorLike(connector_);
        centrifugeChainOrigin = centrifugeChainOrigin_;

        __Ownable_init();
        __XAppConnectionClient_initialize(xAppConnectionManager);
    }
    
   
    modifier onlyCentrifugeChainOrigin() {
        require(msg.sender == address(centrifugeChainOrigin), "ConnectorXCMRouter/invalid-origin");
        _;
    }

    modifier onlyConnector() {
        require(msg.sender == address(connector), "ConnectorXCMRouter/only-connector-allowed-to-call");
        _;
    }

    function handle(
        bytes memory _message
    ) external onlyCentrifugeChainOrigin {
        bytes29 _msg = _message.ref(0);
        if (ConnectorMessages.isAddPool(_msg) == true) {
            uint64 poolId = ConnectorMessages.parseAddPool(_msg);
            connector.addPool(poolId);
        } else if (ConnectorMessages.isAddTranche(_msg) == true) {
            (uint64 poolId, bytes16 trancheId, string memory tokenName, string memory tokenSymbol) = ConnectorMessages.parseAddTranche(_msg);
            connector.addTranche(poolId, trancheId, tokenName, tokenSymbol);
        } else if (ConnectorMessages.isUpdateMember(_msg) == true) {
            (uint64 poolId, bytes16 trancheId, address user, uint256 validUntil) = ConnectorMessages.parseUpdateMember(_msg);
            connector.updateMember(poolId, trancheId, user, validUntil);
        } else if (ConnectorMessages.isUpdateTokenPrice(_msg) == true) {
            (uint64 poolId, bytes16 trancheId, uint256 price) = ConnectorMessages.parseUpdateTokenPrice(_msg);
            connector.updateTokenPrice(poolId, trancheId, price);
        } else if (ConnectorMessages.isTransfer(_msg) == true) {
            (uint64 poolId, bytes16 trancheId, address user, uint256 amount) = ConnectorMessages.parseTransfer(_msg);
            connector.handleTransfer(poolId, trancheId, user, amount);
        } else {
            require(false, "invalid-message");
        }
    }

    function sendMessage(uint32 destinationDomain, uint64 poolId, bytes16 trancheId, uint256 amount, address user) external onlyConnector {
        bytes32 remoteAddress = _mustHaveRemote(destinationDomain);
        Home(xAppConnectionManager.home()).dispatch(
            destinationDomain,
            remoteAddress,
            ConnectorMessages.formatTransfer(poolId, trancheId, user, amount));
    }

       function bytes32ToString(bytes32 _bytes32) internal returns (string memory) {
        uint8 i = 0;
        while(i < 32 && _bytes32[i] != 0) {
            i++;
        }

        bytes memory bytesArray = new bytes(i);
        for (i = 0; i < 32 && _bytes32[i] != 0; i++) {
            bytesArray[i] = _bytes32[i];
        }
        return string(bytesArray);
    }

}<|MERGE_RESOLUTION|>--- conflicted
+++ resolved
@@ -2,16 +2,9 @@
 pragma solidity ^0.7.6;
 pragma abicoder v2;
 
-<<<<<<< HEAD
 import {TypedMemView} from "memview-sol/TypedMemView.sol";
 import {ConnectorMessages} from "../../Messages.sol";
-=======
-import {TypedMemView} from "@summa-tx/memview-sol/contracts/TypedMemView.sol";
-import {Router} from "@nomad-xyz/contracts-router/contracts/Router.sol";
-import {Home} from "@nomad-xyz/contracts-core/contracts/Home.sol";
-import {ConnectorMessages} from "../..//Messages.sol";
 import "forge-std/Test.sol";
->>>>>>> 8338a3b1
 
 interface ConnectorLike {
   function addPool(uint64 poolId) external;
@@ -21,7 +14,7 @@
   function handleTransfer(uint64 poolId, bytes16 trancheId, address user, uint256 amount) external;
 }
 
-contract ConnectorXCMRouter {
+contract ConnectorXCMRouter is Test {
     using TypedMemView for bytes;
     // why bytes29? - https://github.com/summa-tx/memview-sol#why-bytes29
     using TypedMemView for bytes29;
@@ -31,12 +24,9 @@
 
     address centrifugeChainOrigin;
 
-    constructor(address connector_, address centrifugeChainOrigin_, address xAppConnectionManager) {
+    constructor(address connector_, address centrifugeChainOrigin_) {
         connector = ConnectorLike(connector_);
         centrifugeChainOrigin = centrifugeChainOrigin_;
-
-        __Ownable_init();
-        __XAppConnectionClient_initialize(xAppConnectionManager);
     }
     
    
@@ -75,16 +65,18 @@
     }
 
     function sendMessage(uint32 destinationDomain, uint64 poolId, bytes16 trancheId, uint256 amount, address user) external onlyConnector {
-        bytes32 remoteAddress = _mustHaveRemote(destinationDomain);
-        Home(xAppConnectionManager.home()).dispatch(
-            destinationDomain,
-            remoteAddress,
-            ConnectorMessages.formatTransfer(poolId, trancheId, user, amount));
+        console.log("Destination domain: %d", destinationDomain);
+        console.log("Pool: %d", poolId);
+        // bytes32 remoteAddress = _mustHaveRemote(destinationDomain);
+        // Home(xAppConnectionManager.home()).dispatch(
+        //     destinationDomain,
+        //     remoteAddress,
+        //     ConnectorMessages.formatTransfer(poolId, trancheId, user, amount));
     }
 
-       function bytes32ToString(bytes32 _bytes32) internal returns (string memory) {
+    function bytes32ToString(bytes32 _bytes32) internal returns (string memory) {
         uint8 i = 0;
-        while(i < 32 && _bytes32[i] != 0) {
+        while (i < 32 && _bytes32[i] != 0) {
             i++;
         }
 
