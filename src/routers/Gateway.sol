// SPDX-License-Identifier: AGPL-3.0-only
pragma solidity ^0.8.18;
pragma abicoder v2;

import {TypedMemView} from "memview-sol/TypedMemView.sol";
import {ConnectorMessages} from "../Messages.sol";

interface ConnectorLike {
    function addCurrency(uint128 currency, address currencyAddress) external;
    function addPool(uint64 poolId) external;
    function allowPoolCurrency(uint64 poolId, uint128 currency) external;
    function addTranche(
        uint64 poolId,
        bytes16 trancheId,
        string memory tokenName,
        string memory tokenSymbol,
        uint8 decimals,
        uint128 price
    ) external;
    function updateMember(uint64 poolId, bytes16 trancheId, address user, uint64 validUntil) external;
    function updateTokenPrice(uint64 poolId, bytes16 trancheId, uint128 price) external;
    function handleTransfer(uint128 currency, address recipient, uint128 amount) external;
    function handleTransferTrancheTokens(uint64 poolId, bytes16 trancheId, uint128 currency, address destinationAddress, uint128 amount)
        external;
<<<<<<< HEAD
    function handleDecreaseInvestOrder(uint64 poolId, bytes16 trancheId, address destinationAddress, uint128 currency, uint128 currencyPayout, uint128 remainingInvestOrder) external;
    function handleDecreaseRedeemOrder(uint64 poolId, bytes16 trancheId, address destinationAddress, uint128 currency, uint128 trancheTokensPayout, uint128 remainingRedeemOrder) external;
    function handleCollectInvest(uint64 poolId, bytes16 trancheId, address destinationAddress, uint128 currency, uint128 currencyInvested, uint128 tokensPayout, uint128 remainingInvestOrder) external;
    function handleCollectRedeem(uint64 poolId, bytes16 trancheId, address destinationAddress, uint128 currency, uint128 currencyPayout, uint128 tokensRedeemed, uint128 remainingRedeemOrder) external;
=======
    function handleExecutedDecreaseInvestOrder(
        uint64 poolId,
        bytes16 trancheId,
        bytes32 investor,
        uint128 currency,
        uint128 currencyPayout,
        uint128 remainingInvestOrder
    ) external;
    function handleExecutedDecreaseRedeemOrder(
        uint64 poolId,
        bytes16 trancheId,
        bytes32 investor,
        uint128 currency,
        uint128 trancheTokensPayout,
        uint128 remainingRedeemOrder
    ) external;
    function handleExecutedCollectInvest(
        uint64 poolId,
        bytes16 trancheId,
        bytes32 investor,
        uint128 currency,
        uint128 currencyPayout,
        uint128 trancheTokensPayout,
        uint128 remainingInvestOrder
    ) external;
    function handleExecutedCollectRedeem(
        uint64 poolId,
        bytes16 trancheId,
        bytes32 investor,
        uint128 currency,
        uint128 currencyPayout,
        uint128 trancheTokensPayout,
        uint128 remainingRedeemOrder
    ) external;
>>>>>>> 383d279f
}

interface RouterLike {
    function send(bytes memory message) external;
}

interface AuthLike {
    function rely(address usr) external;
}

contract ConnectorGateway {
    using TypedMemView for bytes;
    // why bytes29? - https://github.com/summa-tx/memview-sol#why-bytes29
    using TypedMemView for bytes29;
    using ConnectorMessages for bytes29;

    mapping(address => uint256) public wards;
    mapping(address => uint256) public relySchedule;
    uint256 public immutable shortScheduleWait;
    uint256 public immutable longScheduleWait;
    // gracePeriod is the time after a user is scheduled to be relied that they can still be relied
    uint256 public immutable gracePeriod;
    bool public paused = false;

    ConnectorLike public immutable connector;
    // TODO: support multiple incoming routers (just a single outgoing router) to simplify router migrations
    RouterLike public immutable router;

    /// --- Events ---
    event Rely(address indexed user);
    event Deny(address indexed user);
    event File(bytes32 indexed what, address addr);
    event RelyScheduledShort(address indexed spell, uint256 indexed scheduledTime);
    event RelyScheduledLong(address indexed spell, uint256 indexed scheduledTime);
    event RelyCancelled(address indexed spell);
    event Pause();
    event Unpause();

    constructor(
        address connector_,
        address router_,
        uint256 shortScheduleWait_,
        uint256 longScheduleWait_,
        uint256 gracePeriod_
    ) {
        connector = ConnectorLike(connector_);
        router = RouterLike(router_);
 
        shortScheduleWait = shortScheduleWait_;
        longScheduleWait = longScheduleWait_;
        gracePeriod = gracePeriod_;
        
        wards[msg.sender] = 1;
        emit Rely(msg.sender);
    }

    modifier auth() {
        require(wards[msg.sender] == 1, "ConnectorGateway/not-authorized");
        _;
    }

    modifier onlyConnector() {
        require(msg.sender == address(connector), "ConnectorGateway/only-connector-allowed-to-call");
        _;
    }

    modifier onlyRouter() {
        require(msg.sender == address(router), "ConnectorGateway/only-router-allowed-to-call");
        _;
    }

    modifier pauseable() {
        require(!paused, "ConnectorGateway/paused");
        _;
    }

    // --- Administration ---
    function rely(address user) external auth {
        wards[user] = 1;
        emit Rely(user);
    }

    function deny(address user) external auth {
        wards[user] = 0;
        emit Deny(user);
    }

    function pause() external auth {
        paused = true;
        emit Pause();
    }

    function unpause() external auth {
        paused = false;
        emit Unpause();
    }

    function scheduleShortRely(address user) internal {
        relySchedule[user] = block.timestamp + shortScheduleWait;
        emit RelyScheduledShort(user, relySchedule[user]);
    }

    function scheduleLongRely(address user) external auth {
        relySchedule[user] = block.timestamp + longScheduleWait;
        emit RelyScheduledLong(user, relySchedule[user]);
    }

    function cancelSchedule(address user) external auth {
        relySchedule[user] = 0;
        emit RelyCancelled(user);
    }

    function executeScheduledRely(address user) public {
        require(relySchedule[user] != 0, "ConnectorGateway/user-not-scheduled");
        require(relySchedule[user] < block.timestamp, "ConnectorGateway/user-not-ready");
        require(relySchedule[user] + gracePeriod > block.timestamp, "ConnectorGateway/user-too-old");
        relySchedule[user] = 0;
        wards[user] = 1;
        emit Rely(user);
    }

    function relyContract(address target, address user) public auth {
        AuthLike(target).rely(user);
    }

    // --- Outgoing ---
    function transferTrancheTokensToCentrifuge(
        uint64 poolId,
        bytes16 trancheId,
        address sender,
        bytes32 destinationAddress,
        uint128 currencyId, 
        uint128 amount
    ) public onlyConnector pauseable {
        router.send(
            ConnectorMessages.formatTransferTrancheTokens(
                poolId,
                trancheId,
                addressToBytes32(sender),
                ConnectorMessages.formatDomain(ConnectorMessages.Domain.Centrifuge),
                currencyId,
                destinationAddress,
                amount
            )
        );
    }

    function transferTrancheTokensToEVM(
        uint64 poolId,
        bytes16 trancheId,
        address sender,
        uint64 destinationChainId,
        uint128 currencyId,
        address destinationAddress,
        uint128 amount
    ) public onlyConnector pauseable {
        router.send(
            ConnectorMessages.formatTransferTrancheTokens(
                poolId,
                trancheId,
                addressToBytes32(sender),
                ConnectorMessages.formatDomain(ConnectorMessages.Domain.EVM, destinationChainId),
                currencyId,
                destinationAddress,
                amount
            )
        );
    }

    function transfer(uint128 token, address sender, bytes32 receiver, uint128 amount) public onlyConnector pauseable {
        router.send(ConnectorMessages.formatTransfer(token, addressToBytes32(sender), receiver, amount));
    }

    function increaseInvestOrder(uint64 poolId, bytes16 trancheId, address investor, uint128 currency, uint128 amount)
        public
        onlyConnector
        pauseable
    {
        router.send(
            ConnectorMessages.formatIncreaseInvestOrder(poolId, trancheId, addressToBytes32(investor), currency, amount)
        );
    }

    function decreaseInvestOrder(uint64 poolId, bytes16 trancheId, address investor, uint128 currency, uint128 amount)
        public
        onlyConnector
        pauseable
    {
        router.send(
            ConnectorMessages.formatDecreaseInvestOrder(poolId, trancheId, addressToBytes32(investor), currency, amount)
        );
    }

    function increaseRedeemOrder(uint64 poolId, bytes16 trancheId, address investor, uint128 currency, uint128 amount)
        public
        onlyConnector
        pauseable
    {
        router.send(
            ConnectorMessages.formatIncreaseRedeemOrder(poolId, trancheId, addressToBytes32(investor), currency, amount)
        );
    }

    function decreaseRedeemOrder(uint64 poolId, bytes16 trancheId, address investor, uint128 currency, uint128 amount)
        public
        onlyConnector
        pauseable
    {
        router.send(
            ConnectorMessages.formatDecreaseRedeemOrder(poolId, trancheId, addressToBytes32(investor), currency, amount)
        );
    }

    function collectInvest(uint64 poolId, bytes16 trancheId, address investor) public onlyConnector pauseable {
        router.send(ConnectorMessages.formatCollectInvest(poolId, trancheId, addressToBytes32(investor)));
    }

    function collectRedeem(uint64 poolId, bytes16 trancheId, address investor) public onlyConnector pauseable {
        router.send(ConnectorMessages.formatCollectRedeem(poolId, trancheId, addressToBytes32(investor)));
    }

    // --- Incoming ---
    function handle(bytes memory _message) external onlyRouter pauseable {
        bytes29 _msg = _message.ref(0);

        if (ConnectorMessages.isAddCurrency(_msg)) {
            (uint128 currency, address currencyAddress) = ConnectorMessages.parseAddCurrency(_msg);
            connector.addCurrency(currency, currencyAddress);
        } else if (ConnectorMessages.isAddPool(_msg)) {
            (uint64 poolId) = ConnectorMessages.parseAddPool(_msg);
            connector.addPool(poolId);
        } else if (ConnectorMessages.isAllowPoolCurrency(_msg)) {
            (uint64 poolId, uint128 currency) = ConnectorMessages.parseAllowPoolCurrency(_msg);
            connector.allowPoolCurrency(poolId, currency);
        } else if (ConnectorMessages.isAddTranche(_msg)) {
            (
                uint64 poolId,
                bytes16 trancheId,
                string memory tokenName,
                string memory tokenSymbol,
                uint8 decimals,
                uint128 price
            ) = ConnectorMessages.parseAddTranche(_msg);
            connector.addTranche(poolId, trancheId, tokenName, tokenSymbol, decimals, price);
        } else if (ConnectorMessages.isUpdateMember(_msg)) {
            (uint64 poolId, bytes16 trancheId, address user, uint64 validUntil) =
                ConnectorMessages.parseUpdateMember(_msg);
            connector.updateMember(poolId, trancheId, user, validUntil);
        } else if (ConnectorMessages.isUpdateTrancheTokenPrice(_msg)) {
            (uint64 poolId, bytes16 trancheId, uint128 price) = ConnectorMessages.parseUpdateTrancheTokenPrice(_msg);
            connector.updateTokenPrice(poolId, trancheId, price);
        } else if (ConnectorMessages.isTransfer(_msg)) {
            (uint128 currency, address recipient, uint128 amount) = ConnectorMessages.parseIncomingTransfer(_msg);
            connector.handleTransfer(currency, recipient, amount);
        } else if (ConnectorMessages.isTransferTrancheTokens(_msg)) {
            (uint64 poolId, bytes16 trancheId, uint128 currencyId, address destinationAddress, uint128 amount) =
                ConnectorMessages.parseTransferTrancheTokens20(_msg);
<<<<<<< HEAD
            connector.handleTransferTrancheTokens(poolId, trancheId, currencyId, destinationAddress, amount);
=======
            connector.handleTransferTrancheTokens(poolId, trancheId, destinationAddress, amount);
        } else if (ConnectorMessages.isExecutedDecreaseInvestOrder(_msg)) {
            (
                uint64 poolId,
                bytes16 trancheId,
                bytes32 investor,
                uint128 currency,
                uint128 currencyPayout,
                uint128 remainingInvestOrder
            ) = ConnectorMessages.parseExecutedDecreaseInvestOrder(_msg);
            connector.handleExecutedDecreaseInvestOrder(
                poolId, trancheId, investor, currency, currencyPayout, remainingInvestOrder
            );
        } else if (ConnectorMessages.isExecutedDecreaseRedeemOrder(_msg)) {
            (
                uint64 poolId,
                bytes16 trancheId,
                bytes32 investor,
                uint128 currency,
                uint128 trancheTokensPayout,
                uint128 remainingRedeemOrder
            ) = ConnectorMessages.parseExecutedDecreaseRedeemOrder(_msg);
            connector.handleExecutedDecreaseRedeemOrder(
                poolId, trancheId, investor, currency, trancheTokensPayout, remainingRedeemOrder
            );
        } else if (ConnectorMessages.isExecutedCollectInvest(_msg)) {
            (
                uint64 poolId,
                bytes16 trancheId,
                bytes32 investor,
                uint128 currency,
                uint128 currencyPayout,
                uint128 trancheTokensPayout,
                uint128 remainingInvestOrder
            ) = ConnectorMessages.parseExecutedCollectInvest(_msg);
            connector.handleExecutedCollectInvest(
                poolId, trancheId, investor, currency, currencyPayout, trancheTokensPayout, remainingInvestOrder
            );
        } else if (ConnectorMessages.isExecutedCollectRedeem(_msg)) {
            (
                uint64 poolId,
                bytes16 trancheId,
                bytes32 investor,
                uint128 currency,
                uint128 currencyPayout,
                uint128 trancheTokensRedeemed,
                uint128 remainingRedeemOrder
            ) = ConnectorMessages.parseExecutedCollectRedeem(_msg);
            connector.handleExecutedCollectRedeem(
                poolId, trancheId, investor, currency, currencyPayout, trancheTokensRedeemed, remainingRedeemOrder
            );
>>>>>>> 383d279f
        } else if (ConnectorMessages.isAddAdmin(_msg)) {
            address spell = ConnectorMessages.parseAddAdmin(_msg);
            scheduleShortRely(spell);
        } else {
            revert("ConnectorGateway/invalid-message");
        }
    }

    // Utils
    function addressToBytes32(address x) private pure returns (bytes32) {
        return bytes32(bytes20(x));
    }
}<|MERGE_RESOLUTION|>--- conflicted
+++ resolved
@@ -22,12 +22,6 @@
     function handleTransfer(uint128 currency, address recipient, uint128 amount) external;
     function handleTransferTrancheTokens(uint64 poolId, bytes16 trancheId, uint128 currency, address destinationAddress, uint128 amount)
         external;
-<<<<<<< HEAD
-    function handleDecreaseInvestOrder(uint64 poolId, bytes16 trancheId, address destinationAddress, uint128 currency, uint128 currencyPayout, uint128 remainingInvestOrder) external;
-    function handleDecreaseRedeemOrder(uint64 poolId, bytes16 trancheId, address destinationAddress, uint128 currency, uint128 trancheTokensPayout, uint128 remainingRedeemOrder) external;
-    function handleCollectInvest(uint64 poolId, bytes16 trancheId, address destinationAddress, uint128 currency, uint128 currencyInvested, uint128 tokensPayout, uint128 remainingInvestOrder) external;
-    function handleCollectRedeem(uint64 poolId, bytes16 trancheId, address destinationAddress, uint128 currency, uint128 currencyPayout, uint128 tokensRedeemed, uint128 remainingRedeemOrder) external;
-=======
     function handleExecutedDecreaseInvestOrder(
         uint64 poolId,
         bytes16 trancheId,
@@ -62,7 +56,6 @@
         uint128 trancheTokensPayout,
         uint128 remainingRedeemOrder
     ) external;
->>>>>>> 383d279f
 }
 
 interface RouterLike {
@@ -320,10 +313,7 @@
         } else if (ConnectorMessages.isTransferTrancheTokens(_msg)) {
             (uint64 poolId, bytes16 trancheId, uint128 currencyId, address destinationAddress, uint128 amount) =
                 ConnectorMessages.parseTransferTrancheTokens20(_msg);
-<<<<<<< HEAD
-            connector.handleTransferTrancheTokens(poolId, trancheId, currencyId, destinationAddress, amount);
-=======
-            connector.handleTransferTrancheTokens(poolId, trancheId, destinationAddress, amount);
+           connector.handleTransferTrancheTokens(poolId, trancheId, currencyId, destinationAddress, amount);
         } else if (ConnectorMessages.isExecutedDecreaseInvestOrder(_msg)) {
             (
                 uint64 poolId,
@@ -374,7 +364,6 @@
             connector.handleExecutedCollectRedeem(
                 poolId, trancheId, investor, currency, currencyPayout, trancheTokensRedeemed, remainingRedeemOrder
             );
->>>>>>> 383d279f
         } else if (ConnectorMessages.isAddAdmin(_msg)) {
             address spell = ConnectorMessages.parseAddAdmin(_msg);
             scheduleShortRely(spell);
