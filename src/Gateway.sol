--- conflicted
+++ resolved
@@ -104,12 +104,8 @@
         uint256 gracePeriod_
     ) {
         investmentManager = InvestmentManagerLike(investmentManager_);
-<<<<<<< HEAD
         incomingRouters[router_] = true;
         outgoingRouter = RouterLike(router_);
-=======
-        router = RouterLike(router_);
->>>>>>> b3d72c32
 
         shortScheduleWait = shortScheduleWait_;
         longScheduleWait = longScheduleWait_;
@@ -249,11 +245,7 @@
         onlyInvestmentManager
         pauseable
     {
-<<<<<<< HEAD
         outgoingRouter.send(Messages.formatTransfer(token, addressToBytes32(sender), receiver, amount));
-=======
-        router.send(Messages.formatTransfer(token, addressToBytes32(sender), receiver, amount));
->>>>>>> b3d72c32
     }
 
     function increaseInvestOrder(uint64 poolId, bytes16 trancheId, address investor, uint128 currency, uint128 amount)
@@ -261,13 +253,9 @@
         onlyInvestmentManager
         pauseable
     {
-<<<<<<< HEAD
         outgoingRouter.send(
             Messages.formatIncreaseInvestOrder(poolId, trancheId, addressToBytes32(investor), currency, amount)
         );
-=======
-        router.send(Messages.formatIncreaseInvestOrder(poolId, trancheId, addressToBytes32(investor), currency, amount));
->>>>>>> b3d72c32
     }
 
     function decreaseInvestOrder(uint64 poolId, bytes16 trancheId, address investor, uint128 currency, uint128 amount)
@@ -275,13 +263,9 @@
         onlyInvestmentManager
         pauseable
     {
-<<<<<<< HEAD
         outgoingRouter.send(
             Messages.formatDecreaseInvestOrder(poolId, trancheId, addressToBytes32(investor), currency, amount)
         );
-=======
-        router.send(Messages.formatDecreaseInvestOrder(poolId, trancheId, addressToBytes32(investor), currency, amount));
->>>>>>> b3d72c32
     }
 
     function increaseRedeemOrder(uint64 poolId, bytes16 trancheId, address investor, uint128 currency, uint128 amount)
@@ -289,27 +273,9 @@
         onlyInvestmentManager
         pauseable
     {
-<<<<<<< HEAD
-        outgoingRouter.send(
-            Messages.formatIncreaseRedeemOrder(poolId, trancheId, addressToBytes32(investor), currency, amount)
-        );
-=======
-        router.send(Messages.formatIncreaseRedeemOrder(poolId, trancheId, addressToBytes32(investor), currency, amount));
->>>>>>> b3d72c32
-    }
-
-    function decreaseRedeemOrder(uint64 poolId, bytes16 trancheId, address investor, uint128 currency, uint128 amount)
-        public
-        onlyInvestmentManager
-        pauseable
-    {
-<<<<<<< HEAD
         outgoingRouter.send(
             Messages.formatDecreaseRedeemOrder(poolId, trancheId, addressToBytes32(investor), currency, amount)
         );
-=======
-        router.send(Messages.formatDecreaseRedeemOrder(poolId, trancheId, addressToBytes32(investor), currency, amount));
->>>>>>> b3d72c32
     }
 
     function collectInvest(uint64 poolId, bytes16 trancheId, address investor, uint128 currency)
@@ -317,11 +283,7 @@
         onlyInvestmentManager
         pauseable
     {
-<<<<<<< HEAD
         outgoingRouter.send(Messages.formatCollectInvest(poolId, trancheId, addressToBytes32(investor), currency));
-=======
-        router.send(Messages.formatCollectInvest(poolId, trancheId, addressToBytes32(investor), currency));
->>>>>>> b3d72c32
     }
 
     function collectRedeem(uint64 poolId, bytes16 trancheId, address investor, uint128 currency)
@@ -329,11 +291,7 @@
         onlyInvestmentManager
         pauseable
     {
-<<<<<<< HEAD
         outgoingRouter.send(Messages.formatCollectRedeem(poolId, trancheId, addressToBytes32(investor), currency));
-=======
-        router.send(Messages.formatCollectRedeem(poolId, trancheId, addressToBytes32(investor), currency));
->>>>>>> b3d72c32
     }
 
     // --- Incoming ---
