--- conflicted
+++ resolved
@@ -242,9 +242,6 @@
         uint128 amount
     ) internal pure returns (bytes memory) {
         return abi.encodePacked(
-<<<<<<< HEAD
-            uint8(Call.Transfer), poolId, trancheId, destinationDomain, destinationChainId, destinationAddress, amount
-=======
             uint8(Call.TransferTrancheTokens),
             poolId,
             trancheId,
@@ -252,7 +249,6 @@
             destinationChainId,
             destinationAddress,
             amount
->>>>>>> d522bf65
         );
     }
 
@@ -268,11 +264,7 @@
         address destinationAddress,
         uint128 amount
     ) internal pure returns (bytes memory) {
-<<<<<<< HEAD
-        return formatTransfer(
-=======
         return formatTransferTrancheTokens(
->>>>>>> d522bf65
             poolId, trancheId, destinationDomain, destinationChainId, bytes32(bytes20(destinationAddress)), amount
         );
     }
@@ -322,12 +314,6 @@
             uint256 destinationChainId_,
             bytes32 destinationAddress32_,
             uint128 amount_
-<<<<<<< HEAD
-        ) = parseTransfer32(_msg);
-        destinationAddress = address(bytes20(destinationAddress32_));
-
-        return (poolId_, trancheId_, encodedDomain_, destinationChainId_, destinationAddress, amount_);
-=======
         ) = parseTransferTrancheTokens32(_msg);
         destinationAddress = address(bytes20(destinationAddress32_));
         return (poolId_, trancheId_, encodedDomain_, destinationChainId_, destinationAddress, amount_);
@@ -387,7 +373,6 @@
         uint128 amount
     ) internal pure returns (bytes memory) {
         return abi.encodePacked(uint8(Call.DecreaseInvestOrder), poolId, trancheId, investor, token, amount);
->>>>>>> d522bf65
     }
 
     function isDecreaseInvestOrder(bytes29 _msg) internal pure returns (bool) {
