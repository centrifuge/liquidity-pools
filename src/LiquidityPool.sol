--- conflicted
+++ resolved
@@ -20,10 +20,6 @@
     function transferFrom(address sender, address recipient, uint256 amount) external returns (bool);
     function transfer(address recipient, uint256 amount) external returns (bool);
     function approveForOwner(address owner, address spender, uint256 value) external returns (bool);
-<<<<<<< HEAD
-    function totalSupply() external view returns (uint256);
-=======
->>>>>>> 4f48373c
     function balanceOf(address owner) external returns (uint256);
     function allowance(address owner, address spender) external returns (uint256);
     function increaseAllowanceForOwner(address owner, address spender, uint256 addedValue) external returns (bool);
@@ -152,8 +148,6 @@
     /// @dev request asset deposit for a receiver to be included in the next epoch execution. Asset is locked in the escrow on request submission
     function requestDeposit(uint256 assets, address owner) public withCurrencyApproval(owner, assets) {
         investmentManager.requestDeposit(assets, owner);
-<<<<<<< HEAD
-=======
         emit DepositRequested(owner, assets);
     }
 
@@ -163,7 +157,6 @@
         ERC20Like(asset).permit(owner, address(investmentManager), assets, deadline, v, r, s);
         investmentManager.requestDeposit(assets, owner);
         emit DepositRequested(owner, assets);
->>>>>>> 4f48373c
     }
 
     /// @dev collect shares for deposited funds after pool epoch execution. maxMint is the max amount of shares that can be collected. Required assets must already be locked
@@ -194,8 +187,6 @@
     /// @dev request share redemption for a receiver to be included in the next epoch execution. Shares are locked in the escrow on request submission
     function requestRedeem(uint256 shares, address owner) public withTokenApproval(owner, shares) {
         investmentManager.requestRedeem(shares, owner);
-<<<<<<< HEAD
-=======
         emit RedeemRequested(owner, shares);
     }
 
@@ -205,7 +196,6 @@
         share.permit(owner, address(this), shares, deadline, v, r, s);
         investmentManager.requestRedeem(shares, owner);
         emit RedeemRequested(owner, shares);
->>>>>>> 4f48373c
     }
 
     /// @return maxAssets that the receiver can withdraw
@@ -289,11 +279,7 @@
         withTokenApproval(sender, amount)
         returns (bool)
     {
-<<<<<<< HEAD
-        // discuss if we should add this
-=======
         // discuss if we should add this here
->>>>>>> 4f48373c
         // approveForOwner(sender, address(this), amount);
         return share.transferFrom(sender, recipient, amount);
     }
