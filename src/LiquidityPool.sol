--- conflicted
+++ resolved
@@ -34,18 +34,6 @@
     function maxRedeem(address lp, address receiver) external view returns (uint256);
     function convertToShares(address lp, uint256 assets) external view returns (uint256);
     function convertToAssets(address lp, uint256 shares) external view returns (uint256);
-<<<<<<< HEAD
-    function requestDeposit(address lp, uint256 assets, address sender, address receiver) external returns (bool);
-    function requestRedeem(address lp, uint256 shares, address receiver, address owner) external returns (bool);
-    function decreaseDepositRequest(address lp, uint256 assets, address owner) external;
-    function decreaseRedeemRequest(address lp, uint256 shares, address owner) external;
-    function cancelDepositRequest(address lp, address owner) external;
-    function cancelRedeemRequest(address lp, address owner) external;
-    function pendingDepositRequest(address lp, address owner) external view returns (uint256);
-    function pendingRedeemRequest(address lp, address owner) external view returns (uint256);
-    function exchangeRateLastUpdated(address liquidityPool) external view returns (uint64 lastUpdated);
-=======
->>>>>>> 290884fb
 }
 
 /// @title  Liquidity Pool
@@ -112,7 +100,6 @@
 
     // --- ERC-7540 methods ---
     /// @inheritdoc IERC7540Deposit
-<<<<<<< HEAD
     function requestDeposit(uint256 assets, address receiver, address owner, bytes memory data)
         public
         returns (uint256 rid)
@@ -120,7 +107,7 @@
         require(owner == msg.sender, "LiquidityPool/not-msg-sender");
         require(IERC20(asset).balanceOf(owner) >= assets, "LiquidityPool/insufficient-balance");
 
-        require(manager.requestDeposit(address(this), assets, owner, receiver), "LiquidityPool/request-deposit-failed");
+        require(manager.requestDeposit(address(this), assets, receiver, owner), "LiquidityPool/request-deposit-failed");
         SafeTransferLib.safeTransferFrom(asset, owner, address(escrow), assets);
 
         rid = 0;
@@ -136,15 +123,6 @@
 
     function requestDeposit(uint256 assets, address receiver) external returns (uint256 rid) {
         rid = requestDeposit(assets, receiver, msg.sender, "");
-=======
-    function requestDeposit(uint256 assets, address receiver) public {
-        require(IERC20(asset).balanceOf(msg.sender) >= assets, "LiquidityPool/insufficient-balance");
-        require(
-            manager.requestDeposit(address(this), assets, receiver, msg.sender), "LiquidityPool/request-deposit-failed"
-        );
-        SafeTransferLib.safeTransferFrom(asset, msg.sender, address(escrow), assets);
-        emit DepositRequest(msg.sender, receiver, msg.sender, assets);
->>>>>>> 290884fb
     }
 
     /// @notice Uses EIP-2612 permit to set approval of asset, then transfers assets from msg.sender
@@ -153,7 +131,6 @@
         external
     {
         try IERC20Permit(asset).permit(msg.sender, address(this), assets, deadline, v, r, s) {} catch {}
-<<<<<<< HEAD
         requestDeposit(assets, receiver, msg.sender, "");
     }
 
@@ -212,27 +189,6 @@
     /// @inheritdoc IERC7540Redeem
     function claimableRedeemRequest(uint256, address owner) external view returns (uint256 claimableShares) {
         claimableShares = maxRedeem(owner);
-=======
-        requestDeposit(assets, receiver);
-    }
-
-    /// @inheritdoc IERC7540Deposit
-    function pendingDepositRequest(address owner) external view returns (uint256 assets) {
-        assets = manager.pendingDepositRequest(address(this), owner);
-    }
-
-    /// @inheritdoc IERC7540Redeem
-    function requestRedeem(uint256 shares, address receiver, address owner) external {
-        require(share.balanceOf(owner) >= shares, "LiquidityPool/insufficient-balance");
-        require(manager.requestRedeem(address(this), shares, receiver, owner), "LiquidityPool/request-redeem-failed");
-        require(transferFrom(owner, address(escrow), shares), "LiquidityPool/transfer-failed");
-        emit RedeemRequest(msg.sender, receiver, owner, shares);
-    }
-
-    /// @inheritdoc IERC7540Redeem
-    function pendingRedeemRequest(address owner) external view returns (uint256 shares) {
-        shares = manager.pendingRedeemRequest(address(this), owner);
->>>>>>> 290884fb
     }
 
     // --- Misc asynchronous vault methods ---
@@ -292,11 +248,7 @@
     }
 
     /// @inheritdoc IERC4626
-<<<<<<< HEAD
     function maxDeposit(address owner) public view returns (uint256 maxAssets) {
-=======
-    function maxDeposit(address owner) external view returns (uint256 maxAssets) {
->>>>>>> 290884fb
         maxAssets = manager.maxDeposit(address(this), owner);
     }
 
@@ -307,11 +259,7 @@
     }
 
     /// @inheritdoc IERC4626
-<<<<<<< HEAD
     function maxMint(address owner) public view returns (uint256 maxShares) {
-=======
-    function maxMint(address owner) external view returns (uint256 maxShares) {
->>>>>>> 290884fb
         maxShares = manager.maxMint(address(this), owner);
     }
 
@@ -322,44 +270,27 @@
     }
 
     /// @inheritdoc IERC4626
-<<<<<<< HEAD
     function maxWithdraw(address owner) public view returns (uint256 maxAssets) {
-=======
-    function maxWithdraw(address owner) external view returns (uint256 maxAssets) {
->>>>>>> 290884fb
         maxAssets = manager.maxWithdraw(address(this), owner);
     }
 
     /// @inheritdoc IERC4626
     /// @notice DOES NOT support owner != msg.sender since shares are already transferred on requestRedeem
-<<<<<<< HEAD
     function withdraw(uint256 assets, address receiver, address owner) public returns (uint256 shares) {
-        require((msg.sender == owner), "LiquidityPool/not-the-owner");
-=======
-    function withdraw(uint256 assets, address receiver, address owner) external returns (uint256 shares) {
         require(msg.sender == owner, "LiquidityPool/not-the-owner");
->>>>>>> 290884fb
         shares = manager.withdraw(address(this), assets, receiver, owner);
         emit Withdraw(msg.sender, receiver, owner, assets, shares);
     }
 
     /// @inheritdoc IERC4626
-<<<<<<< HEAD
     function maxRedeem(address owner) public view returns (uint256 maxShares) {
-=======
-    function maxRedeem(address owner) external view returns (uint256 maxShares) {
->>>>>>> 290884fb
         maxShares = manager.maxRedeem(address(this), owner);
     }
 
     /// @inheritdoc IERC4626
     /// @notice     DOES NOT support owner != msg.sender since shares are already transferred on requestRedeem
     function redeem(uint256 shares, address receiver, address owner) external returns (uint256 assets) {
-<<<<<<< HEAD
-        require((msg.sender == owner), "LiquidityPool/not-the-owner");
-=======
         require(msg.sender == owner, "LiquidityPool/not-the-owner");
->>>>>>> 290884fb
         assets = manager.redeem(address(this), shares, receiver, owner);
         emit Withdraw(msg.sender, receiver, owner, assets, shares);
     }
