--- conflicted
+++ resolved
@@ -186,21 +186,15 @@
     }
 
     /// @notice Similar to requestDeposit, but with a permit option
-<<<<<<< HEAD
     function requestDepositWithPermit(uint256 assets, uint256 deadline, uint8 v, bytes32 r, bytes32 s) public {
-        try ERC20PermitLike(asset).permit(msg.sender, address(manager), assets, deadline, v, r, s) {} catch {}
-        require(IERC20(asset).allowance(msg.sender, address(manager)) == assets, "LiquidityPool/permit-failure");
-        manager.requestDeposit(address(this), assets, msg.sender);
-        emit DepositRequest(msg.sender, assets);
-=======
-    function requestDepositWithPermit(uint256 assets, address owner, uint256 deadline, uint8 v, bytes32 r, bytes32 s)
-        public
-    {
-        _withPermit(asset, owner, address(this), assets, deadline, v, r, s);
-        require(manager.requestDeposit(address(this), assets, owner, owner), "LiquidityPool/request-deposit-failed");
-        SafeTransferLib.safeTransferFrom(asset, owner, address(escrow), assets);
-        emit DepositRequest(owner, owner, assets);
->>>>>>> 899a3048
+        try IERC20Permit(asset).permit(msg.sender, address(this), assets, deadline, v, r, s) {} catch {}
+        require(IERC20(asset).allowance(msg.sender, address(this)) == assets, "LiquidityPool/permit-failure");
+        require(
+            manager.requestDeposit(address(this), assets, msg.sender, msg.sender),
+            "LiquidityPool/request-deposit-failed"
+        );
+        SafeTransferLib.safeTransferFrom(asset, msg.sender, address(escrow), assets);
+        emit DepositRequest(msg.sender, msg.sender, assets);
     }
 
     /// @notice View the total amount the operator has requested to deposit but isn't able to deposit or mint yet
@@ -332,28 +326,6 @@
     }
 
     // --- Helpers ---
-<<<<<<< HEAD
-=======
-    function _withPermit(
-        address token,
-        address owner,
-        address spender,
-        uint256 value,
-        uint256 deadline,
-        uint8 v,
-        bytes32 r,
-        bytes32 s
-    ) internal {
-        try IERC20Permit(token).permit(owner, spender, value, deadline, v, r, s) {
-            return;
-        } catch {
-            if (IERC20(token).allowance(owner, spender) == value) {
-                return;
-            }
-        }
-        revert("LiquidityPool/permit-failure");
-    }
->>>>>>> 899a3048
 
     /// @dev In case of unsuccessful tx, parse the revert message
     function _successCheck(bool success) internal pure {
