// SPDX-License-Identifier: AGPL-3.0-only
pragma solidity 0.8.21;

import {Auth} from "./util/Auth.sol";
import {MathLib} from "./util/MathLib.sol";
import {SafeTransferLib} from "./util/SafeTransferLib.sol";
import {IERC20, IERC20Metadata, IERC20Permit} from "./interfaces/IERC20.sol";
import {IERC7540} from "./interfaces/IERC7540.sol";

interface ManagerLike {
    function deposit(address lp, uint256 assets, address receiver, address owner) external returns (uint256);
    function mint(address lp, uint256 shares, address receiver, address owner) external returns (uint256);
    function withdraw(address lp, uint256 assets, address receiver, address owner) external returns (uint256);
    function redeem(address lp, uint256 shares, address receiver, address owner) external returns (uint256);
    function maxDeposit(address lp, address receiver) external view returns (uint256);
    function maxMint(address lp, address receiver) external view returns (uint256);
    function maxWithdraw(address lp, address receiver) external view returns (uint256);
    function maxRedeem(address lp, address receiver) external view returns (uint256);
    function convertToShares(address lp, uint256 assets) external view returns (uint256);
    function convertToAssets(address lp, uint256 shares) external view returns (uint256);
    function requestDeposit(address lp, uint256 assets, address sender, address operator) external returns (bool);
    function requestRedeem(address lp, uint256 shares, address operator, address owner) external returns (bool);
    function decreaseDepositRequest(address lp, uint256 assets, address operator) external;
    function decreaseRedeemRequest(address lp, uint256 shares, address operator) external;
    function cancelDepositRequest(address lp, address operator) external;
    function cancelRedeemRequest(address lp, address operator) external;
    function pendingDepositRequest(address lp, address operator) external view returns (uint256);
    function pendingRedeemRequest(address lp, address operator) external view returns (uint256);
    function exchangeRateLastUpdated(address liquidityPool) external view returns (uint64 lastUpdated);
}

/// @title  Liquidity Pool
/// @notice Liquidity Pool implementation for Centrifuge pools
///         following the ERC-7540 Asynchronous Tokenized Vault standard
///
/// @dev    Each Liquidity Pool is a tokenized vault issuing shares of Centrifuge tranches as restricted ERC-20 tokens
///         against currency deposits based on the current share price.
///
///         ERC-7540 is an extension of the ERC-4626 standard by 'requestDeposit' & 'requestRedeem' methods, where
///         deposit and redeem orders are submitted to the pools to be included in the execution of the following epoch.
///         After execution users can use the deposit, mint, redeem and withdraw functions to get their shares
///         and/or assets from the pools.
contract LiquidityPool is Auth, IERC7540 {
    using MathLib for uint256;

    uint64 public immutable poolId;
    bytes16 public immutable trancheId;

    /// @notice The investment currency for this Liquidity Pool.
    ///         Each tranche of a Centrifuge pool can have multiple Liquidity Pools.
    ///         One Liquidity Pool for each supported asset.
    ///         Thus tranche shares can be linked to multiple LiquidityPools with different assets.
    /// @dev    Also known as the investment currency.
    address public immutable asset;

    /// @notice The restricted ERC-20 Liquidity Pool token. Has a ratio (token price) of underlying assets
    ///         exchanged on deposit/withdraw/redeem.
    /// @dev    Also known as tranche tokens.
    IERC20Metadata public immutable share;

    /// @notice Escrow contract for tokens
    address public immutable escrow;

    /// @notice Liquidity Pool business logic implementation contract
    ManagerLike public manager;

    // --- Events ---
    event File(bytes32 indexed what, address data);
    event DecreaseDepositRequest(address indexed sender, uint256 assets);
    event DecreaseRedeemRequest(address indexed sender, uint256 shares);
    event CancelDepositRequest(address indexed sender);
    event CancelRedeemRequest(address indexed sender);

    constructor(uint64 poolId_, bytes16 trancheId_, address asset_, address share_, address escrow_, address manager_) {
        poolId = poolId_;
        trancheId = trancheId_;
        asset = asset_;
        share = IERC20Metadata(share_);
        escrow = escrow_;
        manager = ManagerLike(manager_);

        wards[msg.sender] = 1;
        emit Rely(msg.sender);
    }

    // --- Administration ---
    function file(bytes32 what, address data) public auth {
        if (what == "manager") manager = ManagerLike(data);
        else revert("LiquidityPool/file-unrecognized-param");
        emit File(what, data);
    }

    // --- ERC-4626 methods ---
    /// @return Total value of the shares, denominated in the asset of this Liquidity Pool
    function totalAssets() public view returns (uint256) {
        return convertToAssets(totalSupply());
    }

    /// @notice Calculates the amount of shares that any user would approximately get for the amount of assets provided.
    ///         The calculation is based on the token price from the most recent epoch retrieved from Centrifuge.
    ///         The actual conversion will likely differ as the price changes between order submission and execution.
    function convertToShares(uint256 assets) public view returns (uint256 shares) {
        shares = manager.convertToShares(address(this), assets);
    }

    /// @notice Calculates the asset value for an amount of shares provided.
    ///         The calculation is based on the token price from the most recent epoch retrieved from Centrifuge.
    ///         The actual conversion will likely differ as the price changes between order submission and execution.
    function convertToAssets(uint256 shares) public view returns (uint256 assets) {
        assets = manager.convertToAssets(address(this), shares);
    }

    /// @return maxAssets that can be deposited into the Tranche by the receiver
    ///         after the epoch had been executed on Centrifuge.
    function maxDeposit(address receiver) public view returns (uint256 maxAssets) {
        maxAssets = manager.maxDeposit(address(this), receiver);
    }
    /// @notice Collect shares for deposited assets after Centrifuge epoch execution.
    ///         maxDeposit is the max amount of assets that can be deposited.

    function deposit(uint256 assets, address receiver) public returns (uint256 shares) {
        shares = manager.deposit(address(this), assets, receiver, msg.sender);
        emit Deposit(msg.sender, receiver, assets, shares);
    }

    /// @notice Collect shares for deposited assets after Centrifuge epoch execution.
    ///         maxMint is the max amount of shares that can be minted.
    function mint(uint256 shares, address receiver) public returns (uint256 assets) {
        assets = manager.mint(address(this), shares, receiver, msg.sender);
        emit Deposit(msg.sender, receiver, assets, shares);
    }

    /// @notice maxShares that can be claimed by the receiver after the epoch has been executed on the Centrifuge side.
    function maxMint(address receiver) external view returns (uint256 maxShares) {
        maxShares = manager.maxMint(address(this), receiver);
    }

    /// @return maxAssets that the receiver can withdraw
    function maxWithdraw(address receiver) public view returns (uint256 maxAssets) {
        maxAssets = manager.maxWithdraw(address(this), receiver);
    }

    /// @notice Withdraw assets after successful epoch execution. Receiver will receive an exact amount of assets for
    ///         a certain amount of shares that has been redeemed from Owner during epoch execution.
    ///         DOES NOT support owner != msg.sender since shares are already transferred on requestRedeem
    /// @return shares that have been redeemed for the exact assets amount
    function withdraw(uint256 assets, address receiver, address owner) public returns (uint256 shares) {
        require((msg.sender == owner), "LiquidityPool/not-the-owner");
        shares = manager.withdraw(address(this), assets, receiver, owner);
        emit Withdraw(msg.sender, receiver, owner, assets, shares);
    }

    /// @notice maxShares that can be redeemed by the owner after redemption was requested
    function maxRedeem(address owner) public view returns (uint256 maxShares) {
        maxShares = manager.maxRedeem(address(this), owner);
    }

    /// @notice Redeem shares after successful epoch execution. Receiver will receive assets for
    /// @notice Redeem shares can only be called by the Owner or an authorized admin.
    ///         the exact amount of redeemed shares from Owner after epoch execution.
    ///         DOES NOT support owner != msg.sender since shares are already transferred on requestRedeem
    /// @return assets payout for the exact amount of redeemed shares
    function redeem(uint256 shares, address receiver, address owner) public returns (uint256 assets) {
        require((msg.sender == owner), "LiquidityPool/not-the-owner");
        assets = manager.redeem(address(this), shares, receiver, owner);
        emit Withdraw(msg.sender, receiver, owner, assets, shares);
    }

    // --- ERC-7540 methods ---
    /// @notice Request asset deposit for a receiver to be included in the next epoch execution.
    /// @notice Request can only be called by the owner of the assets
    ///         Asset is locked in the escrow on request submission
    function requestDeposit(uint256 assets, address operator) public {
        require(IERC20(asset).balanceOf(msg.sender) >= assets, "LiquidityPool/insufficient-balance");
        require(
            manager.requestDeposit(address(this), assets, msg.sender, operator), "LiquidityPool/request-deposit-failed"
        );
        SafeTransferLib.safeTransferFrom(asset, msg.sender, address(escrow), assets);
        emit DepositRequest(msg.sender, operator, assets);
    }

    /// @notice Similar to requestDeposit, but with a permit option
<<<<<<< HEAD
    function requestDepositWithPermit(uint256 assets, uint256 deadline, uint8 v, bytes32 r, bytes32 s) public {
        try IERC20Permit(asset).permit(msg.sender, address(this), assets, deadline, v, r, s) {} catch {}
        require(
            manager.requestDeposit(address(this), assets, msg.sender, msg.sender),
            "LiquidityPool/request-deposit-failed"
        );
        SafeTransferLib.safeTransferFrom(asset, msg.sender, address(escrow), assets);
        emit DepositRequest(msg.sender, msg.sender, assets);
=======
    function requestDepositWithPermit(uint256 assets, address owner, uint256 deadline, uint8 v, bytes32 r, bytes32 s)
        public
    {
        _withPermit(asset, owner, address(this), assets, deadline, v, r, s);
        require(manager.requestDeposit(address(this), assets, owner, owner), "LiquidityPool/request-deposit-failed");
        SafeTransferLib.safeTransferFrom(asset, owner, address(escrow), assets);
        emit DepositRequest(msg.sender, owner, assets);
>>>>>>> 17f202ab
    }

    /// @notice View the total amount the operator has requested to deposit but isn't able to deposit or mint yet
    /// @dev    Due to the asynchronous nature, this value might be outdated, and should only
    ///         be used for informational purposes.
    function pendingDepositRequest(address operator) external view returns (uint256 assets) {
        assets = manager.pendingDepositRequest(address(this), operator);
    }

    /// @notice Request share redemption for a receiver to be included in the next epoch execution.
    ///         DOES support flow where owner != msg.sender but has allowance to spend its shares
    ///         Shares are locked in the escrow on request submission
    function requestRedeem(uint256 shares, address operator, address owner) public {
        require(share.balanceOf(owner) >= shares, "LiquidityPool/insufficient-balance");
        require(manager.requestRedeem(address(this), shares, operator, owner), "LiquidityPool/request-redeem-failed");

        // This is possible because of the trusted forwarder pattern -> msg.sender is forwarded
        // and the call can only be executed, if msg.sender has owner's approval to spend tokens
        require(transferFrom(owner, address(escrow), shares), "LiquidityPool/transfer-failed");

        emit RedeemRequest(msg.sender, operator, owner, shares);
    }

    /// @notice View the total amount the operator has requested to redeem but isn't able to withdraw or redeem yet
    /// @dev    Due to the asynchronous nature, this value might be outdated, and should only
    ///         be used for informational purposes.
    function pendingRedeemRequest(address operator) external view returns (uint256 shares) {
        shares = manager.pendingRedeemRequest(address(this), operator);
    }

    /// @dev Preview functions for async 4626 vaults revert
    function previewDeposit(uint256) external pure returns (uint256) {
        revert();
    }

    function previewMint(uint256) external pure returns (uint256) {
        revert();
    }

    function previewWithdraw(uint256) external pure returns (uint256) {
        revert();
    }

    function previewRedeem(uint256) external pure returns (uint256) {
        revert();
    }

    // --- Misc asynchronous vault methods ---
    /// @notice Request decreasing the outstanding deposit orders. Will return the assets once the order
    ///         on Centrifuge is successfully decreased.
    function decreaseDepositRequest(uint256 assets) public {
        manager.decreaseDepositRequest(address(this), assets, msg.sender);
        emit DecreaseDepositRequest(msg.sender, assets);
    }

    /// @notice Request cancelling the outstanding deposit orders. Will return the assets once the order
    ///         on Centrifuge is successfully cancelled.
    function cancelDepositRequest() public {
        manager.cancelDepositRequest(address(this), msg.sender);
        emit CancelDepositRequest(msg.sender);
    }

    /// @notice Request decreasing the outstanding redemption orders. Will return the shares once the order
    ///         on Centrifuge is successfully decreased.
    function decreaseRedeemRequest(uint256 shares) public {
        manager.decreaseRedeemRequest(address(this), shares, msg.sender);
        emit DecreaseRedeemRequest(msg.sender, shares);
    }

    /// @notice Request cancelling the outstanding redemption orders. Will return the shares once the order
    ///         on Centrifuge is successfully cancelled.
    function cancelRedeemRequest() public {
        manager.cancelRedeemRequest(address(this), msg.sender);
        emit CancelRedeemRequest(msg.sender);
    }

    function exchangeRateLastUpdated() public view returns (uint64) {
        return manager.exchangeRateLastUpdated(address(this));
    }

    // --- ERC-20 overrides ---
    function name() public view returns (string memory) {
        return share.name();
    }

    function symbol() public view returns (string memory) {
        return share.symbol();
    }

    function decimals() public view returns (uint8) {
        return share.decimals();
    }

    function totalSupply() public view returns (uint256) {
        return share.totalSupply();
    }

    function balanceOf(address owner) public view returns (uint256) {
        return share.balanceOf(owner);
    }

    function allowance(address owner, address spender) public view returns (uint256) {
        return share.allowance(owner, spender);
    }

    function transferFrom(address from, address to, uint256 value) public returns (bool) {
        (bool success, bytes memory data) = address(share).call(
            bytes.concat(
                abi.encodeWithSignature("transferFrom(address,address,uint256)", from, to, value), bytes20(msg.sender)
            )
        );
        _successCheck(success);
        return abi.decode(data, (bool));
    }

    function transfer(address, uint256) external returns (bool) {
        (bool success, bytes memory data) = address(share).call(bytes.concat(msg.data, bytes20(msg.sender)));
        _successCheck(success);
        return abi.decode(data, (bool));
    }

    function approve(address, uint256) external returns (bool) {
        (bool success, bytes memory data) = address(share).call(bytes.concat(msg.data, bytes20(msg.sender)));
        _successCheck(success);
        return abi.decode(data, (bool));
    }

    // --- Helpers ---

    /// @dev In case of unsuccessful tx, parse the revert message
    function _successCheck(bool success) internal pure {
        if (!success) {
            assembly {
                let ptr := mload(0x40)
                let size := returndatasize()
                returndatacopy(ptr, 0, size)
                revert(ptr, size)
            }
        }
    }
}<|MERGE_RESOLUTION|>--- conflicted
+++ resolved
@@ -180,7 +180,6 @@
     }
 
     /// @notice Similar to requestDeposit, but with a permit option
-<<<<<<< HEAD
     function requestDepositWithPermit(uint256 assets, uint256 deadline, uint8 v, bytes32 r, bytes32 s) public {
         try IERC20Permit(asset).permit(msg.sender, address(this), assets, deadline, v, r, s) {} catch {}
         require(
@@ -189,15 +188,6 @@
         );
         SafeTransferLib.safeTransferFrom(asset, msg.sender, address(escrow), assets);
         emit DepositRequest(msg.sender, msg.sender, assets);
-=======
-    function requestDepositWithPermit(uint256 assets, address owner, uint256 deadline, uint8 v, bytes32 r, bytes32 s)
-        public
-    {
-        _withPermit(asset, owner, address(this), assets, deadline, v, r, s);
-        require(manager.requestDeposit(address(this), assets, owner, owner), "LiquidityPool/request-deposit-failed");
-        SafeTransferLib.safeTransferFrom(asset, owner, address(escrow), assets);
-        emit DepositRequest(msg.sender, owner, assets);
->>>>>>> 17f202ab
     }
 
     /// @notice View the total amount the operator has requested to deposit but isn't able to deposit or mint yet
