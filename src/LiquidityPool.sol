--- conflicted
+++ resolved
@@ -4,10 +4,6 @@
 import {Auth} from "./util/Auth.sol";
 import {MathLib} from "./util/MathLib.sol";
 import {SafeTransferLib} from "./util/SafeTransferLib.sol";
-<<<<<<< HEAD
-import {IERC20} from "./interfaces/IERC20.sol";
-=======
->>>>>>> 29b59de1
 import {IERC4626} from "./interfaces/IERC4626.sol";
 import {IERC20, IERC20Metadata, IERC20Permit} from "./interfaces/IERC20.sol";
 import {IERC7540, IERC165, IERC7540Deposit, IERC7540Redeem} from "./interfaces/IERC7540.sol";
@@ -24,21 +20,14 @@
     function convertToShares(address lp, uint256 assets) external view returns (uint256);
     function convertToAssets(address lp, uint256 shares) external view returns (uint256);
     function requestDeposit(address lp, uint256 assets, address sender, address operator) external returns (bool);
-<<<<<<< HEAD
-    function requestRedeem(address lp, uint256 shares, address operator) external returns (bool);
-=======
     function requestRedeem(address lp, uint256 shares, address operator, address owner) external returns (bool);
->>>>>>> 29b59de1
     function decreaseDepositRequest(address lp, uint256 assets, address operator) external;
     function decreaseRedeemRequest(address lp, uint256 shares, address operator) external;
     function cancelDepositRequest(address lp, address operator) external;
     function cancelRedeemRequest(address lp, address operator) external;
     function pendingDepositRequest(address lp, address operator) external view returns (uint256);
     function pendingRedeemRequest(address lp, address operator) external view returns (uint256);
-<<<<<<< HEAD
-=======
     function exchangeRateLastUpdated(address liquidityPool) external view returns (uint64 lastUpdated);
->>>>>>> 29b59de1
 }
 
 /// @title  Liquidity Pool
@@ -71,46 +60,26 @@
     ///         Has a ratio (token price) of underlying assets exchanged on deposit/mint/withdraw/redeem.
     IERC20Metadata public immutable share;
 
-<<<<<<< HEAD
+    /// @notice Liquidity Pool implementation contract
+    ManagerLike public manager;
+
     /// @notice Escrow contract for tokens
     address public immutable escrow;
 
-    /// @notice Liquidity Pool business logic implementation contract
-=======
-    /// @notice Liquidity Pool implementation contract
->>>>>>> 29b59de1
-    ManagerLike public manager;
-
-    /// @notice Escrow contract for tokens
-    address public immutable escrow;
-
     // --- Events ---
     event File(bytes32 indexed what, address data);
-<<<<<<< HEAD
-    event DepositRequest(address indexed sender, address indexed operator, uint256 assets);
-    event RedeemRequest(address indexed sender, address indexed operator, address indexed owner, uint256 shares);
-=======
     event DepositClaimable(address indexed operator, uint256 assets, uint256 shares);
     event RedeemClaimable(address indexed operator, uint256 assets, uint256 shares);
->>>>>>> 29b59de1
     event DecreaseDepositRequest(address indexed sender, uint256 assets);
     event DecreaseRedeemRequest(address indexed sender, uint256 shares);
     event CancelDepositRequest(address indexed sender);
     event CancelRedeemRequest(address indexed sender);
-<<<<<<< HEAD
-    event PriceUpdate(uint256 price);
-=======
->>>>>>> 29b59de1
 
     constructor(uint64 poolId_, bytes16 trancheId_, address asset_, address share_, address escrow_, address manager_) {
         poolId = poolId_;
         trancheId = trancheId_;
         asset = asset_;
-<<<<<<< HEAD
-        share = TrancheTokenLike(share_);
-=======
         share = IERC20Metadata(share_);
->>>>>>> 29b59de1
         escrow = escrow_;
         manager = ManagerLike(manager_);
 
@@ -160,14 +129,6 @@
         require(transferFrom(owner, address(escrow), shares), "LiquidityPool/transfer-failed");
         emit RedeemRequest(msg.sender, operator, owner, shares);
     }
-<<<<<<< HEAD
-    /// @notice Collect shares for deposited assets after Centrifuge epoch execution.
-    ///         maxDeposit is the max amount of assets that can be deposited.
-
-    function deposit(uint256 assets, address receiver) public returns (uint256 shares) {
-        shares = manager.deposit(address(this), assets, receiver, msg.sender);
-        emit Deposit(address(this), receiver, assets, shares);
-=======
 
     /// @inheritdoc IERC7540Redeem
     function pendingRedeemRequest(address operator) external view returns (uint256 shares) {
@@ -179,7 +140,6 @@
     function decreaseDepositRequest(uint256 assets) external {
         manager.decreaseDepositRequest(address(this), assets, msg.sender);
         emit DecreaseDepositRequest(msg.sender, assets);
->>>>>>> 29b59de1
     }
 
     /// @notice Request cancelling the outstanding deposit orders.
@@ -204,21 +164,6 @@
         return manager.exchangeRateLastUpdated(address(this));
     }
 
-<<<<<<< HEAD
-    /// @return maxAssets that the receiver can withdraw
-    function maxWithdraw(address receiver) public view returns (uint256 maxAssets) {
-        maxAssets = manager.maxWithdraw(address(this), receiver);
-    }
-
-    /// @notice Withdraw assets after successful epoch execution. Receiver will receive an exact amount of assets for
-    ///         a certain amount of shares that has been redeemed from Owner during epoch execution.
-    ///         DOES NOT support owner != msg.sender since shares are already transferred on requestRedeem
-    /// @return shares that have been redeemed for the exact assets amount
-    function withdraw(uint256 assets, address receiver, address owner) public returns (uint256 shares) {
-        require((msg.sender == owner), "LiquidityPool/not-the-owner");
-        shares = manager.withdraw(address(this), assets, receiver, owner);
-        emit Withdraw(address(this), receiver, owner, assets, shares);
-=======
     // --- ERC165 support ---
     /// @inheritdoc IERC165
     function supportsInterface(bytes4 interfaceId) external pure override returns (bool) {
@@ -244,7 +189,6 @@
     ///             The actual conversion MAY change between order submission and execution.
     function convertToAssets(uint256 shares) public view returns (uint256 assets) {
         assets = manager.convertToAssets(address(this), shares);
->>>>>>> 29b59de1
     }
 
     /// @inheritdoc IERC4626
@@ -252,47 +196,6 @@
         maxAssets = manager.maxDeposit(address(this), operator);
     }
 
-<<<<<<< HEAD
-    /// @notice Redeem shares after successful epoch execution. Receiver will receive assets for
-    /// @notice Redeem shares can only be called by the Owner or an authorized admin.
-    ///         the exact amount of redeemed shares from Owner after epoch execution.
-    ///         DOES NOT support owner != msg.sender since shares are already transferred on requestRedeem
-    /// @return assets payout for the exact amount of redeemed shares
-    function redeem(uint256 shares, address receiver, address owner) public returns (uint256 assets) {
-        require((msg.sender == owner), "LiquidityPool/not-the-owner");
-        assets = manager.redeem(address(this), shares, receiver, owner);
-        emit Withdraw(address(this), receiver, owner, assets, shares);
-    }
-
-    // --- Asynchronous 4626 functions ---
-    /// @notice Request asset deposit for a receiver to be included in the next epoch execution.
-    /// @notice Request can only be called by the owner of the assets
-    ///         Asset is locked in the escrow on request submission
-    function requestDeposit(uint256 assets, address operator) public {
-        require(IERC20(asset).balanceOf(msg.sender) >= assets, "LiquidityPool/insufficient-balance");
-        require(
-            manager.requestDeposit(address(this), assets, msg.sender, operator), "LiquidityPool/request-deposit-failed"
-        );
-        SafeTransferLib.safeTransferFrom(asset, msg.sender, address(escrow), assets);
-        emit DepositRequest(msg.sender, operator, assets);
-    }
-
-    /// @notice Similar to requestDeposit, but with a permit option
-    function requestDepositWithPermit(uint256 assets, address owner, uint256 deadline, uint8 v, bytes32 r, bytes32 s)
-        public
-    {
-        _withPermit(asset, owner, address(this), assets, deadline, v, r, s);
-        require(manager.requestDeposit(address(this), assets, owner, owner), "LiquidityPool/request-deposit-failed");
-        SafeTransferLib.safeTransferFrom(asset, owner, address(escrow), assets);
-        emit DepositRequest(owner, owner, assets);
-    }
-
-    /// @notice View the total amount the operator has requested to deposit but isn't able to deposit or mint yet
-    /// @dev    Due to the asynchronous nature, this value might be outdated, and should only
-    ///         be used for informational purposes.
-    function pendingDepositRequest(address operator) external view returns (uint256 assets) {
-        assets = manager.pendingDepositRequest(address(this), operator);
-=======
     /// @inheritdoc IERC4626
     function deposit(uint256 assets, address receiver) external returns (uint256 shares) {
         shares = manager.deposit(address(this), assets, receiver, msg.sender);
@@ -321,7 +224,6 @@
         require((msg.sender == operator), "LiquidityPool/not-the-operator");
         shares = manager.withdraw(address(this), assets, receiver, operator);
         emit Withdraw(msg.sender, receiver, operator, assets, shares);
->>>>>>> 29b59de1
     }
 
     /// @inheritdoc IERC4626
@@ -337,24 +239,9 @@
         emit Withdraw(msg.sender, receiver, operator, assets, shares);
     }
 
-<<<<<<< HEAD
-    /// @notice Request share redemption for a receiver to be included in the next epoch execution.
-    ///         DOES support flow where owner != msg.sender but has allowance to spend its shares
-    ///         Shares are locked in the escrow on request submission
-    function requestRedeem(uint256 shares, address operator, address owner) public {
-        require(share.balanceOf(owner) >= shares, "LiquidityPool/insufficient-balance");
-        require(manager.requestRedeem(address(this), shares, operator), "LiquidityPool/request-redeem-failed");
-
-        // This is possible because of the trusted forwarder pattern -> msg.sender is forwarded
-        // and the call can only be executed, if msg.sender has owner's approval to spend tokens
-        require(transferFrom(owner, address(escrow), shares), "LiquidityPool/transfer-failed");
-
-        emit RedeemRequest(msg.sender, operator, owner, shares);
-=======
     /// @dev Preview functions for ERC-7540 vaults revert
     function previewDeposit(uint256) external pure returns (uint256) {
         revert();
->>>>>>> 29b59de1
     }
 
     /// @dev Preview functions for ERC-7540 vaults revert
@@ -367,30 +254,7 @@
         revert();
     }
 
-<<<<<<< HEAD
-    /// @notice View the total amount the operator has requested to redeem but isn't able to withdraw or redeem yet
-    /// @dev    Due to the asynchronous nature, this value might be outdated, and should only
-    ///         be used for informational purposes.
-    function pendingRedeemRequest(address operator) external view returns (uint256 shares) {
-        shares = manager.pendingRedeemRequest(address(this), operator);
-    }
-
-    /// @dev Preview functions for async 4626 vaults revert
-    function previewDeposit(uint256) external pure returns (uint256) {
-        revert();
-    }
-
-    function previewMint(uint256) external pure returns (uint256) {
-        revert();
-    }
-
-    function previewWithdraw(uint256) external pure returns (uint256) {
-        revert();
-    }
-
-=======
     /// @dev Preview functions for ERC-7540 vaults revert
->>>>>>> 29b59de1
     function previewRedeem(uint256) external pure returns (uint256) {
         revert();
     }
@@ -426,10 +290,7 @@
         return share.allowance(owner, spender);
     }
 
-<<<<<<< HEAD
-=======
-    /// @inheritdoc IERC20
->>>>>>> 29b59de1
+    /// @inheritdoc IERC20
     function transferFrom(address from, address to, uint256 value) public returns (bool) {
         (bool success, bytes memory data) = address(share).call(
             bytes.concat(
@@ -440,20 +301,14 @@
         return abi.decode(data, (bool));
     }
 
-<<<<<<< HEAD
-=======
-    /// @inheritdoc IERC20
->>>>>>> 29b59de1
+    /// @inheritdoc IERC20
     function transfer(address, uint256) external returns (bool) {
         (bool success, bytes memory data) = address(share).call(bytes.concat(msg.data, bytes20(msg.sender)));
         _successCheck(success);
         return abi.decode(data, (bool));
     }
 
-<<<<<<< HEAD
-=======
-    /// @inheritdoc IERC20
->>>>>>> 29b59de1
+    /// @inheritdoc IERC20
     function approve(address, uint256) external returns (bool) {
         (bool success, bytes memory data) = address(share).call(bytes.concat(msg.data, bytes20(msg.sender)));
         _successCheck(success);
@@ -465,30 +320,8 @@
         emit DepositClaimable(operator, assets, shares);
     }
 
-<<<<<<< HEAD
-    // --- Helpers ---
-    function _withPermit(
-        address token,
-        address owner,
-        address spender,
-        uint256 value,
-        uint256 deadline,
-        uint8 v,
-        bytes32 r,
-        bytes32 s
-    ) internal {
-        try ERC20PermitLike(token).permit(owner, spender, value, deadline, v, r, s) {
-            return;
-        } catch {
-            if (IERC20(token).allowance(owner, spender) == value) {
-                return;
-            }
-        }
-        revert("LiquidityPool/permit-failure");
-=======
     function emitRedeemClaimable(address operator, uint256 assets, uint256 shares) public auth {
         emit RedeemClaimable(operator, assets, shares);
->>>>>>> 29b59de1
     }
 
     function _successCheck(bool success) internal pure {
