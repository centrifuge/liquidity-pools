--- conflicted
+++ resolved
@@ -33,17 +33,11 @@
     function previewWithdraw(address user, address liquidityPool, uint256 assets) external view returns (uint256);
     function previewRedeem(address user, address liquidityPool, uint256 shares) external view returns (uint256);
     function requestRedeem(uint256 shares, address receiver) external;
-<<<<<<< HEAD
     function deposit(uint256 assets, address receiver) external returns (uint256);
-    function collectDeposit(uint64 poolId, bytes16 trancheId, address receiver, address currency) external;
-    function collectRedeem(uint64 poolId, bytes16 trancheId, address receiver, address currency) external;
-=======
-    function requestDeposit(uint256 assets, address receiver) external;
     function collectDeposit(address receiver) external;
     function collectRedeem(address receiver) external;
     function decreaseDepositRequest(uint256 assets, address receiver) external;
     function decreaseRedeemRequest(uint256 shares, address receiver) external;
->>>>>>> 67b3f767
     function PRICE_DECIMALS() external view returns (uint8);
 }
 
@@ -132,12 +126,8 @@
     /// @dev The total amount of vault shares
     /// @return Total amount of the underlying vault assets including accrued interest
     function totalAssets() public view returns (uint256) {
-<<<<<<< HEAD
         // TODO: move to investment manager?
         return totalSupply().mulDiv(latestPrice, 10 ** ERC20Like(asset).decimals(), Math.Rounding.Down);
-=======
-        return totalSupply().mulDiv(latestPrice, 10 ** investmentManager.PRICE_DECIMALS(), Math.Rounding.Down);
->>>>>>> 67b3f767
     }
 
     /// @dev Calculates the amount of shares / tranche tokens that any user would get for the amount of assets provided. The calcultion is based on the token price from the most recent epoch retrieved from Centrifuge chain.
@@ -353,21 +343,11 @@
         _successCheck(success);
     }
 
-<<<<<<< HEAD
-=======
-    // --- Pricing ---
-    function updatePrice(uint128 price) public auth {
-        latestPrice = price;
-        lastPriceUpdate = block.timestamp;
-        emit UpdatePrice(price);
-    }
-
     // --- Restriction overrides ---
     function hasMember(address user) public returns (bool) {
         return share.hasMember(user);
     }
 
->>>>>>> 67b3f767
     // --- Helpers ---
     /// @dev In case of unsuccessful tx, parse the revert message
     function _successCheck(bool success) internal pure {
