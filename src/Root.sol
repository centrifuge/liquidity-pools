--- conflicted
+++ resolved
@@ -4,17 +4,8 @@
 import {Auth} from "src/Auth.sol";
 import {MessagesLib} from "src/libraries/MessagesLib.sol";
 import {BytesLib} from "src/libraries/BytesLib.sol";
-<<<<<<< HEAD
-import {IRoot} from "src/interfaces/IRoot.sol";
-import {IAuth} from "src/interfaces/IAuth.sol";
-
-interface RecoverLike {
-    function recoverTokens(address, address, uint256) external;
-}
-=======
 import {IRoot, IRecoverable} from "src/interfaces/IRoot.sol";
 import {IAuth} from "src/interfaces/IAuth.sol";
->>>>>>> 0d6c6f0a
 
 /// @title  Root
 /// @notice Core contract that is a ward on all other deployed contracts.
@@ -150,11 +141,7 @@
     /// --- Token recovery ---
     /// @inheritdoc IRoot
     function recoverTokens(address target, address token, address to, uint256 amount) public auth {
-<<<<<<< HEAD
-        RecoverLike(target).recoverTokens(token, to, amount);
-=======
         IRecoverable(target).recoverTokens(token, to, amount);
->>>>>>> 0d6c6f0a
         emit RecoverTokens(target, token, to, amount);
     }
 }