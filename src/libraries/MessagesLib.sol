// SPDX-License-Identifier: AGPL-3.0-only
pragma solidity 0.8.21;

import {BytesLib} from "src/libraries/BytesLIb.sol";

/// @title  MessagesLib
/// @dev    Library for encoding and decoding messages.
library MessagesLib {
    using BytesLib for bytes;

    enum Call {
        /// 0 - An invalid message
        Invalid,
        /// 1 - Add a currency id -> EVM address mapping
        AddCurrency,
        /// 2 - Add Pool
        AddPool,
        /// 3 - Allow a currency to be used as a currency for investing in pools
        AllowInvestmentCurrency,
        /// 4 - Add a Pool's Tranche Token
        AddTranche,
        /// 5 - Update the price of a Tranche Token
        UpdateTrancheTokenPrice,
        /// 6 - Update the member list of a tranche token with a new member
        UpdateMember,
        /// 7 - A transfer of currency
        Transfer,
        /// 8 - A transfer of tranche tokens
        TransferTrancheTokens,
        /// 9 - Increase an investment order by a given amount
        IncreaseInvestOrder,
        /// 10 - Decrease an investment order by a given amount
        DecreaseInvestOrder,
        /// 11 - Increase a Redeem order by a given amount
        IncreaseRedeemOrder,
        /// 12 - Decrease a Redeem order by a given amount
        DecreaseRedeemOrder,
        /// 13 - Collect investment
        DEPRECATED_CollectInvest,
        /// 14 - Collect Redeem
        DEPRECATED_CollectRedeem,
        /// 15 - Executed Decrease Invest Order
        ExecutedDecreaseInvestOrder,
        /// 16 - Executed Decrease Redeem Order
        ExecutedDecreaseRedeemOrder,
        /// 17 - Executed Collect Invest
        ExecutedCollectInvest,
        /// 18 - Executed Collect Redeem
        ExecutedCollectRedeem,
        /// 19 - Cancel an investment order
        CancelInvestOrder,
        /// 20 - Cancel a redeem order
        CancelRedeemOrder,
        /// 21 - Schedule an upgrade contract to be granted admin rights
        ScheduleUpgrade,
        /// 22 - Cancel a previously scheduled upgrade
        CancelUpgrade,
        /// 23 - Update tranche token metadata
        UpdateTrancheTokenMetadata,
        /// 24 - Disallow a currency to be used as a currency for investing in pools
        DisallowInvestmentCurrency,
        /// 25 - Freeze tranche tokens
        Freeze,
        /// 26 - Unfreeze tranche tokens
        Unfreeze,
        /// 27 - Request redeem investor
        TriggerIncreaseRedeemOrder,
        /// 28 - Proof
        MessageProof,
        /// 29 - Initiate Message Recovery
        InitiateMessageRecovery,
        /// 30 - Dispute Message Recovery
        DisputeMessageRecovery
    }

    enum Domain {
        Centrifuge,
        EVM
    }

    function messageType(bytes memory _msg) internal pure returns (Call _call) {
        _call = Call(_msg.toUint8(0));
    }

    /**
     * 0: call type (uint8 = 1 byte)
     * 1-16: The Liquidity Pool's global currency id (uint128 = 16 bytes)
     * 17-36: The EVM address of the currency (address = 20 bytes)
     */
    function formatAddCurrency(uint128 currency, address currencyAddress) internal pure returns (bytes memory) {
        return abi.encodePacked(uint8(Call.AddCurrency), currency, currencyAddress);
    }

    function parseAddCurrency(bytes memory _msg) internal pure returns (uint128 currency, address currencyAddress) {
        currency = _msg.toUint128(1);
        currencyAddress = _msg.toAddress(17);
    }

    /**
     * 0: call type (uint8 = 1 byte)
     * 1-8: poolId (uint64 = 8 bytes)
     */
    function formatAddPool(uint64 poolId) internal pure returns (bytes memory) {
        return abi.encodePacked(uint8(Call.AddPool), poolId);
    }

    function parseAddPool(bytes memory _msg) internal pure returns (uint64 poolId) {
        poolId = _msg.toUint64(1);
    }

    /**
     * 0: call type (uint8 = 1 byte)
     * 1-8: poolId (uint64 = 8 bytes)
     * 9-24: currency (uint128 = 16 bytes)
     */
    function formatAllowInvestmentCurrency(uint64 poolId, uint128 currency) internal pure returns (bytes memory) {
        return abi.encodePacked(uint8(Call.AllowInvestmentCurrency), poolId, currency);
    }

    function parseAllowInvestmentCurrency(bytes memory _msg) internal pure returns (uint64 poolId, uint128 currency) {
        poolId = _msg.toUint64(1);
        currency = _msg.toUint128(9);
    }

    /**
     * 0: call type (uint8 = 1 byte)
     * 1-8: poolId (uint64 = 8 bytes)
     * 9-24: trancheId (16 bytes)
     * 25-152: tokenName (string = 128 bytes)
     * 153-184: tokenSymbol (string = 32 bytes)
     * 185: decimals (uint8 = 1 byte)
     * 186: restriction set (uint8 = 1 byte)
     */
    function formatAddTranche(
        uint64 poolId,
        bytes16 trancheId,
        string memory tokenName,
        string memory tokenSymbol,
        uint8 decimals,
        uint8 restrictionSet
    ) internal pure returns (bytes memory) {
        return abi.encodePacked(
            uint8(Call.AddTranche),
            poolId,
            trancheId,
            _stringToBytes128(tokenName),
            bytes32(bytes(tokenSymbol)),
            decimals,
            restrictionSet
        );
    }

    function parseAddTranche(bytes memory _msg)
        internal
        pure
        returns (
            uint64 poolId,
            bytes16 trancheId,
            string memory tokenName,
            string memory tokenSymbol,
            uint8 decimals,
            uint8 restrictionSet
        )
    {
        poolId = _msg.toUint64(1);
        trancheId = _msg.toBytes16(9);
        tokenName = _bytes128ToString(_msg.slice(25, 128));
        tokenSymbol = _bytes32ToString(_msg.toBytes32(153));
        decimals = _msg.toUint8(185);
        restrictionSet = _msg.toUint8(186);
    }

    /**
     * 0: call type (uint8 = 1 byte)
     * 1-8: poolId (uint64 = 8 bytes)
     * 9-24: trancheId (16 bytes)
     * 25-45: user (Ethereum address, 20 bytes - Skip 12 bytes from 32-byte addresses)
     * 57-65: validUntil (uint64 = 8 bytes)
     *
     */
    function formatUpdateMember(uint64 poolId, bytes16 trancheId, address member, uint64 validUntil)
        internal
        pure
        returns (bytes memory)
    {
        return formatUpdateMember(poolId, trancheId, bytes32(bytes20(member)), validUntil);
    }

    function formatUpdateMember(uint64 poolId, bytes16 trancheId, bytes32 member, uint64 validUntil)
        internal
        pure
        returns (bytes memory)
    {
        return abi.encodePacked(uint8(Call.UpdateMember), poolId, trancheId, member, validUntil);
    }

    function parseUpdateMember(bytes memory _msg)
        internal
        pure
        returns (uint64 poolId, bytes16 trancheId, address user, uint64 validUntil)
    {
        poolId = _msg.toUint64(1);
        trancheId = _msg.toBytes16(9);
        user = _msg.toAddress(25);
        validUntil = _msg.toUint64(57);
    }

    /**
     * 0: call type (uint8 = 1 byte)
     * 1-8: poolId (uint64 = 8 bytes)
     * 9-24: trancheId (16 bytes)
     * 25-40: currency (uint128 = 16 bytes)
     * 41-56: price (uint128 = 16 bytes)
     * 57-64: computedAt (uint64 = 8 bytes)
     */
    function formatUpdateTrancheTokenPrice(
        uint64 poolId,
        bytes16 trancheId,
        uint128 currencyId,
        uint128 price,
        uint64 computedAt
    ) internal pure returns (bytes memory) {
        return abi.encodePacked(uint8(Call.UpdateTrancheTokenPrice), poolId, trancheId, currencyId, price, computedAt);
    }

    function parseUpdateTrancheTokenPrice(bytes memory _msg)
        internal
        pure
        returns (uint64, bytes16, uint128, uint128, uint64)
    {
        return (_msg.toUint64(1), _msg.toBytes16(9), _msg.toUint128(25), _msg.toUint128(41), _msg.toUint64(57));
    }

    /*
     * 0: call type (uint8 = 1 byte)
     * 1-16: currency (uint128 = 16 bytes)
     * 17-48: sender address (32 bytes)
     * 49-80: receiver address (32 bytes)
     * 81-96: amount (uint128 = 16 bytes)
     */
    function formatTransfer(uint128 currency, bytes32 sender, bytes32 receiver, uint128 amount)
        internal
        pure
        returns (bytes memory)
    {
        return abi.encodePacked(uint8(Call.Transfer), currency, sender, receiver, amount);
    }

    function parseTransfer(bytes memory _msg)
        internal
        pure
        returns (uint128 currency, bytes32 sender, bytes32 receiver, uint128 amount)
    {
        currency = _msg.toUint128(1);
        sender = _msg.toBytes32(17);
        receiver = _msg.toBytes32(49);
        amount = _msg.toUint128(81);
    }

    // An optimised `parseTransfer` function that saves gas by ignoring the `sender` field and that
    // parses and returns the `recipient` as an `address` instead of the `bytes32` the message holds.
    function parseIncomingTransfer(bytes memory _msg)
        internal
        pure
        returns (uint128 currency, address recipient, uint128 amount)
    {
        currency = _msg.toUint128(1);
        recipient = _msg.toAddress(49);
        amount = _msg.toUint128(81);
    }

    /**
     * 0: call type (uint8 = 1 byte)
     * 1-8: poolId (uint64 = 8 bytes)
     * 9-24: trancheId (16 bytes)
     * 25-56: sender (bytes32)
     * 57-65: destinationDomain ((Domain: u8, ChainId: u64) =  9 bytes total)
     * 66-97: destinationAddress (32 bytes - Either a Centrifuge address or an EVM address followed by 12 zeros)
     * 98-113: amount (uint128 = 16 bytes)
     */
    function formatTransferTrancheTokens(
        uint64 poolId,
        bytes16 trancheId,
        bytes32 sender,
        bytes9 destinationDomain,
        bytes32 destinationAddress,
        uint128 amount
    ) internal pure returns (bytes memory) {
        return abi.encodePacked(
            uint8(Call.TransferTrancheTokens), poolId, trancheId, sender, destinationDomain, destinationAddress, amount
        );
    }

    // Overload: Format a TransferTrancheTokens to an EVM domain
    // Note: This is an overload function to dry the cast from `address` to `bytes32`
    // for the `destinationAddress` field by using the default `formatTransferTrancheTokens` implementation
    // by appending 12 zeros to the evm-based `destinationAddress`.
    function formatTransferTrancheTokens(
        uint64 poolId,
        bytes16 trancheId,
        bytes32 sender,
        bytes9 destinationDomain,
        address destinationAddress,
        uint128 amount
    ) internal pure returns (bytes memory) {
        return formatTransferTrancheTokens(
            poolId, trancheId, sender, destinationDomain, bytes32(bytes20(destinationAddress)), amount
        );
    }

    // Parse a TransferTrancheTokens to an EVM-based `destinationAddress` (20-byte long).
    // We ignore the `sender` and the `domain` since it's not relevant when parsing an incoming message.
    function parseTransferTrancheTokens20(bytes memory _msg)
        internal
        pure
        returns (uint64 poolId, bytes16 trancheId, address destinationAddress, uint128 amount)
    {
        poolId = _msg.toUint64(1);
        trancheId = _msg.toBytes16(9);
        // ignore: `sender` at bytes 25-56
        // ignore: `domain` at bytes 57-65
        destinationAddress = _msg.toAddress(66);
        amount = _msg.toUint128(98);
    }

    /*
     * 0: call type (uint8 = 1 byte)
     * 1-8: poolId (uint64 = 8 bytes)
     * 9-24: trancheId (16 bytes)
     * 25-56: investor address (32 bytes)
     * 57-72: currency (uint128 = 16 bytes)
     * 73-89: amount (uint128 = 16 bytes)
     */
    function formatIncreaseInvestOrder(
        uint64 poolId,
        bytes16 trancheId,
        bytes32 investor,
        uint128 currency,
        uint128 amount
    ) internal pure returns (bytes memory) {
        return abi.encodePacked(uint8(Call.IncreaseInvestOrder), poolId, trancheId, investor, currency, amount);
    }

    function parseIncreaseInvestOrder(bytes memory _msg)
        internal
        pure
        returns (uint64 poolId, bytes16 trancheId, bytes32 investor, uint128 currency, uint128 amount)
    {
        poolId = _msg.toUint64(1);
        trancheId = _msg.toBytes16(9);
        investor = _msg.toBytes32(25);
        currency = _msg.toUint128(57);
        amount = _msg.toUint128(73);
    }

    /*
     * 0: call type (uint8 = 1 byte)
     * 1-8: poolId (uint64 = 8 bytes)
     * 9-24: trancheId (16 bytes)
     * 25-56: investor address (32 bytes)
     * 57-72: currency (uint128 = 16 bytes)
     * 73-89: amount (uint128 = 16 bytes)
     */
    function formatDecreaseInvestOrder(
        uint64 poolId,
        bytes16 trancheId,
        bytes32 investor,
        uint128 currency,
        uint128 amount
    ) internal pure returns (bytes memory) {
        return abi.encodePacked(uint8(Call.DecreaseInvestOrder), poolId, trancheId, investor, currency, amount);
    }

    function parseDecreaseInvestOrder(bytes memory _msg)
        internal
        pure
        returns (uint64 poolId, bytes16 trancheId, bytes32 investor, uint128 currency, uint128 amount)
    {
        return parseIncreaseInvestOrder(_msg);
    }

    /*
     * 0: call type (uint8 = 1 byte)
     * 1-8: poolId (uint64 = 8 bytes)
     * 9-24: trancheId (16 bytes)
     * 25-56: investor address (32 bytes)
     * 57-72: currency (uint128 = 16 bytes)
     * 73-89: amount (uint128 = 16 bytes)
     */
    function formatIncreaseRedeemOrder(
        uint64 poolId,
        bytes16 trancheId,
        bytes32 investor,
        uint128 currency,
        uint128 amount
    ) internal pure returns (bytes memory) {
        return abi.encodePacked(uint8(Call.IncreaseRedeemOrder), poolId, trancheId, investor, currency, amount);
    }

    function parseIncreaseRedeemOrder(bytes memory _msg)
        internal
        pure
        returns (uint64 poolId, bytes16 trancheId, bytes32 investor, uint128 currency, uint128 amount)
    {
        return parseIncreaseInvestOrder(_msg);
    }

    /*
     * 0: call type (uint8 = 1 byte)
     * 1-8: poolId (uint64 = 8 bytes)
     * 9-24: trancheId (16 bytes)
     * 25-56: investor address (32 bytes)
     * 57-72: currency (uint128 = 16 bytes)
     * 73-89: amount (uint128 = 16 bytes)
     */
    function formatDecreaseRedeemOrder(
        uint64 poolId,
        bytes16 trancheId,
        bytes32 investor,
        uint128 currency,
        uint128 amount
    ) internal pure returns (bytes memory) {
        return abi.encodePacked(uint8(Call.DecreaseRedeemOrder), poolId, trancheId, investor, currency, amount);
    }

    function parseDecreaseRedeemOrder(bytes memory _msg)
        internal
        pure
        returns (uint64 poolId, bytes16 trancheId, bytes32 investor, uint128 currency, uint128 amount)
    {
        return parseDecreaseInvestOrder(_msg);
    }

    function formatExecutedDecreaseInvestOrder(
        uint64 poolId,
        bytes16 trancheId,
        bytes32 investor,
        uint128 currency,
        uint128 currencyPayout,
        uint128 remainingInvestOrder
    ) internal pure returns (bytes memory) {
        return abi.encodePacked(
            uint8(Call.ExecutedDecreaseInvestOrder),
            poolId,
            trancheId,
            investor,
            currency,
            currencyPayout,
            remainingInvestOrder
        );
    }

    function parseExecutedDecreaseInvestOrder(bytes memory _msg)
        internal
        pure
        returns (
            uint64 poolId,
            bytes16 trancheId,
            address investor,
            uint128 currency,
            uint128 trancheTokenPayout,
            uint128 remainingInvestOrder
        )
    {
        poolId = _msg.toUint64(1);
        trancheId = _msg.toBytes16(9);
        investor = _msg.toAddress(25);
        currency = _msg.toUint128(57);
        trancheTokenPayout = _msg.toUint128(73);
        remainingInvestOrder = _msg.toUint128(89);
    }

    function formatExecutedDecreaseRedeemOrder(
        uint64 poolId,
        bytes16 trancheId,
        bytes32 investor,
        uint128 currency,
        uint128 trancheTokenPayout,
        uint128 remainingRedeemOrder
    ) internal pure returns (bytes memory) {
        return abi.encodePacked(
            uint8(Call.ExecutedDecreaseRedeemOrder),
            poolId,
            trancheId,
            investor,
            currency,
            trancheTokenPayout,
            remainingRedeemOrder
        );
    }

    function parseExecutedDecreaseRedeemOrder(bytes memory _msg)
        internal
        pure
        returns (
            uint64 poolId,
            bytes16 trancheId,
            address investor,
            uint128 currency,
            uint128 trancheTokensPayout,
            uint128 remainingRedeemOrder
        )
    {
        poolId = _msg.toUint64(1);
        trancheId = _msg.toBytes16(9);
        investor = _msg.toAddress(25);
        currency = _msg.toUint128(57);
        trancheTokensPayout = _msg.toUint128(73);
        remainingRedeemOrder = _msg.toUint128(89);
    }

    function formatExecutedCollectInvest(
        uint64 poolId,
        bytes16 trancheId,
        bytes32 investor,
        uint128 currency,
        uint128 currencyPayout,
        uint128 trancheTokensPayout,
        uint128 remainingInvestOrder
    ) internal pure returns (bytes memory) {
        return abi.encodePacked(
            uint8(Call.ExecutedCollectInvest),
            poolId,
            trancheId,
            investor,
            currency,
            currencyPayout,
            trancheTokensPayout,
            remainingInvestOrder
        );
    }

    function parseExecutedCollectInvest(bytes memory _msg)
        internal
        pure
        returns (
            uint64 poolId,
            bytes16 trancheId,
            address investor,
            uint128 currency,
            uint128 currencyPayout,
            uint128 trancheTokensPayout,
            uint128 remainingInvestOrder
        )
    {
        poolId = _msg.toUint64(1);
        trancheId = _msg.toBytes16(9);
        investor = _msg.toAddress(25);
        currency = _msg.toUint128(57);
        currencyPayout = _msg.toUint128(73);
        trancheTokensPayout = _msg.toUint128(89);
        remainingInvestOrder = _msg.toUint128(105);
    }

    function formatExecutedCollectRedeem(
        uint64 poolId,
        bytes16 trancheId,
        bytes32 investor,
        uint128 currency,
        uint128 currencyPayout,
        uint128 trancheTokensPayout,
        uint128 remainingRedeemOrder
    ) internal pure returns (bytes memory) {
        return abi.encodePacked(
            uint8(Call.ExecutedCollectRedeem),
            poolId,
            trancheId,
            investor,
            currency,
            currencyPayout,
            trancheTokensPayout,
            remainingRedeemOrder
        );
    }

    function parseExecutedCollectRedeem(bytes memory _msg)
        internal
        pure
        returns (
            uint64 poolId,
            bytes16 trancheId,
            address investor,
            uint128 currency,
            uint128 currencyPayout,
            uint128 trancheTokensPayout,
            uint128 remainingRedeemOrder
        )
    {
        poolId = _msg.toUint64(1);
        trancheId = _msg.toBytes16(9);
        investor = _msg.toAddress(25);
        currency = _msg.toUint128(57);
        currencyPayout = _msg.toUint128(73);
        trancheTokensPayout = _msg.toUint128(89);
        remainingRedeemOrder = _msg.toUint128(105);
    }

    function formatScheduleUpgrade(address _contract) internal pure returns (bytes memory) {
        return abi.encodePacked(uint8(Call.ScheduleUpgrade), _contract);
    }

    function parseScheduleUpgrade(bytes memory _msg) internal pure returns (address _contract) {
        _contract = _msg.toAddress(1);
    }

    function formatCancelUpgrade(address _contract) internal pure returns (bytes memory) {
        return abi.encodePacked(uint8(Call.CancelUpgrade), _contract);
    }

    function parseCancelUpgrade(bytes memory _msg) internal pure returns (address _contract) {
        _contract = _msg.toAddress(1);
    }

    /**
     * 0: call type (uint8 = 1 byte)
     * 1-8: poolId (uint64 = 8 bytes)
     * 9-24: trancheId (16 bytes)
     * 25-152: tokenName (string = 128 bytes)
     * 153-184: tokenSymbol (string = 32 bytes)
     */
    function formatUpdateTrancheTokenMetadata(
        uint64 poolId,
        bytes16 trancheId,
        string memory tokenName,
        string memory tokenSymbol
    ) internal pure returns (bytes memory) {
        return abi.encodePacked(
            uint8(Call.UpdateTrancheTokenMetadata),
            poolId,
            trancheId,
            _stringToBytes128(tokenName),
            bytes32(bytes(tokenSymbol))
        );
    }

    function parseUpdateTrancheTokenMetadata(bytes memory _msg)
        internal
        pure
        returns (uint64 poolId, bytes16 trancheId, string memory tokenName, string memory tokenSymbol)
    {
        poolId = _msg.toUint64(1);
        trancheId = _msg.toBytes16(9);
        tokenName = _bytes128ToString(_msg.slice(25, 128));
        tokenSymbol = _bytes32ToString(_msg.toBytes32(153));
    }

    function formatCancelInvestOrder(uint64 poolId, bytes16 trancheId, bytes32 investor, uint128 currency)
        internal
        pure
        returns (bytes memory)
    {
        return abi.encodePacked(uint8(Call.CancelInvestOrder), poolId, trancheId, investor, currency);
    }

    function parseCancelInvestOrder(bytes memory _msg)
        internal
        pure
        returns (uint64 poolId, bytes16 trancheId, address investor, uint128 currency)
    {
        poolId = _msg.toUint64(1);
        trancheId = _msg.toBytes16(9);
        investor = _msg.toAddress(25);
        currency = _msg.toUint128(57);
    }

    function formatCancelRedeemOrder(uint64 poolId, bytes16 trancheId, bytes32 investor, uint128 currency)
        internal
        pure
        returns (bytes memory)
    {
        return abi.encodePacked(uint8(Call.CancelRedeemOrder), poolId, trancheId, investor, currency);
    }

    function parseCancelRedeemOrder(bytes memory _msg)
        internal
        pure
        returns (uint64 poolId, bytes16 trancheId, address investor, uint128 currency)
    {
        poolId = _msg.toUint64(1);
        trancheId = _msg.toBytes16(9);
        investor = _msg.toAddress(25);
        currency = _msg.toUint128(57);
    }

    /**
     * 0: call type (uint8 = 1 byte)
     * 1-8: poolId (uint64 = 8 bytes)
     * 9-24: currency (uint128 = 16 bytes)
     */
    function formatDisallowInvestmentCurrency(uint64 poolId, uint128 currency) internal pure returns (bytes memory) {
        return abi.encodePacked(uint8(Call.DisallowInvestmentCurrency), poolId, currency);
    }

    function parseDisallowInvestmentCurrency(bytes memory _msg)
        internal
        pure
        returns (uint64 poolId, uint128 currency)
    {
        poolId = _msg.toUint64(1);
        currency = _msg.toUint128(9);
    }

    /**
     * 0: call type (uint8 = 1 byte)
     * 1-8: poolId (uint64 = 8 bytes)
     * 9-24: trancheId (16 bytes)
     * 25-45: user (Ethereum address, 20 bytes - Skip 12 bytes from 32-byte addresses)
     *
     */
    function formatFreeze(uint64 poolId, bytes16 trancheId, address member) internal pure returns (bytes memory) {
        return abi.encodePacked(uint8(Call.Freeze), poolId, trancheId, bytes32(bytes20(member)));
    }

    function parseFreeze(bytes memory _msg) internal pure returns (uint64 poolId, bytes16 trancheId, address user) {
        poolId = _msg.toUint64(1);
        trancheId = _msg.toBytes16(9);
        user = _msg.toAddress(25);
    }

    /**
     * 0: call type (uint8 = 1 byte)
     * 1-8: poolId (uint64 = 8 bytes)
     * 9-24: trancheId (16 bytes)
     * 25-45: user (Ethereum address, 20 bytes - Skip 12 bytes from 32-byte addresses)
     *
     */
    function formatUnfreeze(uint64 poolId, bytes16 trancheId, address user) internal pure returns (bytes memory) {
        return abi.encodePacked(uint8(Call.Unfreeze), poolId, trancheId, bytes32(bytes20(user)));
    }

    function parseUnfreeze(bytes memory _msg) internal pure returns (uint64 poolId, bytes16 trancheId, address user) {
        poolId = _msg.toUint64(1);
        trancheId = _msg.toBytes16(9);
        user = _msg.toAddress(25);
    }

    /*
     * 0: call type (uint8 = 1 byte)
     * 1-8: poolId (uint64 = 8 bytes)
     * 9-24: trancheId (16 bytes)
     * 25-56: investor address (32 bytes)
     * 57-72: currency (uint128 = 16 bytes)
     * 73-89: amount (uint128 = 16 bytes)
     */
    function formatTriggerIncreaseRedeemOrder(
        uint64 poolId,
        bytes16 trancheId,
        bytes32 investor,
        uint128 currency,
        uint128 trancheTokenAmount
    ) internal pure returns (bytes memory) {
        return abi.encodePacked(
            uint8(Call.TriggerIncreaseRedeemOrder), poolId, trancheId, investor, currency, trancheTokenAmount
        );
    }

    function parseTriggerIncreaseRedeemOrder(bytes memory _msg)
        internal
        pure
        returns (uint64 poolId, bytes16 trancheId, address investor, uint128 currency, uint128 trancheTokenAmount)
    {
        poolId = _msg.toUint64(1);
        trancheId = _msg.toBytes16(9);
        investor = _msg.toAddress(25);
        currency = _msg.toUint128(57);
        trancheTokenAmount = _msg.toUint128(73);
    }

    /**
     * 0: call type (uint8 = 1 byte)
     * 1-32: The keccak message proof (bytes32)
     */
    function formatMessageProof(bytes memory message) internal pure returns (bytes memory) {
        return abi.encodePacked(uint8(Call.MessageProof), keccak256(message));
    }

<<<<<<< HEAD
=======
    function formatMessageProof(bytes32 messageHash) internal pure returns (bytes memory) {
        return abi.encodePacked(uint8(Call.MessageProof), messageHash);
    }

    function isMessageProof(bytes memory _msg) internal pure returns (bool) {
        return messageType(_msg) == Call.MessageProof;
    }

>>>>>>> 0fcda609
    function parseMessageProof(bytes memory _msg) internal pure returns (bytes32 proof) {
        proof = _msg.toBytes32(1);
    }

    /**
     * Initiate Message Recovery
     *
     * 0: call type (uint8 = 1 byte)
     * 1-32: The message hash (32 bytes)
     * 33-52: The router address (32 bytes)
     */
    function formatInitiateMessageRecovery(bytes memory message, address router) internal pure returns (bytes memory) {
        return abi.encodePacked(uint8(Call.InitiateMessageRecovery), keccak256(message), bytes32(bytes20(router)));
    }

    function isInitiateMessageRecovery(bytes memory _msg) internal pure returns (bool) {
        return messageType(_msg) == Call.InitiateMessageRecovery;
    }

    function parseInitiateMessageRecovery(bytes memory _msg)
        internal
        pure
        returns (bytes32 messageHash, address router)
    {
        messageHash = BytesLib.toBytes32(_msg, 1);
        router = BytesLib.toAddress(_msg, 33);
    }

    /**
     * Dispute Message Recovery
     *
     * 0: call type (uint8 = 1 byte)
     * 1-32: Message hash (32 bytes)
     */
    function formatDisputeMessageRecovery(bytes memory message) internal pure returns (bytes memory) {
        return abi.encodePacked(uint8(Call.DisputeMessageRecovery), keccak256(message));
    }

    function isDisputeMessageRecovery(bytes memory _msg) internal pure returns (bool) {
        return messageType(_msg) == Call.DisputeMessageRecovery;
    }

    function parseDisputeMessageRecovery(bytes memory _msg) internal pure returns (bytes32 messageHash) {
        messageHash = BytesLib.toBytes32(_msg, 1);
    }

    function isRecoveryMessage(bytes memory _msg) internal pure returns (bool) {
        return messageType(_msg) == Call.InitiateMessageRecovery || messageType(_msg) == Call.DisputeMessageRecovery;
    }

    // Utils
    function formatDomain(Domain domain) public pure returns (bytes9) {
        return bytes9(bytes1(uint8(domain)));
    }

    function formatDomain(Domain domain, uint64 chainId) public pure returns (bytes9) {
        return bytes9(BytesLib.slice(abi.encodePacked(uint8(domain), chainId), 0, 9));
    }

    function _stringToBytes128(string memory source) internal pure returns (bytes memory) {
        bytes memory temp = bytes(source);
        bytes memory result = new bytes(128);

        for (uint256 i = 0; i < 128; i++) {
            if (i < temp.length) {
                result[i] = temp[i];
            } else {
                result[i] = 0x00;
            }
        }

        return result;
    }

    function _bytes128ToString(bytes memory _bytes128) internal pure returns (string memory) {
        require(_bytes128.length == 128, "Input should be 128 bytes");

        uint8 i = 0;
        while (i < 128 && _bytes128[i] != 0) {
            i++;
        }

        bytes memory bytesArray = new bytes(i);

        for (uint8 j = 0; j < i; j++) {
            bytesArray[j] = _bytes128[j];
        }

        return string(bytesArray);
    }

    function _bytes32ToString(bytes32 _bytes32) internal pure returns (string memory) {
        uint8 i = 0;
        while (i < 32 && _bytes32[i] != 0) {
            i++;
        }
        bytes memory bytesArray = new bytes(i);
        for (i = 0; i < 32 && _bytes32[i] != 0; i++) {
            bytesArray[i] = _bytes32[i];
        }
        return string(bytesArray);
    }
}<|MERGE_RESOLUTION|>--- conflicted
+++ resolved
@@ -774,17 +774,10 @@
         return abi.encodePacked(uint8(Call.MessageProof), keccak256(message));
     }
 
-<<<<<<< HEAD
-=======
     function formatMessageProof(bytes32 messageHash) internal pure returns (bytes memory) {
         return abi.encodePacked(uint8(Call.MessageProof), messageHash);
     }
 
-    function isMessageProof(bytes memory _msg) internal pure returns (bool) {
-        return messageType(_msg) == Call.MessageProof;
-    }
-
->>>>>>> 0fcda609
     function parseMessageProof(bytes memory _msg) internal pure returns (bytes32 proof) {
         proof = _msg.toBytes32(1);
     }
@@ -800,10 +793,6 @@
         return abi.encodePacked(uint8(Call.InitiateMessageRecovery), keccak256(message), bytes32(bytes20(router)));
     }
 
-    function isInitiateMessageRecovery(bytes memory _msg) internal pure returns (bool) {
-        return messageType(_msg) == Call.InitiateMessageRecovery;
-    }
-
     function parseInitiateMessageRecovery(bytes memory _msg)
         internal
         pure
@@ -821,10 +810,6 @@
      */
     function formatDisputeMessageRecovery(bytes memory message) internal pure returns (bytes memory) {
         return abi.encodePacked(uint8(Call.DisputeMessageRecovery), keccak256(message));
-    }
-
-    function isDisputeMessageRecovery(bytes memory _msg) internal pure returns (bool) {
-        return messageType(_msg) == Call.DisputeMessageRecovery;
     }
 
     function parseDisputeMessageRecovery(bytes memory _msg) internal pure returns (bytes32 messageHash) {
