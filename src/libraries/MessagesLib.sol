// SPDX-License-Identifier: AGPL-3.0-only
pragma solidity 0.8.26;

import {BytesLib} from "src/libraries/BytesLib.sol";
import {CastLib} from "src/libraries/CastLib.sol";

/// @title  MessagesLib
/// @dev    Library for encoding and decoding messages.
library MessagesLib {
    using BytesLib for bytes;
    using CastLib for *;

    enum Call {
        /// 0 - An invalid message
        Invalid,
        /// 1 - Add an asset id -> EVM address mapping
        AddAsset,
        /// 2 - Add Pool
        AddPool,
        /// 3 - Allow an asset to be used as an asset for investing in pools
        AllowAsset,
        /// 4 - Add a Pool's Tranche Token
        AddTranche,
        /// 5 - Update the price of a Tranche Token
        UpdateTranchePrice,
        /// 6 - Set a restriction
        UpdateRestriction,
        /// 7 - A transfer of assets
        Transfer,
        /// 8 - A transfer of tranche tokens
        TransferTrancheTokens,
        /// 9 - Increase an investment order by a given amount
        IncreaseInvestOrder,
        /// 10 - Decrease an investment order by a given amount
        DecreaseInvestOrder,
        /// 11 - Increase a Redeem order by a given amount
        IncreaseRedeemOrder,
        /// 12 - Decrease a Redeem order by a given amount
        DecreaseRedeemOrder,
        /// 13 - Collect investment
        DEPRECATED_CollectInvest,
        /// 14 - Collect Redeem
        DEPRECATED_CollectRedeem,
        /// 15 - Executed Decrease Invest Order
        FulfilledCancelDepositRequest,
        /// 16 - Executed Decrease Redeem Order
        FulfilledCancelRedeemRequest,
        /// 17 - Executed Collect Invest
        FulfilledDepositRequest,
        /// 18 - Executed Collect Redeem
        FulfilledRedeemRequest,
        /// 19 - Cancel an investment order
        CancelInvestOrder,
        /// 20 - Cancel a redeem order
        CancelRedeemOrder,
        /// 21 - Schedule an upgrade contract to be granted admin rights
        ScheduleUpgrade,
        /// 22 - Cancel a previously scheduled upgrade
        CancelUpgrade,
        /// 23 - Update tranche token metadata
        UpdateTrancheMetadata,
        /// 24 - Disallow an asset to be used as an asset for investing in pools
        DisallowAsset,
        /// 25 - Freeze tranche tokens
        DEPRECATED_Freeze,
        /// 26 - Unfreeze tranche tokens
        DEPRECATED_Unfreeze,
        /// 27 - Request redeem investor
        TriggerRedeemRequest,
        /// 28 - Proof
        MessageProof,
        /// 29 - Initiate Message Recovery
        InitiateMessageRecovery,
        /// 30 - Dispute Message Recovery
        DisputeMessageRecovery,
        /// 31 - Recover Tokens sent to the wrong contract
        RecoverTokens,
        /// 32 - Update Centrifuge Gas Price
        UpdateCentrifugeGasPrice,
<<<<<<< HEAD
        /// 32 - Update Trnache Hook
=======
        /// 33 - Update Tranche Hook
>>>>>>> b4fae05b
        UpdateTrancheHook
    }

    function messageType(bytes memory _msg) internal pure returns (Call _call) {
        _call = Call(_msg.toUint8(0));
    }
}<|MERGE_RESOLUTION|>--- conflicted
+++ resolved
@@ -77,11 +77,7 @@
         RecoverTokens,
         /// 32 - Update Centrifuge Gas Price
         UpdateCentrifugeGasPrice,
-<<<<<<< HEAD
-        /// 32 - Update Trnache Hook
-=======
         /// 33 - Update Tranche Hook
->>>>>>> b4fae05b
         UpdateTrancheHook
     }
 
