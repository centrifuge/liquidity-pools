// SPDX-License-Identifier: AGPL-3.0-only
pragma solidity 0.8.21;

import {BytesLib} from "src/libraries/BytesLib.sol";
import {CastLib} from "src/libraries/CastLib.sol";

/// @title  MessagesLib
/// @dev    Library for encoding and decoding messages.
library MessagesLib {
    using BytesLib for bytes;
    using CastLib for *;

    enum Call {
        /// 0 - An invalid message
        Invalid,
        /// 1 - Add a currency id -> EVM address mapping
        AddCurrency,
        /// 2 - Add Pool
        AddPool,
        /// 3 - Allow a currency to be used as a currency for investing in pools
        AllowInvestmentCurrency,
        /// 4 - Add a Pool's Tranche Token
        AddTranche,
        /// 5 - Update the price of a Tranche Token
        UpdateTrancheTokenPrice,
        /// 6 - Update the member list of a tranche token with a new member
        UpdateMember,
        /// 7 - A transfer of currency
        Transfer,
        /// 8 - A transfer of tranche tokens
        TransferTrancheTokens,
        /// 9 - Increase an investment order by a given amount
        IncreaseInvestOrder,
        /// 10 - Decrease an investment order by a given amount
        DecreaseInvestOrder,
        /// 11 - Increase a Redeem order by a given amount
        IncreaseRedeemOrder,
        /// 12 - Decrease a Redeem order by a given amount
        DecreaseRedeemOrder,
        /// 13 - Collect investment
        DEPRECATED_CollectInvest,
        /// 14 - Collect Redeem
        DEPRECATED_CollectRedeem,
        /// 15 - Executed Decrease Invest Order
        ExecutedDecreaseInvestOrder,
        /// 16 - Executed Decrease Redeem Order
        ExecutedDecreaseRedeemOrder,
        /// 17 - Executed Collect Invest
        ExecutedCollectInvest,
        /// 18 - Executed Collect Redeem
        ExecutedCollectRedeem,
        /// 19 - Cancel an investment order
        CancelInvestOrder,
        /// 20 - Cancel a redeem order
        CancelRedeemOrder,
        /// 21 - Schedule an upgrade contract to be granted admin rights
        ScheduleUpgrade,
        /// 22 - Cancel a previously scheduled upgrade
        CancelUpgrade,
        /// 23 - Update tranche token metadata
        UpdateTrancheTokenMetadata,
        /// 24 - Disallow a currency to be used as a currency for investing in pools
        DisallowInvestmentCurrency,
        /// 25 - Freeze tranche tokens
        Freeze,
        /// 26 - Unfreeze tranche tokens
        Unfreeze,
        /// 27 - Request redeem investor
        TriggerIncreaseRedeemOrder,
        /// 28 - Proof
        MessageProof,
        /// 29 - Initiate Message Recovery
        InitiateMessageRecovery,
        /// 30 - Dispute Message Recovery
        DisputeMessageRecovery
    }

    enum Domain {
        Centrifuge,
        EVM
    }

    function messageType(bytes memory _msg) internal pure returns (Call _call) {
        _call = Call(_msg.toUint8(0));
    }

    /**
     * 0: call type (uint8 = 1 byte)
     * 1-16: The Liquidity Pool's global currency id (uint128 = 16 bytes)
     * 17-36: The EVM address of the currency (address = 20 bytes)
     */
    function parseAddCurrency(bytes memory _msg) internal pure returns (uint128 currencyId, address currencyAddress) {
        return (_msg.toUint128(1), _msg.toAddress(17));
    }

    /**
     * 0: call type (uint8 = 1 byte)
     * 1-8: poolId (uint64 = 8 bytes)
     */
    function parseAddPool(bytes memory _msg) internal pure returns (uint64 poolId) {
        return (_msg.toUint64(1));
    }

    /**
     * 0: call type (uint8 = 1 byte)
     * 1-8: poolId (uint64 = 8 bytes)
     * 9-24: currency (uint128 = 16 bytes)
     */
    function parseAllowInvestmentCurrency(bytes memory _msg)
        internal
        pure
        returns (uint64 poolId, uint128 currencyId)
    {
        return (_msg.toUint64(1), _msg.toUint128(9));
    }

    /**
     * 0: call type (uint8 = 1 byte)
     * 1-8: poolId (uint64 = 8 bytes)
     * 9-24: trancheId (16 bytes)
     * 25-152: tokenName (string = 128 bytes)
     * 153-184: tokenSymbol (string = 32 bytes)
     * 185: decimals (uint8 = 1 byte)
     * 186: restriction set (uint8 = 1 byte)
     */
    function parseAddTranche(bytes memory _msg)
        internal
        pure
        returns (
            uint64 poolId,
            bytes16 trancheId,
            string memory tokenName,
            string memory tokenSymbol,
            uint8 decimals,
            uint8 restrictionSet
        )
    {
        return (
            _msg.toUint64(1),
            _msg.toBytes16(9),
            _msg.slice(25, 128).bytes128ToString(),
            _msg.toBytes32(153).toString(),
            _msg.toUint8(185),
            _msg.toUint8(186)
        );
    }

    /**
     * 0: call type (uint8 = 1 byte)
     * 1-8: poolId (uint64 = 8 bytes)
     * 9-24: trancheId (16 bytes)
     * 25-45: user (Ethereum address, 20 bytes - Skip 12 bytes from 32-byte addresses)
     * 57-65: validUntil (uint64 = 8 bytes)
     *
     */
    function parseUpdateMember(bytes memory _msg)
        internal
        pure
        returns (uint64 poolId, bytes16 trancheId, address user, uint64 validUntil)
    {
        return (_msg.toUint64(1), _msg.toBytes16(9), _msg.toAddress(25), _msg.toUint64(57));
    }

    /**
     * 0: call type (uint8 = 1 byte)
     * 1-8: poolId (uint64 = 8 bytes)
     * 9-24: trancheId (16 bytes)
     * 25-40: currency (uint128 = 16 bytes)
     * 41-56: price (uint128 = 16 bytes)
     * 57-64: computedAt (uint64 = 8 bytes)
     */
    function parseUpdateTrancheTokenPrice(bytes memory _msg)
        internal
        pure
        returns (uint64 poolId, bytes16 trancheId, uint128 currencyId, uint128 price, uint64 computedAt)
    {
        return (_msg.toUint64(1), _msg.toBytes16(9), _msg.toUint128(25), _msg.toUint128(41), _msg.toUint64(57));
    }

    /*
     * 0: call type (uint8 = 1 byte)
     * 1-16: currency (uint128 = 16 bytes)
     * 17-48: sender address (32 bytes)
     * 49-80: receiver address (32 bytes)
     * 81-96: amount (uint128 = 16 bytes)
     */
    function parseTransfer(bytes memory _msg)
        internal
        pure
        returns (uint128 currencyId, bytes32 sender, bytes32 receiver, uint128 amount)
    {
        return (_msg.toUint128(1), _msg.toBytes32(17), _msg.toBytes32(49), _msg.toUint128(81));
    }

    // An optimised `parseTransfer` function that saves gas by ignoring the `sender` field and that
    // parses and returns the `recipient` as an `address` instead of the `bytes32` the message holds.
    function parseIncomingTransfer(bytes memory _msg)
        internal
        pure
        returns (uint128 currencyId, address recipient, uint128 amount)
    {
        return (_msg.toUint128(1), _msg.toAddress(49), _msg.toUint128(81));
    }

    /**
     * 0: call type (uint8 = 1 byte)
     * 1-8: poolId (uint64 = 8 bytes)
     * 9-24: trancheId (16 bytes)
     * 25-56: sender (bytes32)
     * 57-65: destinationDomain ((Domain: u8, ChainId: u64) =  9 bytes total)
     * 66-97: destinationAddress (32 bytes - Either a Centrifuge address or an EVM address followed by 12 zeros)
     * 98-113: amount (uint128 = 16 bytes)
     */
    // Parse a TransferTrancheTokens to an EVM-based `destinationAddress` (20-byte long).
    // We ignore the `sender` and the `domain` since it's not relevant when parsing an incoming message.
    function parseTransferTrancheTokens20(bytes memory _msg)
        internal
        pure
        returns (uint64 poolId, bytes16 trancheId, address destinationAddress, uint128 amount)
    {
        // ignore: `sender` at bytes 25-56
        // ignore: `domain` at bytes 57-65
        return (_msg.toUint64(1), _msg.toBytes16(9), _msg.toAddress(66), _msg.toUint128(98));
    }

    /*
     * 0: call type (uint8 = 1 byte)
     * 1-8: poolId (uint64 = 8 bytes)
     * 9-24: trancheId (16 bytes)
     * 25-56: investor address (32 bytes)
     * 57-72: currency (uint128 = 16 bytes)
     * 73-89: amount (uint128 = 16 bytes)
     */
    function parseIncreaseInvestOrder(bytes memory _msg)
        internal
        pure
        returns (uint64 poolId, bytes16 trancheId, bytes32 investor, uint128 currencyId, uint128 amount)
    {
        return (_msg.toUint64(1), _msg.toBytes16(9), _msg.toBytes32(25), _msg.toUint128(57), _msg.toUint128(73));
    }

    /*
     * 0: call type (uint8 = 1 byte)
     * 1-8: poolId (uint64 = 8 bytes)
     * 9-24: trancheId (16 bytes)
     * 25-56: investor address (32 bytes)
     * 57-72: currency (uint128 = 16 bytes)
     * 73-89: amount (uint128 = 16 bytes)
     */
    function parseDecreaseInvestOrder(bytes memory _msg)
        internal
        pure
        returns (uint64 poolId, bytes16 trancheId, bytes32 investor, uint128 currencyId, uint128 amount)
    {
        return parseIncreaseInvestOrder(_msg);
    }

    /*
     * 0: call type (uint8 = 1 byte)
     * 1-8: poolId (uint64 = 8 bytes)
     * 9-24: trancheId (16 bytes)
     * 25-56: investor address (32 bytes)
     * 57-72: currency (uint128 = 16 bytes)
     * 73-89: amount (uint128 = 16 bytes)
     */
    function parseIncreaseRedeemOrder(bytes memory _msg)
        internal
        pure
        returns (uint64 poolId, bytes16 trancheId, bytes32 investor, uint128 currencyId, uint128 amount)
    {
        return parseIncreaseInvestOrder(_msg);
    }

    /*
     * 0: call type (uint8 = 1 byte)
     * 1-8: poolId (uint64 = 8 bytes)
     * 9-24: trancheId (16 bytes)
     * 25-56: investor address (32 bytes)
     * 57-72: currency (uint128 = 16 bytes)
     * 73-89: amount (uint128 = 16 bytes)
     */
    function parseDecreaseRedeemOrder(bytes memory _msg)
        internal
        pure
        returns (uint64 poolId, bytes16 trancheId, bytes32 investor, uint128 currencyId, uint128 amount)
    {
        return parseDecreaseInvestOrder(_msg);
    }

    function parseExecutedDecreaseInvestOrder(bytes memory _msg)
        internal
        pure
        returns (
            uint64 poolId,
            bytes16 trancheId,
            address investor,
            uint128 currencyId,
            uint128 trancheTokenPayout,
            uint128 remainingInvestOrder
        )
    {
        return (
            _msg.toUint64(1),
            _msg.toBytes16(9),
            _msg.toAddress(25),
            _msg.toUint128(57),
            _msg.toUint128(73),
            _msg.toUint128(89)
        );
    }

    function parseExecutedDecreaseRedeemOrder(bytes memory _msg)
        internal
        pure
        returns (
            uint64 poolId,
            bytes16 trancheId,
            address investor,
            uint128 currencyId,
            uint128 trancheTokensPayout,
            uint128 remainingRedeemOrder
        )
    {
        return (
            _msg.toUint64(1),
            _msg.toBytes16(9),
            _msg.toAddress(25),
            _msg.toUint128(57),
            _msg.toUint128(73),
            _msg.toUint128(89)
        );
    }

    function parseExecutedCollectInvest(bytes memory _msg)
        internal
        pure
        returns (
            uint64 poolId,
            bytes16 trancheId,
            address investor,
            uint128 currencyId,
            uint128 currencyPayout,
            uint128 trancheTokensPayout,
            uint128 remainingInvestOrder
        )
    {
        return (
            _msg.toUint64(1),
            _msg.toBytes16(9),
            _msg.toAddress(25),
            _msg.toUint128(57),
            _msg.toUint128(73),
            _msg.toUint128(89),
            _msg.toUint128(105)
        );
    }

    function parseExecutedCollectRedeem(bytes memory _msg)
        internal
        pure
        returns (
            uint64 poolId,
            bytes16 trancheId,
            address investor,
            uint128 currencyId,
            uint128 currencyPayout,
            uint128 trancheTokensPayout,
            uint128 remainingRedeemOrder
        )
    {
        return (
            _msg.toUint64(1),
            _msg.toBytes16(9),
            _msg.toAddress(25),
            _msg.toUint128(57),
            _msg.toUint128(73),
            _msg.toUint128(89),
            _msg.toUint128(105)
        );
    }

    function parseScheduleUpgrade(bytes memory _msg) internal pure returns (address _contract) {
        return (_msg.toAddress(1));
    }

    function parseCancelUpgrade(bytes memory _msg) internal pure returns (address _contract) {
        return (_msg.toAddress(1));
    }

    /**
     * 0: call type (uint8 = 1 byte)
     * 1-8: poolId (uint64 = 8 bytes)
     * 9-24: trancheId (16 bytes)
     * 25-152: tokenName (string = 128 bytes)
     * 153-184: tokenSymbol (string = 32 bytes)
     */
    function parseUpdateTrancheTokenMetadata(bytes memory _msg)
        internal
        pure
        returns (uint64 poolId, bytes16 trancheId, string memory tokenName, string memory tokenSymbol)
    {
        return (
            _msg.toUint64(1), _msg.toBytes16(9), _msg.slice(25, 128).bytes128ToString(), _msg.toBytes32(153).toString()
        );
    }

    function parseCancelInvestOrder(bytes memory _msg)
        internal
        pure
        returns (uint64 poolId, bytes16 trancheId, address investor, uint128 currency)
    {
        return (_msg.toUint64(1), _msg.toBytes16(9), _msg.toAddress(25), _msg.toUint128(57));
    }

    function parseCancelRedeemOrder(bytes memory _msg)
        internal
        pure
        returns (uint64 poolId, bytes16 trancheId, address investor, uint128 currency)
    {
        return (_msg.toUint64(1), _msg.toBytes16(9), _msg.toAddress(25), _msg.toUint128(57));
    }

    /**
     * 0: call type (uint8 = 1 byte)
     * 1-8: poolId (uint64 = 8 bytes)
     * 9-24: currency (uint128 = 16 bytes)
     */
    function parseDisallowInvestmentCurrency(bytes memory _msg)
        internal
        pure
        returns (uint64 poolId, uint128 currency)
    {
        return (_msg.toUint64(1), _msg.toUint128(9));
    }

    /**
     * 0: call type (uint8 = 1 byte)
     * 1-8: poolId (uint64 = 8 bytes)
     * 9-24: trancheId (16 bytes)
     * 25-45: user (Ethereum address, 20 bytes - Skip 12 bytes from 32-byte addresses)
     *
     */
    function parseFreeze(bytes memory _msg) internal pure returns (uint64 poolId, bytes16 trancheId, address user) {
        return (_msg.toUint64(1), _msg.toBytes16(9), _msg.toAddress(25));
    }

    /**
     * 0: call type (uint8 = 1 byte)
     * 1-8: poolId (uint64 = 8 bytes)
     * 9-24: trancheId (16 bytes)
     * 25-45: user (Ethereum address, 20 bytes - Skip 12 bytes from 32-byte addresses)
     *
     */
    function parseUnfreeze(bytes memory _msg) internal pure returns (uint64 poolId, bytes16 trancheId, address user) {
        return (_msg.toUint64(1), _msg.toBytes16(9), _msg.toAddress(25));
    }

    /*
     * 0: call type (uint8 = 1 byte)
     * 1-8: poolId (uint64 = 8 bytes)
     * 9-24: trancheId (16 bytes)
     * 25-56: investor address (32 bytes)
     * 57-72: currency (uint128 = 16 bytes)
     * 73-89: amount (uint128 = 16 bytes)
     */
    function parseTriggerIncreaseRedeemOrder(bytes memory _msg)
        internal
        pure
        returns (uint64 poolId, bytes16 trancheId, address investor, uint128 currencyId, uint128 trancheTokenAmount)
    {
        return (_msg.toUint64(1), _msg.toBytes16(9), _msg.toAddress(25), _msg.toUint128(57), _msg.toUint128(73));
    }

    /**
<<<<<<< HEAD
     * 0: call type (uint8 = 1 byte)
     * 1-32: The keccak message proof (bytes32)
     */
    function parseMessageProof(bytes memory _msg) internal pure returns (bytes32 proof) {
        return (_msg.toBytes32(1));
=======
     * Message Proof
     *
     * 0: call type (uint8 = 1 byte)
     * 1-32: The keccak message proof (bytes32)
     */
    function formatMessageProof(bytes memory message) internal pure returns (bytes memory) {
        return abi.encodePacked(uint8(Call.MessageProof), keccak256(message));
    }

    function formatMessageProof(bytes32 messageHash) internal pure returns (bytes memory) {
        return abi.encodePacked(uint8(Call.MessageProof), messageHash);
    }

    function isMessageProof(bytes memory _msg) internal pure returns (bool) {
        return messageType(_msg) == Call.MessageProof;
    }

    function parseMessageProof(bytes memory _msg) internal pure returns (bytes32 proof) {
        proof = BytesLib.toBytes32(_msg, 1);
    }

    /**
     * Initiate Message Recovery
     *
     * 0: call type (uint8 = 1 byte)
     * 1-32: The message hash (32 bytes)
     * 33-52: The router address (32 bytes)
     */
    function formatInitiateMessageRecovery(bytes memory message, address router) internal pure returns (bytes memory) {
        return abi.encodePacked(uint8(Call.InitiateMessageRecovery), keccak256(message), bytes32(bytes20(router)));
    }

    function isInitiateMessageRecovery(bytes memory _msg) internal pure returns (bool) {
        return messageType(_msg) == Call.InitiateMessageRecovery;
    }

    function parseInitiateMessageRecovery(bytes memory _msg)
        internal
        pure
        returns (bytes32 messageHash, address router)
    {
        messageHash = BytesLib.toBytes32(_msg, 1);
        router = BytesLib.toAddress(_msg, 33);
    }

    /**
     * Dispute Message Recovery
     *
     * 0: call type (uint8 = 1 byte)
     * 1-32: Message hash (32 bytes)
     */
    function formatDisputeMessageRecovery(bytes memory message) internal pure returns (bytes memory) {
        return abi.encodePacked(uint8(Call.DisputeMessageRecovery), keccak256(message));
    }

    function isDisputeMessageRecovery(bytes memory _msg) internal pure returns (bool) {
        return messageType(_msg) == Call.DisputeMessageRecovery;
    }

    function parseDisputeMessageRecovery(bytes memory _msg) internal pure returns (bytes32 messageHash) {
        messageHash = BytesLib.toBytes32(_msg, 1);
    }

    function isRecoveryMessage(bytes memory _msg) internal pure returns (bool) {
        return messageType(_msg) == Call.InitiateMessageRecovery || messageType(_msg) == Call.DisputeMessageRecovery;
    }

    // Utils
    function formatDomain(Domain domain) public pure returns (bytes9) {
        return bytes9(bytes1(uint8(domain)));
>>>>>>> a7cf5c4f
    }

    /**
     * Initiate Message Recovery
     *
     * 0: call type (uint8 = 1 byte)
     * 1-32: The message hash (32 bytes)
     * 33-52: The router address (32 bytes)
     */
    function parseInitiateMessageRecovery(bytes memory _msg)
        internal
        pure
        returns (bytes32 messageHash, address router)
    {
        return (_msg.toBytes32(1), _msg.toAddress(33));
    }

    /**
     * Dispute Message Recovery
     *
     * 0: call type (uint8 = 1 byte)
     * 1-32: Message hash (32 bytes)
     */
    function parseDisputeMessageRecovery(bytes memory _msg) internal pure returns (bytes32 messageHash) {
        return (_msg.toBytes32(1));
    }

    function isRecoveryMessage(bytes memory _msg) internal pure returns (bool) {
        return messageType(_msg) == Call.InitiateMessageRecovery || messageType(_msg) == Call.DisputeMessageRecovery;
    }

    // Utils
    function formatDomain(Domain domain) public pure returns (bytes9) {
        return bytes9(bytes1(uint8(domain)));
    }

    function formatDomain(Domain domain, uint64 chainId) public pure returns (bytes9) {
        return bytes9(BytesLib.slice(abi.encodePacked(uint8(domain), chainId), 0, 9));
    }
}<|MERGE_RESOLUTION|>--- conflicted
+++ resolved
@@ -472,13 +472,43 @@
     }
 
     /**
-<<<<<<< HEAD
      * 0: call type (uint8 = 1 byte)
      * 1-32: The keccak message proof (bytes32)
      */
     function parseMessageProof(bytes memory _msg) internal pure returns (bytes32 proof) {
         return (_msg.toBytes32(1));
-=======
+    }
+
+    /**
+     * Initiate Message Recovery
+     *
+     * 0: call type (uint8 = 1 byte)
+     * 1-32: The message hash (32 bytes)
+     * 33-52: The router address (32 bytes)
+     */
+    function parseInitiateMessageRecovery(bytes memory _msg)
+        internal
+        pure
+        returns (bytes32 messageHash, address router)
+    {
+        return (_msg.toBytes32(1), _msg.toAddress(33));
+    }
+
+    /**
+     * Dispute Message Recovery
+     *
+     * 0: call type (uint8 = 1 byte)
+     * 1-32: Message hash (32 bytes)
+     */
+    function parseDisputeMessageRecovery(bytes memory _msg) internal pure returns (bytes32 messageHash) {
+        return (_msg.toBytes32(1));
+    }
+    
+    function isRecoveryMessage(bytes memory _msg) internal pure returns (bool) {
+        return messageType(_msg) == Call.InitiateMessageRecovery || messageType(_msg) == Call.DisputeMessageRecovery;
+    }
+
+    /**
      * Message Proof
      *
      * 0: call type (uint8 = 1 byte)
@@ -494,96 +524,11 @@
 
     function isMessageProof(bytes memory _msg) internal pure returns (bool) {
         return messageType(_msg) == Call.MessageProof;
-    }
-
-    function parseMessageProof(bytes memory _msg) internal pure returns (bytes32 proof) {
-        proof = BytesLib.toBytes32(_msg, 1);
-    }
-
-    /**
-     * Initiate Message Recovery
-     *
-     * 0: call type (uint8 = 1 byte)
-     * 1-32: The message hash (32 bytes)
-     * 33-52: The router address (32 bytes)
-     */
-    function formatInitiateMessageRecovery(bytes memory message, address router) internal pure returns (bytes memory) {
-        return abi.encodePacked(uint8(Call.InitiateMessageRecovery), keccak256(message), bytes32(bytes20(router)));
-    }
-
-    function isInitiateMessageRecovery(bytes memory _msg) internal pure returns (bool) {
-        return messageType(_msg) == Call.InitiateMessageRecovery;
-    }
-
-    function parseInitiateMessageRecovery(bytes memory _msg)
-        internal
-        pure
-        returns (bytes32 messageHash, address router)
-    {
-        messageHash = BytesLib.toBytes32(_msg, 1);
-        router = BytesLib.toAddress(_msg, 33);
-    }
-
-    /**
-     * Dispute Message Recovery
-     *
-     * 0: call type (uint8 = 1 byte)
-     * 1-32: Message hash (32 bytes)
-     */
-    function formatDisputeMessageRecovery(bytes memory message) internal pure returns (bytes memory) {
-        return abi.encodePacked(uint8(Call.DisputeMessageRecovery), keccak256(message));
-    }
-
-    function isDisputeMessageRecovery(bytes memory _msg) internal pure returns (bool) {
-        return messageType(_msg) == Call.DisputeMessageRecovery;
-    }
-
-    function parseDisputeMessageRecovery(bytes memory _msg) internal pure returns (bytes32 messageHash) {
-        messageHash = BytesLib.toBytes32(_msg, 1);
-    }
-
-    function isRecoveryMessage(bytes memory _msg) internal pure returns (bool) {
-        return messageType(_msg) == Call.InitiateMessageRecovery || messageType(_msg) == Call.DisputeMessageRecovery;
     }
 
     // Utils
     function formatDomain(Domain domain) public pure returns (bytes9) {
         return bytes9(bytes1(uint8(domain)));
->>>>>>> a7cf5c4f
-    }
-
-    /**
-     * Initiate Message Recovery
-     *
-     * 0: call type (uint8 = 1 byte)
-     * 1-32: The message hash (32 bytes)
-     * 33-52: The router address (32 bytes)
-     */
-    function parseInitiateMessageRecovery(bytes memory _msg)
-        internal
-        pure
-        returns (bytes32 messageHash, address router)
-    {
-        return (_msg.toBytes32(1), _msg.toAddress(33));
-    }
-
-    /**
-     * Dispute Message Recovery
-     *
-     * 0: call type (uint8 = 1 byte)
-     * 1-32: Message hash (32 bytes)
-     */
-    function parseDisputeMessageRecovery(bytes memory _msg) internal pure returns (bytes32 messageHash) {
-        return (_msg.toBytes32(1));
-    }
-
-    function isRecoveryMessage(bytes memory _msg) internal pure returns (bool) {
-        return messageType(_msg) == Call.InitiateMessageRecovery || messageType(_msg) == Call.DisputeMessageRecovery;
-    }
-
-    // Utils
-    function formatDomain(Domain domain) public pure returns (bytes9) {
-        return bytes9(bytes1(uint8(domain)));
     }
 
     function formatDomain(Domain domain, uint64 chainId) public pure returns (bytes9) {
