// SPDX-License-Identifier: AGPL-3.0-only
pragma solidity 0.8.21;

import {BytesLib} from "src/libraries/BytesLib.sol";
import {CastLib} from "src/libraries/CastLib.sol";

/// @title  MessagesLib
/// @dev    Library for encoding and decoding messages.
library MessagesLib {
    using BytesLib for bytes;
    using CastLib for *;

    enum Call {
        /// 0 - An invalid message
        Invalid,
        /// 1 - Add a currency id -> EVM address mapping
        AddCurrency,
        /// 2 - Add Pool
        AddPool,
        /// 3 - Allow a currency to be used as a currency for investing in pools
        AllowInvestmentCurrency,
        /// 4 - Add a Pool's Tranche Token
        AddTranche,
        /// 5 - Update the price of a Tranche Token
        UpdateTrancheTokenPrice,
        /// 6 - Update the member list of a tranche token with a new member
        UpdateMember,
        /// 7 - A transfer of currency
        Transfer,
        /// 8 - A transfer of tranche tokens
        TransferTrancheTokens,
        /// 9 - Increase an investment order by a given amount
        IncreaseInvestOrder,
        /// 10 - Decrease an investment order by a given amount
        DecreaseInvestOrder,
        /// 11 - Increase a Redeem order by a given amount
        IncreaseRedeemOrder,
        /// 12 - Decrease a Redeem order by a given amount
        DecreaseRedeemOrder,
        /// 13 - Collect investment
        DEPRECATED_CollectInvest,
        /// 14 - Collect Redeem
        DEPRECATED_CollectRedeem,
        /// 15 - Executed Decrease Invest Order
        ExecutedDecreaseInvestOrder,
        /// 16 - Executed Decrease Redeem Order
        ExecutedDecreaseRedeemOrder,
        /// 17 - Executed Collect Invest
        ExecutedCollectInvest,
        /// 18 - Executed Collect Redeem
        ExecutedCollectRedeem,
        /// 19 - Cancel an investment order
        CancelInvestOrder,
        /// 20 - Cancel a redeem order
        CancelRedeemOrder,
        /// 21 - Schedule an upgrade contract to be granted admin rights
        ScheduleUpgrade,
        /// 22 - Cancel a previously scheduled upgrade
        CancelUpgrade,
        /// 23 - Update tranche token metadata
        UpdateTrancheTokenMetadata,
        /// 24 - Disallow a currency to be used as a currency for investing in pools
        DisallowInvestmentCurrency,
        /// 25 - Freeze tranche tokens
        Freeze,
        /// 26 - Unfreeze tranche tokens
        Unfreeze,
        /// 27 - Request redeem investor
        TriggerIncreaseRedeemOrder,
        /// 28 - Proof
        MessageProof,
        /// 29 - Initiate Message Recovery
        InitiateMessageRecovery,
        /// 30 - Dispute Message Recovery
        DisputeMessageRecovery
    }

    enum Domain {
        Centrifuge,
        EVM
    }

    function messageType(bytes memory _msg) internal pure returns (Call _call) {
        _call = Call(_msg.toUint8(0));
    }

    /**
     * 0: call type (uint8 = 1 byte)
     * 1-16: The Liquidity Pool's global currency id (uint128 = 16 bytes)
     * 17-36: The EVM address of the currency (address = 20 bytes)
     */
    function parseAddCurrency(bytes memory _msg) internal pure returns (uint128 currencyId, address currencyAddress) {
        return (_msg.toUint128(1), _msg.toAddress(17));
    }

    /**
     * 0: call type (uint8 = 1 byte)
     * 1-8: poolId (uint64 = 8 bytes)
     */
    function parseAddPool(bytes memory _msg) internal pure returns (uint64 poolId) {
        return (_msg.toUint64(1));
    }

    /**
     * 0: call type (uint8 = 1 byte)
     * 1-8: poolId (uint64 = 8 bytes)
     * 9-24: currency (uint128 = 16 bytes)
     */
    function parseAllowInvestmentCurrency(bytes memory _msg)
        internal
        pure
        returns (uint64 poolId, uint128 currencyId)
    {
        return (_msg.toUint64(1), _msg.toUint128(9));
    }

    /**
     * 0: call type (uint8 = 1 byte)
     * 1-8: poolId (uint64 = 8 bytes)
     * 9-24: trancheId (16 bytes)
     * 25-152: tokenName (string = 128 bytes)
     * 153-184: tokenSymbol (string = 32 bytes)
     * 185: decimals (uint8 = 1 byte)
     * 186: restriction set (uint8 = 1 byte)
     */
    function parseAddTranche(bytes memory _msg)
        internal
        pure
        returns (
            uint64 poolId,
            bytes16 trancheId,
            string memory tokenName,
            string memory tokenSymbol,
            uint8 decimals,
            uint8 restrictionSet
        )
    {
        return (
            _msg.toUint64(1),
            _msg.toBytes16(9),
            _msg.slice(25, 128).bytes128ToString(),
            _msg.toBytes32(153).toString(),
            _msg.toUint8(185),
            _msg.toUint8(186)
        );
    }

    /**
     * 0: call type (uint8 = 1 byte)
     * 1-8: poolId (uint64 = 8 bytes)
     * 9-24: trancheId (16 bytes)
     * 25-45: user (Ethereum address, 20 bytes - Skip 12 bytes from 32-byte addresses)
     * 57-65: validUntil (uint64 = 8 bytes)
     *
     */
    function parseUpdateMember(bytes memory _msg)
        internal
        pure
        returns (uint64 poolId, bytes16 trancheId, address user, uint64 validUntil)
    {
        return (_msg.toUint64(1), _msg.toBytes16(9), _msg.toAddress(25), _msg.toUint64(57));
    }

    /**
     * 0: call type (uint8 = 1 byte)
     * 1-8: poolId (uint64 = 8 bytes)
     * 9-24: trancheId (16 bytes)
     * 25-40: currency (uint128 = 16 bytes)
     * 41-56: price (uint128 = 16 bytes)
     * 57-64: computedAt (uint64 = 8 bytes)
     */
    function parseUpdateTrancheTokenPrice(bytes memory _msg)
        internal
        pure
        returns (uint64 poolId, bytes16 trancheId, uint128 currencyId, uint128 price, uint64 computedAt)
    {
        return (_msg.toUint64(1), _msg.toBytes16(9), _msg.toUint128(25), _msg.toUint128(41), _msg.toUint64(57));
    }

    /*
     * 0: call type (uint8 = 1 byte)
     * 1-16: currency (uint128 = 16 bytes)
     * 17-48: sender address (32 bytes)
     * 49-80: receiver address (32 bytes)
     * 81-96: amount (uint128 = 16 bytes)
     */
    function parseTransfer(bytes memory _msg)
        internal
        pure
        returns (uint128 currencyId, bytes32 sender, bytes32 receiver, uint128 amount)
    {
        return (_msg.toUint128(1), _msg.toBytes32(17), _msg.toBytes32(49), _msg.toUint128(81));
    }

    // An optimised `parseTransfer` function that saves gas by ignoring the `sender` field and that
    // parses and returns the `recipient` as an `address` instead of the `bytes32` the message holds.
    function parseIncomingTransfer(bytes memory _msg)
        internal
        pure
        returns (uint128 currencyId, address recipient, uint128 amount)
    {
        return (_msg.toUint128(1), _msg.toAddress(49), _msg.toUint128(81));
    }

    /**
     * 0: call type (uint8 = 1 byte)
     * 1-8: poolId (uint64 = 8 bytes)
     * 9-24: trancheId (16 bytes)
     * 25-56: sender (bytes32)
     * 57-65: destinationDomain ((Domain: u8, ChainId: u64) =  9 bytes total)
     * 66-97: destinationAddress (32 bytes - Either a Centrifuge address or an EVM address followed by 12 zeros)
     * 98-113: amount (uint128 = 16 bytes)
     */
    // Parse a TransferTrancheTokens to an EVM-based `destinationAddress` (20-byte long).
    // We ignore the `sender` and the `domain` since it's not relevant when parsing an incoming message.
    function parseTransferTrancheTokens20(bytes memory _msg)
        internal
        pure
        returns (uint64 poolId, bytes16 trancheId, address destinationAddress, uint128 amount)
    {
        // ignore: `sender` at bytes 25-56
        // ignore: `domain` at bytes 57-65
        return (_msg.toUint64(1), _msg.toBytes16(9), _msg.toAddress(66), _msg.toUint128(98));
    }

    /*
     * 0: call type (uint8 = 1 byte)
     * 1-8: poolId (uint64 = 8 bytes)
     * 9-24: trancheId (16 bytes)
     * 25-56: investor address (32 bytes)
     * 57-72: currency (uint128 = 16 bytes)
     * 73-89: amount (uint128 = 16 bytes)
     */
    function parseIncreaseInvestOrder(bytes memory _msg)
        internal
        pure
        returns (uint64 poolId, bytes16 trancheId, bytes32 investor, uint128 currencyId, uint128 amount)
    {
        return (_msg.toUint64(1), _msg.toBytes16(9), _msg.toBytes32(25), _msg.toUint128(57), _msg.toUint128(73));
    }

    /*
     * 0: call type (uint8 = 1 byte)
     * 1-8: poolId (uint64 = 8 bytes)
     * 9-24: trancheId (16 bytes)
     * 25-56: investor address (32 bytes)
     * 57-72: currency (uint128 = 16 bytes)
     * 73-89: amount (uint128 = 16 bytes)
     */
    function parseDecreaseInvestOrder(bytes memory _msg)
        internal
        pure
        returns (uint64 poolId, bytes16 trancheId, bytes32 investor, uint128 currencyId, uint128 amount)
    {
        return parseIncreaseInvestOrder(_msg);
    }

    /*
     * 0: call type (uint8 = 1 byte)
     * 1-8: poolId (uint64 = 8 bytes)
     * 9-24: trancheId (16 bytes)
     * 25-56: investor address (32 bytes)
     * 57-72: currency (uint128 = 16 bytes)
     * 73-89: amount (uint128 = 16 bytes)
     */
    function parseIncreaseRedeemOrder(bytes memory _msg)
        internal
        pure
        returns (uint64 poolId, bytes16 trancheId, bytes32 investor, uint128 currencyId, uint128 amount)
    {
        return parseIncreaseInvestOrder(_msg);
    }

    /*
     * 0: call type (uint8 = 1 byte)
     * 1-8: poolId (uint64 = 8 bytes)
     * 9-24: trancheId (16 bytes)
     * 25-56: investor address (32 bytes)
     * 57-72: currency (uint128 = 16 bytes)
     * 73-89: amount (uint128 = 16 bytes)
     */
    function parseDecreaseRedeemOrder(bytes memory _msg)
        internal
        pure
        returns (uint64 poolId, bytes16 trancheId, bytes32 investor, uint128 currencyId, uint128 amount)
    {
        return parseDecreaseInvestOrder(_msg);
    }

    function parseExecutedDecreaseInvestOrder(bytes memory _msg)
        internal
        pure
        returns (
            uint64 poolId,
            bytes16 trancheId,
            address investor,
            uint128 currencyId,
            uint128 trancheTokenPayout,
            uint128 remainingInvestOrder
        )
    {
        return (
            _msg.toUint64(1),
            _msg.toBytes16(9),
            _msg.toAddress(25),
            _msg.toUint128(57),
            _msg.toUint128(73),
            _msg.toUint128(89)
        );
    }

    function parseExecutedDecreaseRedeemOrder(bytes memory _msg)
        internal
        pure
        returns (
            uint64 poolId,
            bytes16 trancheId,
            address investor,
            uint128 currencyId,
            uint128 trancheTokensPayout,
            uint128 remainingRedeemOrder
        )
    {
        return (
            _msg.toUint64(1),
            _msg.toBytes16(9),
            _msg.toAddress(25),
            _msg.toUint128(57),
            _msg.toUint128(73),
            _msg.toUint128(89)
        );
    }

    function parseExecutedCollectInvest(bytes memory _msg)
        internal
        pure
        returns (
            uint64 poolId,
            bytes16 trancheId,
            address investor,
            uint128 currencyId,
            uint128 currencyPayout,
            uint128 trancheTokensPayout,
            uint128 remainingInvestOrder
        )
    {
        return (
            _msg.toUint64(1),
            _msg.toBytes16(9),
            _msg.toAddress(25),
            _msg.toUint128(57),
            _msg.toUint128(73),
            _msg.toUint128(89),
            _msg.toUint128(105)
        );
    }

    function parseExecutedCollectRedeem(bytes memory _msg)
        internal
        pure
        returns (
            uint64 poolId,
            bytes16 trancheId,
            address investor,
            uint128 currencyId,
            uint128 currencyPayout,
            uint128 trancheTokensPayout,
            uint128 remainingRedeemOrder
        )
    {
        return (
            _msg.toUint64(1),
            _msg.toBytes16(9),
            _msg.toAddress(25),
            _msg.toUint128(57),
            _msg.toUint128(73),
            _msg.toUint128(89),
            _msg.toUint128(105)
        );
    }

    function parseScheduleUpgrade(bytes memory _msg) internal pure returns (address _contract) {
        return (_msg.toAddress(1));
    }

    function parseCancelUpgrade(bytes memory _msg) internal pure returns (address _contract) {
        return (_msg.toAddress(1));
    }

    /**
     * 0: call type (uint8 = 1 byte)
     * 1-8: poolId (uint64 = 8 bytes)
     * 9-24: trancheId (16 bytes)
     * 25-152: tokenName (string = 128 bytes)
     * 153-184: tokenSymbol (string = 32 bytes)
     */
    function parseUpdateTrancheTokenMetadata(bytes memory _msg)
        internal
        pure
        returns (uint64 poolId, bytes16 trancheId, string memory tokenName, string memory tokenSymbol)
    {
        return (
            _msg.toUint64(1), _msg.toBytes16(9), _msg.slice(25, 128).bytes128ToString(), _msg.toBytes32(153).toString()
        );
    }

    function parseCancelInvestOrder(bytes memory _msg)
        internal
        pure
        returns (uint64 poolId, bytes16 trancheId, address investor, uint128 currency)
    {
        return (_msg.toUint64(1), _msg.toBytes16(9), _msg.toAddress(25), _msg.toUint128(57));
    }

    function parseCancelRedeemOrder(bytes memory _msg)
        internal
        pure
        returns (uint64 poolId, bytes16 trancheId, address investor, uint128 currency)
    {
        return (_msg.toUint64(1), _msg.toBytes16(9), _msg.toAddress(25), _msg.toUint128(57));
    }

    /**
     * 0: call type (uint8 = 1 byte)
     * 1-8: poolId (uint64 = 8 bytes)
     * 9-24: currency (uint128 = 16 bytes)
     */
    function parseDisallowInvestmentCurrency(bytes memory _msg)
        internal
        pure
        returns (uint64 poolId, uint128 currency)
    {
        return (_msg.toUint64(1), _msg.toUint128(9));
    }

    /**
     * 0: call type (uint8 = 1 byte)
     * 1-8: poolId (uint64 = 8 bytes)
     * 9-24: trancheId (16 bytes)
     * 25-45: user (Ethereum address, 20 bytes - Skip 12 bytes from 32-byte addresses)
     *
     */
    function parseFreeze(bytes memory _msg) internal pure returns (uint64 poolId, bytes16 trancheId, address user) {
        return (_msg.toUint64(1), _msg.toBytes16(9), _msg.toAddress(25));
    }

    /**
     * 0: call type (uint8 = 1 byte)
     * 1-8: poolId (uint64 = 8 bytes)
     * 9-24: trancheId (16 bytes)
     * 25-45: user (Ethereum address, 20 bytes - Skip 12 bytes from 32-byte addresses)
     *
     */
    function parseUnfreeze(bytes memory _msg) internal pure returns (uint64 poolId, bytes16 trancheId, address user) {
        return (_msg.toUint64(1), _msg.toBytes16(9), _msg.toAddress(25));
    }

    /*
     * 0: call type (uint8 = 1 byte)
     * 1-8: poolId (uint64 = 8 bytes)
     * 9-24: trancheId (16 bytes)
     * 25-56: investor address (32 bytes)
     * 57-72: currency (uint128 = 16 bytes)
     * 73-89: amount (uint128 = 16 bytes)
     */
    function parseTriggerIncreaseRedeemOrder(bytes memory _msg)
        internal
        pure
        returns (uint64 poolId, bytes16 trancheId, address investor, uint128 currencyId, uint128 trancheTokenAmount)
    {
        return (_msg.toUint64(1), _msg.toBytes16(9), _msg.toAddress(25), _msg.toUint128(57), _msg.toUint128(73));
    }

    /**
     * 0: call type (uint8 = 1 byte)
     * 1-32: The keccak message proof (bytes32)
     */
    function parseMessageProof(bytes memory _msg) internal pure returns (bytes32 proof) {
        return (_msg.toBytes32(1));
    }

    /**
     * Initiate Message Recovery
     *
     * 0: call type (uint8 = 1 byte)
     * 1-32: The message hash (32 bytes)
     * 33-52: The router address (32 bytes)
     */
    function parseInitiateMessageRecovery(bytes memory _msg)
        internal
        pure
        returns (bytes32 messageHash, address router)
    {
        return (_msg.toBytes32(1), _msg.toAddress(33));
    }

    /**
     * Dispute Message Recovery
     *
     * 0: call type (uint8 = 1 byte)
     * 1-32: Message hash (32 bytes)
     */
    function parseDisputeMessageRecovery(bytes memory _msg) internal pure returns (bytes32 messageHash) {
        return (_msg.toBytes32(1));
    }

    function isRecoveryMessage(bytes memory _msg) internal pure returns (bool) {
        return messageType(_msg) == Call.InitiateMessageRecovery || messageType(_msg) == Call.DisputeMessageRecovery;
    }

<<<<<<< HEAD
    // Utils
    function formatDomain(Domain domain) internal pure returns (bytes9) {
        return bytes9(bytes1(uint8(domain)));
    }

    function formatDomain(Domain domain, uint64 chainId) internal pure returns (bytes9) {
        return bytes9(BytesLib.slice(abi.encodePacked(uint8(domain), chainId), 0, 9));
=======
    /**
     * Message Proof
     *
     * 0: call type (uint8 = 1 byte)
     * 1-32: The keccak message proof (bytes32)
     */
    function formatMessageProof(bytes memory message) internal pure returns (bytes memory) {
        return abi.encodePacked(uint8(Call.MessageProof), keccak256(message));
>>>>>>> f40f6d96
    }

    function formatMessageProof(bytes32 messageHash) internal pure returns (bytes memory) {
        return abi.encodePacked(uint8(Call.MessageProof), messageHash);
    }

    function isMessageProof(bytes memory _msg) internal pure returns (bool) {
        return messageType(_msg) == Call.MessageProof;
    }

    // Utils
    function formatDomain(Domain domain) public pure returns (bytes9) {
        return bytes9(bytes1(uint8(domain)));
    }

    function formatDomain(Domain domain, uint64 chainId) public pure returns (bytes9) {
        return bytes9(BytesLib.slice(abi.encodePacked(uint8(domain), chainId), 0, 9));
    }
}<|MERGE_RESOLUTION|>--- conflicted
+++ resolved
@@ -508,7 +508,24 @@
         return messageType(_msg) == Call.InitiateMessageRecovery || messageType(_msg) == Call.DisputeMessageRecovery;
     }
 
-<<<<<<< HEAD
+    /**
+     * Message Proof
+     *
+     * 0: call type (uint8 = 1 byte)
+     * 1-32: The keccak message proof (bytes32)
+     */
+    function formatMessageProof(bytes memory message) internal pure returns (bytes memory) {
+        return abi.encodePacked(uint8(Call.MessageProof), keccak256(message));
+    }
+
+    function formatMessageProof(bytes32 messageHash) internal pure returns (bytes memory) {
+        return abi.encodePacked(uint8(Call.MessageProof), messageHash);
+    }
+
+    function isMessageProof(bytes memory _msg) internal pure returns (bool) {
+        return messageType(_msg) == Call.MessageProof;
+    }
+
     // Utils
     function formatDomain(Domain domain) internal pure returns (bytes9) {
         return bytes9(bytes1(uint8(domain)));
@@ -516,32 +533,5 @@
 
     function formatDomain(Domain domain, uint64 chainId) internal pure returns (bytes9) {
         return bytes9(BytesLib.slice(abi.encodePacked(uint8(domain), chainId), 0, 9));
-=======
-    /**
-     * Message Proof
-     *
-     * 0: call type (uint8 = 1 byte)
-     * 1-32: The keccak message proof (bytes32)
-     */
-    function formatMessageProof(bytes memory message) internal pure returns (bytes memory) {
-        return abi.encodePacked(uint8(Call.MessageProof), keccak256(message));
->>>>>>> f40f6d96
-    }
-
-    function formatMessageProof(bytes32 messageHash) internal pure returns (bytes memory) {
-        return abi.encodePacked(uint8(Call.MessageProof), messageHash);
-    }
-
-    function isMessageProof(bytes memory _msg) internal pure returns (bool) {
-        return messageType(_msg) == Call.MessageProof;
-    }
-
-    // Utils
-    function formatDomain(Domain domain) public pure returns (bytes9) {
-        return bytes9(bytes1(uint8(domain)));
-    }
-
-    function formatDomain(Domain domain, uint64 chainId) public pure returns (bytes9) {
-        return bytes9(BytesLib.slice(abi.encodePacked(uint8(domain), chainId), 0, 9));
     }
 }