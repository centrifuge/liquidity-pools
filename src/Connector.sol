--- conflicted
+++ resolved
@@ -95,19 +95,7 @@
         require(token.balanceOf(msg.sender) >= amount, "CentrifugeConnector/insufficient-balance");
         token.burn(msg.sender, amount);
 
-<<<<<<< HEAD
-        gateway.transfer(poolId, trancheId, domain, destinationAddress, amount);
-=======
-        router.send(
-            ConnectorMessages.formatTransfer(
-                poolId,
-                trancheId,
-                ConnectorMessages.formatDomain(ConnectorMessages.Domain.Centrifuge),
-                destinationAddress,
-                amount
-            )
-        );
->>>>>>> 7cd6b781
+        gateway.transfer(poolId, trancheId, ConnectorMessages.Domain.Centrifuge, destinationAddress, amount);
     }
 
     // --- Incoming message handling ---
