// SPDX-License-Identifier: AGPL-3.0-only
pragma solidity ^0.7.6;
pragma abicoder v2;

import { RestrictedTokenFactoryLike, MemberlistFactoryLike } from "./token/factory.sol";
import { RestrictedTokenLike } from "./token/restricted.sol";
import { MemberlistLike } from "./token/memberlist.sol";

interface RouterLike {
    function sendMessage(uint32 destinationDomain, uint64 poolId, bytes16 trancheId, uint256 amount, address user) external;
}

contract CentrifugeConnector {

    RouterLike public router;
    RestrictedTokenFactoryLike public immutable tokenFactory;
    MemberlistFactoryLike public immutable memberlistFactory;

    // --- Storage ---
    struct Pool {
        uint64 poolId;
        uint256 createdAt;
    }

    struct Tranche {
        address token;
        uint256 latestPrice; // [ray]
        uint256 lastPriceUpdate;
        // TODO: the token name & symbol need to be stored because of the separation between adding and deploying tranches.
        // This leads to duplicate storage (also in the ERC20 contract), ideally we should refactor this somehow
        string tokenName;
        string tokenSymbol;
    }

    mapping(uint64 => Pool) public pools;
    mapping(uint64 => mapping(bytes16 => Tranche)) public tranches;
    mapping(address => uint256) public wards;
    mapping(bytes32 => uint32) public domainLookup;


    // --- Events ---
    event Rely(address indexed user);
    event Deny(address indexed user);
    event File(bytes32 indexed what, address data);
    event File(bytes32 indexed what, string data);
    event PoolAdded(uint256 indexed poolId);
    event TrancheAdded(uint256 indexed poolId, bytes16 indexed trancheId);
    event TrancheDeployed(uint256 indexed poolId, bytes16 indexed trancheId, address indexed token);

    constructor(address tokenFactory_, address memberlistFactory_) {
        tokenFactory = RestrictedTokenFactoryLike(tokenFactory_);
        memberlistFactory = MemberlistFactoryLike(memberlistFactory_);
        wards[msg.sender] = 1;
        emit Rely(msg.sender);
    }
    
    modifier auth {
        require(wards[msg.sender] == 1, "CentrifugeConnector/not-authorized");
        _;
    }

    modifier onlyRouter() {
        require(msg.sender == address(router), "CentrifugeConnector/not-the-router");
        _;
    }

    // --- Administration ---
    function rely(address usr) external auth {
        wards[usr] = 1;
        emit Rely(usr);
    }

    function deny(address usr) external auth {
        wards[usr] = 0;
        emit Deny(usr);
    }

    function file(bytes32 what, address data) external auth {
        if (what == "router") router = RouterLike(data);
        else revert("CentrifugeConnector/file-unrecognized-param");
        emit File(what, data);
    }

    function file(bytes32 name, string memory domainName, uint32 domainId) public auth  {
        if(name == "domain") {
           domainLookup[keccak256(bytes(domainName))] = domainId;
           emit File(name, domainName);
        } else { revert ("unknown name");}
        
    }

    // --- Internal ---
    function addPool(uint64 poolId) public onlyRouter {
        Pool storage pool = pools[poolId];
        pool.poolId = poolId;
        pool.createdAt = block.timestamp;
        emit PoolAdded(poolId);
    }

    function addTranche(uint64 poolId, bytes16 trancheId, string memory tokenName, string memory tokenSymbol)
        public
        onlyRouter
    {
        Pool storage pool = pools[poolId];
        require(pool.createdAt > 0, "CentrifugeConnector/invalid-pool");

        Tranche storage tranche = tranches[poolId][trancheId];
        tranche.latestPrice = 1*10**27;
        tranche.tokenName = tokenName;
        tranche.tokenSymbol = tokenSymbol;

        emit TrancheAdded(poolId, trancheId);
    }

    function deployTranche(uint64 poolId, bytes16 trancheId) public {
        Pool storage pool = pools[poolId];
        require(pool.createdAt > 0, "CentrifugeConnector/invalid-pool");

        Tranche storage tranche = tranches[poolId][trancheId];
        address token = tokenFactory.newRestrictedToken(tranche.tokenName, tranche.tokenSymbol);
        tranche.token = token;

        address memberlist = memberlistFactory.newMemberlist();
        RestrictedTokenLike(token).depend("memberlist", memberlist);
<<<<<<< HEAD
        MemberlistLike(memberlist).updateMember(address(this), uint(-1)); // required to be able to receive tokens in case of withdrawals   
        emit TrancheAdded(poolId, trancheId, token);
=======

        emit TrancheDeployed(poolId, trancheId, token);
>>>>>>> 455a3537
    }

    function updateTokenPrice(
        uint64 poolId,
        bytes16 trancheId,
        uint256 price
    ) public onlyRouter {
        Tranche storage tranche = tranches[poolId][trancheId];
        require(tranche.latestPrice > 0, "CentrifugeConnector/invalid-pool-or-tranche");
        tranche.latestPrice = price;
        tranche.lastPriceUpdate = block.timestamp;
    }

    function updateMember(
        uint64 poolId,
        bytes16 trancheId,
        address user,
        uint256 validUntil
    ) public onlyRouter {
        Tranche storage tranche = tranches[poolId][trancheId];
        require(tranche.latestPrice > 0, "CentrifugeConnector/invalid-pool-or-tranche");
        RestrictedTokenLike token = RestrictedTokenLike(tranche.token);
        MemberlistLike memberlist = MemberlistLike(token.memberlist());
        memberlist.updateMember(user, validUntil);
    }

    function handleTransfer(
        uint64 poolId,
        bytes16 trancheId,
        address user,
        uint256 amount
    ) public onlyRouter {
        RestrictedTokenLike token = RestrictedTokenLike(tranches[poolId][trancheId].token);
        require(address(token) != address(0), "CentrifugeConnector/unknown-token");
        require(token.hasMember(user), "CentrifugeConnector/not-a-member");
        token.mint(user, amount);
    }

    function transfer(
        uint64 poolId,
        bytes16 trancheId,
        address user,
        uint256 amount,
        string memory domainName
    ) public {
        uint32 domainId = domainLookup[keccak256(bytes(domainName))];
        require(domainId > 0, "CentrifugeConnector/domain-does-not-exist");

        RestrictedTokenLike token = RestrictedTokenLike(tranches[poolId][trancheId].token);
        require(address(token) != address(0), "CentrifugeConnector/unknown-token");
        require(token.balanceOf(user) >= amount, "CentrifugeConnector/insufficient-balance");
        require(token.transferFrom(user, address(this), amount), "CentrifugeConnector/token-transfer-failed");
        token.burn(address(this), amount);
        router.sendMessage(domainId, poolId, trancheId, amount, user);
    }
}<|MERGE_RESOLUTION|>--- conflicted
+++ resolved
@@ -122,13 +122,8 @@
 
         address memberlist = memberlistFactory.newMemberlist();
         RestrictedTokenLike(token).depend("memberlist", memberlist);
-<<<<<<< HEAD
         MemberlistLike(memberlist).updateMember(address(this), uint(-1)); // required to be able to receive tokens in case of withdrawals   
-        emit TrancheAdded(poolId, trancheId, token);
-=======
-
         emit TrancheDeployed(poolId, trancheId, token);
->>>>>>> 455a3537
     }
 
     function updateTokenPrice(
