// SPDX-License-Identifier: AGPL-3.0-only
pragma solidity ^0.8.18;
pragma abicoder v2;

import {TrancheTokenFactoryLike, MemberlistFactoryLike} from "./token/factory.sol";
import {RestrictedTokenLike, ERC20Like} from "./token/restricted.sol";
import {MemberlistLike} from "./token/memberlist.sol";

interface GatewayLike {
    function transferTrancheTokensToCentrifuge(
        uint64 poolId,
        bytes16 trancheId,
        bytes32 destinationAddress,
        uint128 amount
    ) external;
    function transferTrancheTokensToEVM(
        uint64 poolId,
        bytes16 trancheId,
        uint256 destinationChainId,
        address destinationAddress,
        uint128 amount
    ) external;
}

interface EscrowLike {
    function approve(address token, address spender, uint256 value) external;
}

struct Pool {
    uint64 poolId;
    uint256 createdAt;
    address currency;
}

struct Tranche {
    address token;
    uint128 latestPrice; // Fixed point integer with 27 decimals
    uint256 lastPriceUpdate;
    // TODO: the token name & symbol need to be stored because of the separation between adding and deploying tranches.
    // This leads to duplicate storage (also in the ERC20 contract), ideally we should refactor this somehow
    string tokenName;
    string tokenSymbol;
}

contract CentrifugeConnector {
    mapping(address => uint256) public wards;
    mapping(uint64 => Pool) public pools;
    mapping(uint64 => mapping(bytes16 => Tranche)) public tranches;

    GatewayLike public gateway;
    EscrowLike public escrow;

    TrancheTokenFactoryLike public immutable tokenFactory;
    MemberlistFactoryLike public immutable memberlistFactory;

    // --- Events ---
    event Rely(address indexed user);
    event Deny(address indexed user);
    event File(bytes32 indexed what, address data);
    event PoolAdded(uint256 indexed poolId);
    event TrancheAdded(uint256 indexed poolId, bytes16 indexed trancheId);
    event TrancheDeployed(uint256 indexed poolId, bytes16 indexed trancheId, address indexed token);

    constructor(address escrow_, address tokenFactory_, address memberlistFactory_) {
        escrow = EscrowLike(escrow_);
<<<<<<< HEAD

        tokenFactory = TrancheTokenFactoryLike(tokenFactory_);
=======
        tokenFactory = RestrictedTokenFactoryLike(tokenFactory_);
>>>>>>> d522bf65
        memberlistFactory = MemberlistFactoryLike(memberlistFactory_);

        wards[msg.sender] = 1;
        emit Rely(msg.sender);
    }

    modifier auth() {
        require(wards[msg.sender] == 1, "CentrifugeConnector/not-authorized");
        _;
    }

    modifier onlyGateway() {
        require(msg.sender == address(gateway), "CentrifugeConnector/not-the-gateway");
        _;
    }

    // --- Administration ---
    function rely(address user) external auth {
        wards[user] = 1;
        emit Rely(user);
    }

    function deny(address user) external auth {
        wards[user] = 0;
        emit Deny(user);
    }

    function file(bytes32 what, address data) external auth {
        if (what == "gateway") gateway = GatewayLike(data);
        else revert("CentrifugeConnector/file-unrecognized-param");
        emit File(what, data);
    }

    // --- Outgoing message handling ---
    function transferTrancheTokensToCentrifuge(
        uint64 poolId,
        bytes16 trancheId,
        bytes32 destinationAddress,
        uint128 amount
    ) public {
        RestrictedTokenLike token = RestrictedTokenLike(tranches[poolId][trancheId].token);
        require(address(token) != address(0), "CentrifugeConnector/unknown-token");

        require(token.balanceOf(msg.sender) >= amount, "CentrifugeConnector/insufficient-balance");
        token.burn(msg.sender, amount);

        gateway.transferTrancheTokensToCentrifuge(poolId, trancheId, destinationAddress, amount);
    }

    function transferTrancheTokensToEVM(
        uint64 poolId,
        bytes16 trancheId,
        uint256 destinationChainId,
        address destinationAddress,
        uint128 amount
    ) public {
        RestrictedTokenLike token = RestrictedTokenLike(tranches[poolId][trancheId].token);
        require(address(token) != address(0), "CentrifugeConnector/unknown-token");

        require(token.balanceOf(msg.sender) >= amount, "CentrifugeConnector/insufficient-balance");
        token.burn(msg.sender, amount);

        gateway.transferTrancheTokensToEVM(poolId, trancheId, destinationChainId, destinationAddress, amount);
    }

    function increaseInvestOrder(uint64 poolId, bytes16 trancheId, uint128 amount) public {
        Pool storage pool = pools[poolId];
        require(pool.createdAt > 0, "CentrifugeConnector/invalid-pool");

        RestrictedTokenLike token = RestrictedTokenLike(tranches[poolId][trancheId].token);
        require(address(token) != address(0), "CentrifugeConnector/unknown-token");
        require(token.hasMember(msg.sender), "CentrifugeConnector/not-a-member");

        require(
            ERC20Like(pool.currency).transferFrom(msg.sender, address(escrow), amount),
            "Centrifuge/Connector/currency-transfer-failed"
        );

        // TODO: send message to the gateway. Depends on https://github.com/centrifuge/connectors/pull/52
    }

    function decreaseInvestOrder(uint64 poolId, bytes16 trancheId, uint128 amount) public {
        Pool storage pool = pools[poolId];
        require(pool.createdAt > 0, "CentrifugeConnector/invalid-pool");

        RestrictedTokenLike token = RestrictedTokenLike(tranches[poolId][trancheId].token);
        require(address(token) != address(0), "CentrifugeConnector/unknown-token");
        require(token.hasMember(msg.sender), "CentrifugeConnector/not-a-member");

        // TODO: send message to the gateway. Depends on https://github.com/centrifuge/connectors/pull/52
    }

    function increaseRedeemOrder(uint64 poolId, bytes16 trancheId, uint128 amount) public {
        // TODO(nuno)
    }

    function decreaseRedeemOrder(uint64 poolId, bytes16 trancheId, uint128 amount) public {
        // TODO(nuno)
    }

    function collectRedeem(uint64 poolId, bytes16 trancheId) public {
        // TODO(nuno)
    }

    function collectForRedeem(uint64 poolId, bytes16 trancheId, bytes32 userAddress) public {
        // TODO(nuno)
    }

    function collectInvest(uint64 poolId, bytes16 trancheId) public {
        // TODO(nuno)
    }

    function collectForInvest(uint64 poolId, bytes16 trancheId, bytes32 userAddress) public {
        // TODO(nuno)
    }

    // --- Incoming message handling ---
    // todo(nuno): store currency and decimals
    function addPool(uint64 poolId, uint128 currency, uint8 decimals) public onlyGateway {
        Pool storage pool = pools[poolId];
        require(pool.createdAt == 0, "CentrifugeConnector/pool-already-added");
        pool.poolId = poolId;
        pool.createdAt = block.timestamp;
        emit PoolAdded(poolId);
    }

    function addTranche(
        uint64 poolId,
        bytes16 trancheId,
        string memory tokenName,
        string memory tokenSymbol,
        uint128 price
    ) public onlyGateway {
        Pool storage pool = pools[poolId];
        require(pool.createdAt > 0, "CentrifugeConnector/invalid-pool");

        Tranche storage tranche = tranches[poolId][trancheId];
        require(tranche.lastPriceUpdate == 0, "CentrifugeConnector/tranche-already-added");
        tranche.latestPrice = price;
        tranche.lastPriceUpdate = block.timestamp;
        tranche.tokenName = tokenName;
        tranche.tokenSymbol = tokenSymbol;

        emit TrancheAdded(poolId, trancheId);
    }

    function deployTranche(uint64 poolId, bytes16 trancheId) public {
        Tranche storage tranche = tranches[poolId][trancheId];
        require(tranche.lastPriceUpdate > 0, "CentrifugeConnector/invalid-pool-or-tranche");
        require(tranche.token == address(0), "CentrifugeConnector/tranche-already-deployed");

        // TODO: use actual decimals
        uint8 decimals = 18;
        address token =
            tokenFactory.newTrancheToken(poolId, trancheId, tranche.tokenName, tranche.tokenSymbol, decimals);
        tranche.token = token;

        address memberlist = memberlistFactory.newMemberlist();
        RestrictedTokenLike(token).file("memberlist", memberlist);
        MemberlistLike(memberlist).updateMember(address(this), type(uint256).max); // required to be able to receive tokens in case of withdrawals
        emit TrancheDeployed(poolId, trancheId, token);
    }

    function updateTokenPrice(uint64 poolId, bytes16 trancheId, uint128 price) public onlyGateway {
        Tranche storage tranche = tranches[poolId][trancheId];
        require(tranche.lastPriceUpdate > 0, "CentrifugeConnector/invalid-pool-or-tranche");
        tranche.latestPrice = price;
        tranche.lastPriceUpdate = block.timestamp;
    }

    function updateMember(uint64 poolId, bytes16 trancheId, address user, uint64 validUntil) public onlyGateway {
        Tranche storage tranche = tranches[poolId][trancheId];
        require(tranche.lastPriceUpdate > 0, "CentrifugeConnector/invalid-pool-or-tranche");
        RestrictedTokenLike token = RestrictedTokenLike(tranche.token);
        MemberlistLike memberlist = MemberlistLike(token.memberlist());
        memberlist.updateMember(user, validUntil);
    }

    function handleTransferTrancheTokens(
        uint64 poolId,
        bytes16 trancheId,
        uint256 destinationChainId,
        address destinationAddress,
        uint128 amount
    ) public onlyGateway {
        require(destinationChainId == block.chainid, "CentrifugeConnector/invalid-chain-id");
        RestrictedTokenLike token = RestrictedTokenLike(tranches[poolId][trancheId].token);
        require(address(token) != address(0), "CentrifugeConnector/unknown-token");

        require(token.hasMember(destinationAddress), "CentrifugeConnector/not-a-member");
        token.mint(destinationAddress, amount);
    }
}<|MERGE_RESOLUTION|>--- conflicted
+++ resolved
@@ -63,12 +63,7 @@
 
     constructor(address escrow_, address tokenFactory_, address memberlistFactory_) {
         escrow = EscrowLike(escrow_);
-<<<<<<< HEAD
-
         tokenFactory = TrancheTokenFactoryLike(tokenFactory_);
-=======
-        tokenFactory = RestrictedTokenFactoryLike(tokenFactory_);
->>>>>>> d522bf65
         memberlistFactory = MemberlistFactoryLike(memberlistFactory_);
 
         wards[msg.sender] = 1;
