--- conflicted
+++ resolved
@@ -47,11 +47,7 @@
     mapping(uint64 => Pool) public pools;
     mapping(uint64 => mapping(bytes16 => Tranche)) public tranches;
 
-<<<<<<< HEAD
     GatewayLike public gateway;
-=======
-    RouterLike public router;
->>>>>>> 5f353bb4
     EscrowLike public immutable escrow;
 
     RestrictedTokenFactoryLike public immutable tokenFactory;
