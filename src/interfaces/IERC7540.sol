--- conflicted
+++ resolved
@@ -272,12 +272,8 @@
     IERC7540CancelRedeem,
     IERC7575,
     IAuthorizeOperator,
-<<<<<<< HEAD
-    IERC7714
-=======
     IERC7714,
     IRecoverable
->>>>>>> 0d6c6f0a
 {
     event DepositClaimable(address indexed controller, uint256 indexed requestId, uint256 assets, uint256 shares);
     event RedeemClaimable(address indexed controller, uint256 indexed requestId, uint256 assets, uint256 shares);
