// SPDX-License-Identifier: AGPL-3.0-only
pragma solidity >=0.5.0;

import {IERC7575} from "src/interfaces/IERC7575.sol";

interface IERC7540Operator {
    /**
     * @dev The event emitted when an operator is set.
     *
     * @param controller The address of the controller.
     * @param operator The address of the operator.
     * @param approved The approval status.
     */
    event OperatorSet(address indexed controller, address indexed operator, bool approved);

    /**
     * @dev Sets or removes an operator for the caller.
     *
     * @param operator The address of the operator.
     * @param approved The approval status.
     */
    function setOperator(address operator, bool approved) external returns (bool);

    /**
     * @dev Returns `true` if the `operator` is approved as an operator for an `controller`.
     *
     * @param controller The address of the controller.
     * @param operator The address of the operator.
     * @return status The approval status
     */
    function isOperator(address controller, address operator) external returns (bool status);
}

interface IERC7540Deposit is IERC7540Operator {
    event DepositRequest(
        address indexed controller, address indexed owner, uint256 indexed requestId, address sender, uint256 assets
    );
    /**
     * @dev Transfers assets from sender into the Vault and submits a Request for asynchronous deposit.
     *
     * - MUST support ERC-20 approve / transferFrom on asset as a deposit Request flow.
     * - MUST revert if all of assets cannot be requested for deposit.
     * - owner MUST be msg.sender unless some unspecified explicit approval is given by the caller,
     *    approval of ERC-20 tokens from owner to sender is NOT enough.
     *
     * @param assets the amount of deposit assets to transfer from owner
     * @param controller the controller of the request who will be able to operate the request
     * @param owner the source of the deposit assets
     *
     * NOTE: most implementations will require pre-approval of the Vault with the Vault's underlying asset token.
     */

    function requestDeposit(uint256 assets, address controller, address owner) external returns (uint256 requestId);

    /**
     * @dev Returns the amount of requested assets in Pending state.
     *
     * - MUST NOT include any assets in Claimable state for deposit or mint.
     * - MUST NOT show any variations depending on the caller.
     * - MUST NOT revert unless due to integer overflow caused by an unreasonably large input.
     */
    function pendingDepositRequest(uint256 requestId, address controller)
        external
        view
        returns (uint256 pendingAssets);

    /**
     * @dev Returns the amount of requested assets in Claimable state for the controller to deposit or mint.
     *
     * - MUST NOT include any assets in Pending state.
     * - MUST NOT show any variations depending on the caller.
     * - MUST NOT revert unless due to integer overflow caused by an unreasonably large input.
     */
    function claimableDepositRequest(uint256 requestId, address controller)
        external
        view
        returns (uint256 claimableAssets);

    /**
     * @dev Mints shares Vault shares to receiver by claiming the Request of the controller.
     *
     * - MUST emit the Deposit event.
     * - controller MUST equal msg.sender unless the controller has approved the msg.sender as an operator.
     */
    function deposit(uint256 assets, address receiver, address controller) external returns (uint256 shares);

    /**
     * @dev Mints exactly shares Vault shares to receiver by claiming the Request of the controller.
     *
     * - MUST emit the Deposit event.
     * - controller MUST equal msg.sender unless the controller has approved the msg.sender as an operator.
     */
    function mint(uint256 shares, address receiver, address controller) external returns (uint256 assets);
}

interface IERC7540Redeem is IERC7540Operator {
    event RedeemRequest(
        address indexed controller, address indexed owner, uint256 indexed requestId, address sender, uint256 assets
    );

    /**
     * @dev Assumes control of shares from sender into the Vault and submits a Request for asynchronous redeem.
     *
     * - MUST support a redeem Request flow where the control of shares is taken from sender directly
     *   where msg.sender has ERC-20 approval over the shares of owner.
     * - MUST revert if all of shares cannot be requested for redeem.
     *
     * @param shares the amount of shares to be redeemed to transfer from owner
     * @param controller the controller of the request who will be able to operate the request
     * @param owner the source of the shares to be redeemed
     *
     * NOTE: most implementations will require pre-approval of the Vault with the Vault's share token.
     */
    function requestRedeem(uint256 shares, address controller, address owner) external returns (uint256 requestId);

    /**
     * @dev Returns the amount of requested shares in Pending state.
     *
     * - MUST NOT include any shares in Claimable state for redeem or withdraw.
     * - MUST NOT show any variations depending on the caller.
     * - MUST NOT revert unless due to integer overflow caused by an unreasonably large input.
     */
    function pendingRedeemRequest(uint256 requestId, address controller)
        external
        view
        returns (uint256 pendingShares);

    /**
     * @dev Returns the amount of requested shares in Claimable state for the controller to redeem or withdraw.
     *
     * - MUST NOT include any shares in Pending state for redeem or withdraw.
     * - MUST NOT show any variations depending on the caller.
     * - MUST NOT revert unless due to integer overflow caused by an unreasonably large input.
     */
    function claimableRedeemRequest(uint256 requestId, address controller)
        external
        view
        returns (uint256 claimableShares);
}

interface IERC7540CancelDeposit {
    event CancelDepositRequest(address indexed controller, uint256 indexed requestId, address sender);
    event CancelDepositClaim(
        address indexed receiver, address indexed controller, uint256 indexed requestId, address sender, uint256 assets
    );

    /**
     * @dev Submits a Request for cancelling the pending deposit Request
     *
     * - controller MUST be msg.sender unless some unspecified explicit approval is given by the caller,
     *    approval of ERC-20 tokens from controller to sender is NOT enough.
     * - MUST set pendingCancelDepositRequest to `true` for the returned requestId after request
     * - MUST increase claimableCancelDepositRequest for the returned requestId after fulfillment
     * - SHOULD be claimable using `claimCancelDepositRequest`
     * Note: while `pendingCancelDepositRequest` is `true`, `requestDeposit` cannot be called
     */
    function cancelDepositRequest(uint256 requestId, address controller) external;

    /**
     * @dev Returns whether the deposit Request is pending cancelation
     *
     * - MUST NOT show any variations depending on the caller.
     */
    function pendingCancelDepositRequest(uint256 requestId, address controller)
        external
        view
        returns (bool isPending);

    /**
     * @dev Returns the amount of assets that were canceled from a deposit Request, and can now be claimed.
     *
     * - MUST NOT show any variations depending on the caller.
     */
    function claimableCancelDepositRequest(uint256 requestId, address controller)
        external
        view
        returns (uint256 claimableAssets);

    /**
     * @dev Claims the canceled deposit assets, and removes the pending cancelation Request
     *
     * - controller MUST be msg.sender unless some unspecified explicit approval is given by the caller,
     *    approval of ERC-20 tokens from controller to sender is NOT enough.
     * - MUST set pendingCancelDepositRequest to `false` for the returned requestId after request
     * - MUST set claimableCancelDepositRequest to 0 for the returned requestId after fulfillment
     */
    function claimCancelDepositRequest(uint256 requestId, address receiver, address controller)
        external
        returns (uint256 assets);
}

interface IERC7540CancelRedeem {
    event CancelRedeemRequest(address indexed controller, uint256 indexed requestId, address sender);
    event CancelRedeemClaim(
        address indexed receiver, address indexed controller, uint256 indexed requestId, address sender, uint256 shares
    );

    /**
     * @dev Submits a Request for cancelling the pending redeem Request
     *
     * - controller MUST be msg.sender unless some unspecified explicit approval is given by the caller,
     *    approval of ERC-20 tokens from controller to sender is NOT enough.
     * - MUST set pendingCancelRedeemRequest to `true` for the returned requestId after request
     * - MUST increase claimableCancelRedeemRequest for the returned requestId after fulfillment
     * - SHOULD be claimable using `claimCancelRedeemRequest`
     * Note: while `pendingCancelRedeemRequest` is `true`, `requestRedeem` cannot be called
     */
    function cancelRedeemRequest(uint256 requestId, address controller) external;

    /**
     * @dev Returns whether the redeem Request is pending cancelation
     *
     * - MUST NOT show any variations depending on the caller.
     */
    function pendingCancelRedeemRequest(uint256 requestId, address controller) external view returns (bool isPending);

    /**
     * @dev Returns the amount of shares that were canceled from a redeem Request, and can now be claimed.
     *
     * - MUST NOT show any variations depending on the caller.
     */
    function claimableCancelRedeemRequest(uint256 requestId, address controller)
        external
        view
        returns (uint256 claimableShares);

    /**
     * @dev Claims the canceled redeem shares, and removes the pending cancelation Request
     *
     * - controller MUST be msg.sender unless some unspecified explicit approval is given by the caller,
     *    approval of ERC-20 tokens from controller to sender is NOT enough.
     * - MUST set pendingCancelRedeemRequest to `false` for the returned requestId after request
     * - MUST set claimableCancelRedeemRequest to 0 for the returned requestId after fulfillment
     */
    function claimCancelRedeemRequest(uint256 requestId, address receiver, address controller)
        external
        returns (uint256 shares);
}

interface IAuthorizeOperator {
    function DOMAIN_SEPARATOR() external view returns (bytes32);

    function authorizeOperator(
        address controller,
        address operator,
        bool approved,
        uint256 deadline,
        bytes32 nonce,
        bytes memory signature
    ) external returns (bool);
}

/**
 * @title  IERC7540Vault
 * @dev    This is the specific set of interfaces used by the Centrifuge impelmentation of ERC7540,
 *         as a fully asynchronous Vault, with cancelation support, and authorize operator signature support.
 */
interface IERC7540Vault is
    IERC7540Deposit,
    IERC7540Redeem,
    IERC7540CancelDeposit,
    IERC7540CancelRedeem,
    IERC7575,
    IAuthorizeOperator
{
    event DepositClaimable(address indexed controller, uint256 indexed requestId, uint256 assets, uint256 shares);
    event RedeemClaimable(address indexed controller, uint256 indexed requestId, uint256 assets, uint256 shares);
    event CancelDepositClaimable(address indexed controller, uint256 indexed requestId, uint256 assets);
    event CancelRedeemClaimable(address indexed controller, uint256 indexed requestId, uint256 shares);

<<<<<<< HEAD
    function poolId() external view returns (uint64);
    function trancheId() external view returns (bytes16);
=======
    /// @notice Identifier of the Centrifuge pool
    function poolId() external view returns (uint64);

    /// @notice Identifier of the tranche of the Centrifuge pool
    function trancheId() external view returns (bytes16);

    /// @notice TODO
    function onDepositClaimable(address owner, uint256 assets, uint256 shares) external;

    /// @notice TODO
    function onRedeemClaimable(address owner, uint256 assets, uint256 shares) external;

    /// @notice TODO
    function onCancelDepositClaimable(address owner, uint256 assets) external;

    /// @notice TODO
    function onCancelRedeemClaimable(address owner, uint256 shares) external;
>>>>>>> 59fac5d8
}<|MERGE_RESOLUTION|>--- conflicted
+++ resolved
@@ -268,10 +268,6 @@
     event CancelDepositClaimable(address indexed controller, uint256 indexed requestId, uint256 assets);
     event CancelRedeemClaimable(address indexed controller, uint256 indexed requestId, uint256 shares);
 
-<<<<<<< HEAD
-    function poolId() external view returns (uint64);
-    function trancheId() external view returns (bytes16);
-=======
     /// @notice Identifier of the Centrifuge pool
     function poolId() external view returns (uint64);
 
@@ -289,5 +285,4 @@
 
     /// @notice TODO
     function onCancelRedeemClaimable(address owner, uint256 shares) external;
->>>>>>> 59fac5d8
 }