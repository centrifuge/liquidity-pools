// SPDX-License-Identifier: AGPL-3.0-only
pragma solidity 0.8.21;

import {IERC7575} from "src/interfaces/IERC7575.sol";

interface IERC7540DepositReceiver {
    /**
     * @dev Handle the receipt of a deposit Request
     *
     * The ERC7540 smart contract calls this function on the recipient
     * after a `requestDeposit`. This function MAY throw to revert and reject the
     * request. Return of other than the magic value MUST result in the
     * transaction being reverted.
     * Inspired by https://eips.ethereum.org/EIPS/eip-721
     *
     * Note: the contract address is always the message sender.
     *
     * @param _operator The address which called `requestDeposit` function
     * @param _owner The address which funded the `assets` of the Request (or message sender)
     * @param _requestId The RID identifier of the Request which is being received
     * @param _assets The amount transferred on `requestDeposit`
     * @param _data Additional data with no specified format
     * @return `bytes4(keccak256("onERC7540DepositReceived(address,address,uint256,bytes)"))`
     *  unless throwing
     */
    function onERC7540DepositReceived(
        address _operator,
        address _owner,
        uint256 _requestId,
        uint256 _assets,
        bytes memory _data
    ) external returns (bytes4);
}

interface IERC7540RedeemReceiver {
    /**
     * @dev Handle the receipt of a redeem Request
     *
     * The ERC7540 smart contract calls this function on the recipient
     * after a `requestRedeem`. This function MAY throw to revert and reject the
     * request. Return of other than the magic value MUST result in the
     * transaction being reverted.
     * Inspired by https://eips.ethereum.org/EIPS/eip-721
     *
     * Note: the contract address is always the message sender.
     *
     * @param _operator The address which called `requestRedeem` function
     * @param _owner The address which funded the `shares` of the Request (or message sender)
     * @param _requestId The RID identifier of the Request which is being received
     * @param _shares The amount transferred on `requestDeposit`
     * @param _data Additional data with no specified format
     * @return `bytes4(keccak256("onERC7540RedeemReceived(address,address,uint256,bytes)"))`
     *  unless throwing
     */
    function onERC7540RedeemReceived(
        address _operator,
        address _owner,
        uint256 _requestId,
        uint256 _shares,
        bytes memory _data
    ) external returns (bytes4);
}

interface IERC7540Deposit {
    event DepositRequest(
        address indexed receiver, address indexed owner, uint256 indexed requestId, address sender, uint256 assets
    );

    /**
     * @dev Transfers assets from sender into the Vault and submits a Request for asynchronous deposit.
     *
     * - MUST support ERC-20 approve / transferFrom on asset as a deposit Request flow.
     * - MUST revert if all of assets cannot be requested for deposit.
     * - owner MUST be msg.sender unless some unspecified explicit approval is given by the caller,
     *    approval of ERC-20 tokens from owner to sender is NOT enough.
     *
     * @param assets the amount of deposit assets to transfer from owner
     * @param receiver the receiver of the request who will be able to operate the request
     * @param owner the source of the deposit assets
     * @param data additional bytes which may be used to approve or call the receiver contract
     *
     * NOTE: most implementations will require pre-approval of the Vault with the Vault's underlying asset token.
     *
     * If data is nonzero, attempt to call the receiver onERC7540DepositReceived,
     * otherwise just send the request to the receiver
     */
    function requestDeposit(uint256 assets, address receiver, address owner, bytes calldata data)
        external
        returns (uint256 requestId);

    /**
     * @dev Returns the amount of requested assets in Pending state.
     *
     * - MUST NOT include any assets in Claimable state for deposit or mint.
     * - MUST NOT show any variations depending on the caller.
     * - MUST NOT revert unless due to integer overflow caused by an unreasonably large input.
     */
    function pendingDepositRequest(uint256 requestId, address owner) external view returns (uint256 pendingAssets);

    /**
     * @dev Returns the amount of requested assets in Claimable state for the owner to deposit or mint.
     *
     * - MUST NOT include any assets in Pending state.
     * - MUST NOT show any variations depending on the caller.
     * - MUST NOT revert unless due to integer overflow caused by an unreasonably large input.
     */
    function claimableDepositRequest(uint256 requestId, address owner)
        external
        view
        returns (uint256 claimableAssets);
}

interface IERC7540Redeem {
    event RedeemRequest(
        address indexed receiver, address indexed owner, uint256 indexed requestId, address sender, uint256 assets
    );

    /**
     * @dev Assumes control of shares from sender into the Vault and submits a Request for asynchronous redeem.
     *
     * - MUST support a redeem Request flow where the control of shares is taken from sender directly
     *   where msg.sender has ERC-20 approval over the shares of owner.
     * - MUST revert if all of shares cannot be requested for redeem.
     *
     * @param shares the amount of shares to be redeemed to transfer from owner
     * @param receiver the receiver of the request who will be able to operate the request
     * @param owner the source of the shares to be redeemed
     * @param data additional bytes which may be used to approve or call the receiver contract
     *
     * NOTE: most implementations will require pre-approval of the Vault with the Vault's share token.
     *
     * If data is nonzero, attempt to call the receiver onERC7540RedeemReceived,
     * otherwise just send the request to the receiver
     */
    function requestRedeem(uint256 shares, address receiver, address owner, bytes calldata data)
        external
        returns (uint256 requestId);

    /**
     * @dev Returns the amount of requested shares in Pending state.
     *
     * - MUST NOT include any shares in Claimable state for redeem or withdraw.
     * - MUST NOT show any variations depending on the caller.
     * - MUST NOT revert unless due to integer overflow caused by an unreasonably large input.
     */
    function pendingRedeemRequest(uint256 requestId, address owner) external view returns (uint256 pendingShares);

    /**
     * @dev Returns the amount of requested shares in Claimable state for the owner to redeem or withdraw.
     *
     * - MUST NOT include any shares in Pending state for redeem or withdraw.
     * - MUST NOT show any variations depending on the caller.
     * - MUST NOT revert unless due to integer overflow caused by an unreasonably large input.
     */
    function claimableRedeemRequest(uint256 requestId, address owner) external view returns (uint256 claimableShares);
}

interface IERC7540CancelDeposit {
    event CancelDepositRequest(address indexed owner, uint256 indexed requestId, address sender);
    event CancelDepositClaim(
        address indexed receiver, address indexed owner, uint256 indexed requestId, address sender, uint256 assets
    );

    /**
     * @dev Submits a Request for cancelling the pending deposit Request
     *
     * - owner MUST be msg.sender unless some unspecified explicit approval is given by the caller,
     *    approval of ERC-20 tokens from owner to sender is NOT enough.
     * - MUST set pendingCancelDepositRequest to `true` for the returned requestId after request
     * - MUST increase claimableCancelDepositRequest for the returned requestId after fulfillment
     * - SHOULD be claimable using `claimCancelDepositRequest`
     * Note: while `pendingCancelDepositRequest` is `true`, `requestDeposit` cannot be called
     */
    function cancelDepositRequest(uint256 requestId, address owner) external;

    /**
     * @dev Returns whether the deposit Request is pending cancelation
     *
     * - MUST NOT show any variations depending on the caller.
     */
    function pendingCancelDepositRequest(uint256 requestId, address owner) external view returns (bool isPending);

    /**
     * @dev Returns the amount of assets that were canceled from a deposit Request, and can now be claimed.
     *
     * - MUST NOT show any variations depending on the caller.
     */
    function claimableCancelDepositRequest(uint256 requestId, address owner)
        external
        view
        returns (uint256 claimableAssets);

    /**
     * @dev Claims the canceled deposit assets, and removes the pending cancelation Request
     *
     * - owner MUST be msg.sender unless some unspecified explicit approval is given by the caller,
     *    approval of ERC-20 tokens from owner to sender is NOT enough.
     * - MUST set pendingCancelDepositRequest to `false` for the returned requestId after request
     * - MUST set claimableCancelDepositRequest to 0 for the returned requestId after fulfillment
     */
    function claimCancelDepositRequest(uint256 requestId, address receiver, address owner)
        external
        returns (uint256 assets);
}

interface IERC7540CancelRedeem {
    event CancelRedeemRequest(address indexed owner, uint256 indexed requestId, address sender);
    event CancelRedeemClaim(
        address indexed receiver, address indexed owner, uint256 indexed requestId, address sender, uint256 shares
    );

    /**
     * @dev Submits a Request for cancelling the pending redeem Request
     *
     * - owner MUST be msg.sender unless some unspecified explicit approval is given by the caller,
     *    approval of ERC-20 tokens from owner to sender is NOT enough.
     * - MUST set pendingCancelRedeemRequest to `true` for the returned requestId after request
     * - MUST increase claimableCancelRedeemRequest for the returned requestId after fulfillment
     * - SHOULD be claimable using `claimCancelRedeemRequest`
     * Note: while `pendingCancelRedeemRequest` is `true`, `requestRedeem` cannot be called
     */
    function cancelRedeemRequest(uint256 requestId, address owner) external;

    /**
     * @dev Returns whether the redeem Request is pending cancelation
     *
     * - MUST NOT show any variations depending on the caller.
     */
    function pendingCancelRedeemRequest(uint256 requestId, address owner) external view returns (bool isPending);

    /**
     * @dev Returns the amount of shares that were canceled from a redeem Request, and can now be claimed.
     *
     * - MUST NOT show any variations depending on the caller.
     */
    function claimableCancelRedeemRequest(uint256 requestId, address owner)
        external
        view
        returns (uint256 claimableShares);

    /**
     * @dev Claims the canceled redeem shares, and removes the pending cancelation Request
     *
     * - owner MUST be msg.sender unless some unspecified explicit approval is given by the caller,
     *    approval of ERC-20 tokens from owner to sender is NOT enough.
     * - MUST set pendingCancelRedeemRequest to `false` for the returned requestId after request
     * - MUST set claimableCancelRedeemRequest to 0 for the returned requestId after fulfillment
     */
    function claimCancelRedeemRequest(uint256 requestId, address receiver, address owner)
        external
        returns (uint256 shares);
}

/**
 * @title  IERC7540
 * @dev    Interface of the ERC7540 "Asynchronous Tokenized Vault Standard", as defined in
 *         https://eips.ethereum.org/EIPS/eip-7540
 * @dev    The claimable events are not included in the standard.
 */
interface IERC7540 is IERC7540Deposit, IERC7540Redeem, IERC7540CancelDeposit, IERC7540CancelRedeem, IERC7575 {
<<<<<<< HEAD
    /// @notice The event emitted when an operator is set.
    /// @param owner The address of the owner.
    /// @param operator The address of the operator.
    /// @param approved The approval status.
    event OperatorSet(address indexed owner, address indexed operator, bool approved);

    /// @notice Sets or removes an operator for the caller.
    /// @param operator The address of the operator.
    /// @param approved The approval status.
    function setOperator(address operator, bool approved) external returns (bool);
=======
    event DepositClaimable(address indexed owner, uint256 indexed requestId, uint256 assets, uint256 shares);
    event RedeemClaimable(address indexed owner, uint256 indexed requestId, uint256 assets, uint256 shares);
    event CancelDepositClaimable(address indexed owner, uint256 indexed requestId, uint256 assets);
    event CancelRedeemClaimable(address indexed owner, uint256 indexed requestId, uint256 shares);
>>>>>>> 215b3ff6
}<|MERGE_RESOLUTION|>--- conflicted
+++ resolved
@@ -258,7 +258,11 @@
  * @dev    The claimable events are not included in the standard.
  */
 interface IERC7540 is IERC7540Deposit, IERC7540Redeem, IERC7540CancelDeposit, IERC7540CancelRedeem, IERC7575 {
-<<<<<<< HEAD
+    event DepositClaimable(address indexed owner, uint256 indexed requestId, uint256 assets, uint256 shares);
+    event RedeemClaimable(address indexed owner, uint256 indexed requestId, uint256 assets, uint256 shares);
+    event CancelDepositClaimable(address indexed owner, uint256 indexed requestId, uint256 assets);
+    event CancelRedeemClaimable(address indexed owner, uint256 indexed requestId, uint256 shares);
+    
     /// @notice The event emitted when an operator is set.
     /// @param owner The address of the owner.
     /// @param operator The address of the operator.
@@ -269,10 +273,4 @@
     /// @param operator The address of the operator.
     /// @param approved The approval status.
     function setOperator(address operator, bool approved) external returns (bool);
-=======
-    event DepositClaimable(address indexed owner, uint256 indexed requestId, uint256 assets, uint256 shares);
-    event RedeemClaimable(address indexed owner, uint256 indexed requestId, uint256 assets, uint256 shares);
-    event CancelDepositClaimable(address indexed owner, uint256 indexed requestId, uint256 assets);
-    event CancelRedeemClaimable(address indexed owner, uint256 indexed requestId, uint256 shares);
->>>>>>> 215b3ff6
 }