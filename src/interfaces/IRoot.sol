--- conflicted
+++ resolved
@@ -3,13 +3,10 @@
 
 import {IMessageHandler} from "src/interfaces/gateway/IGateway.sol";
 
-<<<<<<< HEAD
-=======
 interface IRecoverable {
     function recoverTokens(address, address, uint256) external;
 }
 
->>>>>>> 0d6c6f0a
 interface IRoot is IMessageHandler {
     // --- Events ---
     event File(bytes32 indexed what, uint256 data);
