// SPDX-License-Identifier: MIT
pragma solidity >=0.5.0;

import {IERC165} from "src/interfaces/IERC7575.sol";

struct HookData {
    bytes16 from;
    bytes16 to;
}

uint8 constant SUCCESS_CODE_ID = 0;
string constant SUCCESS_MESSAGE = "transfer-allowed";

<<<<<<< HEAD
=======
uint8 constant ERROR_CODE_ID = 1;
string constant ERROR_MESSAGE = "transfer-blocked";

>>>>>>> 59fac5d8
interface IHook is IERC165 {
    /// @notice TODO
    function onERC20Transfer(address from, address to, uint256 value, HookData calldata hookdata)
        external
        returns (bytes4);

    /// @notice TODO
    function onERC20AuthTransfer(address sender, address from, address to, uint256 value, HookData calldata hookdata)
        external
        returns (bytes4);

    /// @notice TODO
    function checkERC20Transfer(address from, address to, uint256, /* value */ HookData calldata hookData)
        external
        view
        returns (bool);

    /// @notice TODO
    function updateRestriction(address token, bytes memory update) external;
}<|MERGE_RESOLUTION|>--- conflicted
+++ resolved
@@ -11,12 +11,9 @@
 uint8 constant SUCCESS_CODE_ID = 0;
 string constant SUCCESS_MESSAGE = "transfer-allowed";
 
-<<<<<<< HEAD
-=======
 uint8 constant ERROR_CODE_ID = 1;
 string constant ERROR_MESSAGE = "transfer-blocked";
 
->>>>>>> 59fac5d8
 interface IHook is IERC165 {
     /// @notice TODO
     function onERC20Transfer(address from, address to, uint256 value, HookData calldata hookdata)
