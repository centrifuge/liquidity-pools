// SPDX-License-Identifier: AGPL-3.0-only
pragma solidity >=0.5.0;

import {IERC20Metadata} from "src/interfaces/IERC20.sol";
import {IERC7575Share} from "src/interfaces/IERC7575.sol";

interface IERC1404 {
    function detectTransferRestriction(address from, address to, uint256 value) external view returns (uint8);
    function messageForTransferRestriction(uint8 restrictionCode) external view returns (string memory);
    function SUCCESS_CODE() external view returns (uint8);
}

interface ITranche is IERC20Metadata, IERC7575Share, IERC1404 {
    // --- Events ---
    event File(bytes32 indexed what, address data);
<<<<<<< HEAD
    event File(bytes32 indexed what, address data1, address data2);
=======
>>>>>>> 0d6c6f0a
    event SetHookData(address indexed user, bytes16 data);

    // --- Administration ---
    /// @notice TODO
    function hook() external view returns (address);

    /// @notice TODO
    function file(bytes32 what, string memory data) external;

    /// @notice TODO
    function file(bytes32 what, address data) external;

    /// @notice TODO
    function updateVault(address asset, address vault_) external;

<<<<<<< HEAD
=======
    // --- ERC20 overrides ---
>>>>>>> 0d6c6f0a
    /// @notice TODO
    function hookDataOf(address user) external view returns (bytes16);

    /// @notice TODO
    function setHookData(address user, bytes16 hookData) external;

    /// @notice TODO
    function mint(address user, uint256 value) external;

    /// @notice TODO
    function burn(address user, uint256 value) external;

    /// @notice TODO
    function checkTransferRestriction(address from, address to, uint256 value) external view returns (bool);

    /// @notice TODO
    function authTransferFrom(address sender, address from, address to, uint256 amount) external returns (bool);
}<|MERGE_RESOLUTION|>--- conflicted
+++ resolved
@@ -13,10 +13,6 @@
 interface ITranche is IERC20Metadata, IERC7575Share, IERC1404 {
     // --- Events ---
     event File(bytes32 indexed what, address data);
-<<<<<<< HEAD
-    event File(bytes32 indexed what, address data1, address data2);
-=======
->>>>>>> 0d6c6f0a
     event SetHookData(address indexed user, bytes16 data);
 
     // --- Administration ---
@@ -32,10 +28,7 @@
     /// @notice TODO
     function updateVault(address asset, address vault_) external;
 
-<<<<<<< HEAD
-=======
     // --- ERC20 overrides ---
->>>>>>> 0d6c6f0a
     /// @notice TODO
     function hookDataOf(address user) external view returns (bytes16);
 
