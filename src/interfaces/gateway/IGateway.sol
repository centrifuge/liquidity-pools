--- conflicted
+++ resolved
@@ -83,11 +83,7 @@
 
     // --- Helpers ---
     /// @notice TODO
-<<<<<<< HEAD
-    function send(bytes calldata message) external payable;
-=======
     function quorum() external view returns (uint8);
->>>>>>> 9152bbe3
 
     /// @notice TODO
     function activeSessionId() external view returns (uint64);
