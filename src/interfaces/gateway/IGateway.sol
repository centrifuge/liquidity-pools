--- conflicted
+++ resolved
@@ -87,11 +87,7 @@
     function activeSessionId() external view returns (uint64);
 
     /// @notice TODO
-<<<<<<< HEAD
-    function votes(bytes32 messageHash) external view returns (uint16[MAX_ADAPTER_COUNT] memory votes);
-=======
     function votes(bytes32 messageHash) external view returns (uint16[MAX_ADAPTER_COUNT] memory);
->>>>>>> 0d6c6f0a
 
     // @dev Used to calculate overall cost for bridging a payload on the first adapter and settling
     // on the destination chain and  bridging its payload proofs on n-1 adapter and settling on the destination chain.
