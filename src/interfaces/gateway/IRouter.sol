--- conflicted
+++ resolved
@@ -18,11 +18,7 @@
     function send(bytes calldata payload) external;
 
     /// @notice TODO
-<<<<<<< HEAD
-    function estimate(bytes calldata payload) external returns (uint256);
-=======
     function estimate(bytes calldata payload, uint256 destChainCost) external returns (uint256);
->>>>>>> 9152bbe3
 
     /// @notice TODO
     function pay(bytes calldata payload, address refund) external payable;
