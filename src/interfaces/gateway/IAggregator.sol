// SPDX-License-Identifier: AGPL-3.0-only
pragma solidity >=0.5.0;

uint8 constant MAX_ROUTER_COUNT = 8;

interface IAggregator {
    /// @dev Each router struct is packed with the quorum to reduce SLOADs on handle
    struct Router {
        /// @notice Starts at 1 and maps to id - 1 as the index on the routers array
        uint8 id;
        /// @notice Number of votes required for a message to be executed
        uint8 quorum;
        /// @notice Each time the quorum is decreased, a new session starts which invalidates old votes
        uint64 activeSessionId;
    }

<<<<<<< HEAD
    struct ConfirmationState {
        // Counts are stored as integers (instead of boolean values) to accommodate duplicate
        // messages (e.g. two investments from the same user with the same amount) being
        // processed in parallel. The entire struct is packed in a single bytes32 slot.
        // Max uint16 = 65,535 so at most 65,535 duplicate messages can be processed in parallel.
        uint16[MAX_ROUTER_COUNT] messages;
        uint16[MAX_ROUTER_COUNT] proofs;
=======
    struct Message {
        /// @dev Counts are stored as integers (instead of boolean values) to accommodate duplicate
        ///      messages (e.g. two investments from the same user with the same amount) being
        ///      processed in parallel. The entire struct is packed in a single bytes32 slot.
        ///      Max uint16 = 65,535 so at most 65,535 duplicate messages can be processed in parallel.
        uint16[MAX_ROUTER_COUNT] votes;
        /// @notice Each time routers are updated, a new session starts which invalidates old votes
        uint64 sessionId;
        bytes pendingMessage;
>>>>>>> 9196953a
    }

    struct Recovery {
        uint256 timestamp;
        address router;
    }

    // --- Events ---
    event HandleMessage(bytes message, address router);
    event HandleProof(bytes32 messageHash, address router);
    event ExecuteMessage(bytes message, address router);
    event SendMessage(bytes message);
    event RecoverMessage(address router, bytes message);
    event RecoverProof(address router, bytes32 messageHash);
    event InitiateMessageRecovery(bytes32 messageHash, address router);
    event DisputeMessageRecovery(bytes32 messageHash);
    event ExecuteMessageRecovery(bytes message);
    event File(bytes32 indexed what, address[] routers);

    // --- Administration ---
    /// @notice TODO
    function file(bytes32 what, address[] calldata routers_) external;

    // --- Incoming ---
    /// @dev Handle incoming messages, proofs, and recoveries.
    ///      Assumes routers ensure messages cannot be confirmed more than once.
    function handle(bytes calldata payload) external;

    /// @notice TODO
    function disputeMessageRecovery(bytes32 messageHash) external;

    /// @dev Governance on Centrifuge Chain can initiate message recovery. After the challenge period,
    ///      the recovery can be executed. If a malign router initiates message recovery, governance on
    ///      Centrifuge Chain can dispute and immediately cancel the recovery, using any other valid router.
    ///
    ///      Only 1 recovery can be outstanding per message hash. If multiple routers fail at the same time,
    //       these will need to be recovered serially (increasing the challenge period for each failed router).
    function executeMessageRecovery(bytes calldata message) external;

    // --- Outgoing ---
    /// @dev Sends 1 message to the first router with the full message, and n-1 messages to the other routers with
    ///      proofs (hash of message). This ensures message uniqueness (can only be executed on the destination once).
    function send(bytes calldata message) external;

    // --- Helpers ---
    /// @notice TODO
    function quorum() external view returns (uint8);

    /// @notice TODO
<<<<<<< HEAD
    function confirmations(bytes32 messageHash)
        external
        view
        returns (uint16[MAX_ROUTER_COUNT] memory messages, uint16[MAX_ROUTER_COUNT] memory proofs);
=======
    function activeSessionId() external view returns (uint64);

    /// @notice TODO
    function votes(bytes32 messageHash) external view returns (uint16[MAX_ROUTER_COUNT] memory votes);
>>>>>>> 9196953a
}<|MERGE_RESOLUTION|>--- conflicted
+++ resolved
@@ -14,15 +14,6 @@
         uint64 activeSessionId;
     }
 
-<<<<<<< HEAD
-    struct ConfirmationState {
-        // Counts are stored as integers (instead of boolean values) to accommodate duplicate
-        // messages (e.g. two investments from the same user with the same amount) being
-        // processed in parallel. The entire struct is packed in a single bytes32 slot.
-        // Max uint16 = 65,535 so at most 65,535 duplicate messages can be processed in parallel.
-        uint16[MAX_ROUTER_COUNT] messages;
-        uint16[MAX_ROUTER_COUNT] proofs;
-=======
     struct Message {
         /// @dev Counts are stored as integers (instead of boolean values) to accommodate duplicate
         ///      messages (e.g. two investments from the same user with the same amount) being
@@ -32,7 +23,6 @@
         /// @notice Each time routers are updated, a new session starts which invalidates old votes
         uint64 sessionId;
         bytes pendingMessage;
->>>>>>> 9196953a
     }
 
     struct Recovery {
@@ -82,15 +72,8 @@
     function quorum() external view returns (uint8);
 
     /// @notice TODO
-<<<<<<< HEAD
-    function confirmations(bytes32 messageHash)
-        external
-        view
-        returns (uint16[MAX_ROUTER_COUNT] memory messages, uint16[MAX_ROUTER_COUNT] memory proofs);
-=======
     function activeSessionId() external view returns (uint64);
 
     /// @notice TODO
     function votes(bytes32 messageHash) external view returns (uint16[MAX_ROUTER_COUNT] memory votes);
->>>>>>> 9196953a
 }