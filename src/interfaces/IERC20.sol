// SPDX-License-Identifier: MIT
pragma solidity >=0.5.0;

/// @title  IERC20
/// @dev    Interface of the ERC20 standard as defined in the EIP.
/// @author Modified from OpenZeppelin Contracts (last updated v4.9.0) (token/ERC20/IERC20.sol)
interface IERC20 {
    /**
     * @dev Emitted when `value` tokens are moved from one account (`from`) to
     * another (`to`).
     *
     * Note that `value` may be zero.
     */
    event Transfer(address indexed from, address indexed to, uint256 value);

    /**
     * @dev Emitted when the allowance of a `spender` for an `owner` is set by
     * a call to {approve}. `value` is the new allowance.
     */
    event Approval(address indexed owner, address indexed spender, uint256 value);

    /**
     * @dev Returns the value of tokens in existence.
     */
    function totalSupply() external view returns (uint256);

    /**
     * @dev Returns the value of tokens owned by `account`.
     */
    function balanceOf(address account) external view returns (uint256);

    /**
     * @dev Moves a `value` amount of tokens from the caller's account to `to`.
     *
     * Returns a boolean value indicating whether the operation succeeded.
     *
     * Emits a {Transfer} event.
     */
    function transfer(address to, uint256 value) external returns (bool);

    /**
     * @dev Returns the remaining number of tokens that `spender` will be
     * allowed to spend on behalf of `owner` through {transferFrom}. This is
     * zero by default.
     *
     * This value changes when {approve} or {transferFrom} are called.
     */
    function allowance(address owner, address spender) external view returns (uint256);

    /**
     * @dev Sets a `value` amount of tokens as the allowance of `spender` over the
     * caller's tokens.
     *
     * Returns a boolean value indicating whether the operation succeeded.
     *
     * IMPORTANT: Beware that changing an allowance with this method brings the risk
     * that someone may use both the old and the new allowance by unfortunate
     * transaction ordering. One possible solution to mitigate this race
     * condition is to first reduce the spender's allowance to 0 and set the
     * desired value afterwards:
     * https://github.com/ethereum/EIPs/issues/20#issuecomment-263524729
     *
     * Emits an {Approval} event.
     */
    function approve(address spender, uint256 value) external returns (bool);

    /**
     * @dev Moves a `value` amount of tokens from `from` to `to` using the
     * allowance mechanism. `value` is then deducted from the caller's
     * allowance.
     *
     * Returns a boolean value indicating whether the operation succeeded.
     *
     * Emits a {Transfer} event.
     */
    function transferFrom(address from, address to, uint256 value) external returns (bool);
}

/**
 * @dev Interface for the optional metadata functions from the ERC20 standard.
 */
interface IERC20Metadata is IERC20 {
    /**
     * @dev Returns the name of the token.
     */
    function name() external view returns (string memory);

    /**
     * @dev Returns the symbol of the token.
     */
    function symbol() external view returns (string memory);

    /**
     * @dev Returns the decimals places of the token.
     */
    function decimals() external view returns (uint8);
}

/**
 * @dev Interface of the ERC20 Permit extension allowing approvals to be made via signatures, as defined in
 * https://eips.ethereum.org/EIPS/eip-2612[EIP-2612].
 *
 * Adds the {permit} method, which can be used to change an account's ERC20 allowance (see {IERC20-allowance}) by
 * presenting a message signed by the account. By not relying on {IERC20-approve}, the token holder account doesn't
 * need to send a transaction, and thus is not required to hold Ether at all.
 *
 * ==== Security Considerations
 *
 * There are two important considerations concerning the use of `permit`. The first is that a valid permit signature
 * expresses an allowance, and it should not be assumed to convey additional meaning. In particular, it should not be
 * considered as an intention to spend the allowance in any specific way. The second is that because permits have
 * built-in replay protection and can be submitted by anyone, they can be frontrun. A protocol that uses permits should
 * take this into consideration and allow a `permit` call to fail. Combining these two aspects, a pattern that may be
 * generally recommended is:
 *
 * ```solidity
 * function doThingWithPermit(..., uint256 value, uint256 deadline, uint8 v, bytes32 r, bytes32 s) public {
 *     try token.permit(msg.sender, address(this), value, deadline, v, r, s) {} catch {}
 *     doThing(..., value);
 * }
 *
 * function doThing(..., uint256 value) public {
 *     token.safeTransferFrom(msg.sender, address(this), value);
 *     ...
 * }
 * ```
 *
 * Observe that: 1) `msg.sender` is used as the owner, leaving no ambiguity as to the signer intent, and 2) the use of
 * `try/catch` allows the permit to fail and makes the code tolerant to frontrunning. (See also
 * {SafeERC20-safeTransferFrom}).
 *
 * Additionally, note that smart contract wallets (such as Argent or Safe) are not able to produce permit signatures, so
 * contracts should have entry points that don't rely on permit.
 */
interface IERC20Permit {
    /**
     * @dev Sets `value` as the allowance of `spender` over ``owner``'s tokens,
     * given ``owner``'s signed approval.
     *
     * IMPORTANT: The same issues {IERC20-approve} has related to transaction
     * ordering also apply here.
     *
     * Emits an {Approval} event.
     *
     * Requirements:
     *
     * - `spender` cannot be the zero address.
     * - `deadline` must be a timestamp in the future.
     * - `v`, `r` and `s` must be a valid `secp256k1` signature from `owner`
     * over the EIP712-formatted function arguments.
     * - the signature must use ``owner``'s current nonce (see {nonces}).
     *
     * For more information on the signature format, see the
     * https://eips.ethereum.org/EIPS/eip-2612#specification[relevant EIP
     * section].
     *
     * CAUTION: See Security Considerations above.
     */
    function permit(address owner, address spender, uint256 value, uint256 deadline, uint8 v, bytes32 r, bytes32 s)
        external;

    /**
     * @dev Returns the current nonce for `owner`. This value must be
     * included whenever a signature is generated for {permit}.
     *
     * Every successful call to {permit} increases ``owner``'s nonce by one. This
     * prevents a signature from being used multiple times.
     */
    function nonces(address owner) external view returns (uint256);

    /**
     * @dev Returns the domain separator used in the encoding of the signature for {permit}, as defined by {EIP712}.
     */
    // solhint-disable-next-line func-name-mixedcase
    function DOMAIN_SEPARATOR() external view returns (bytes32);
}

struct HookData {
    uint128 from;
    uint128 to;
}

interface IERC20Callback {
<<<<<<< HEAD
    function onERC20Transfer(address from, address to, uint256 value, HookData calldata hookdata)
        external
        returns (HookData calldata);
    function onERC20AuthTransfer(address sender, address from, address to, uint256 value, HookData calldata hookdata)
        external
        returns (HookData calldata);
=======
    function onERC20Transfer(address from, address to, uint256 value) external returns (bytes4);
}

interface IERC20Wrapper {
    function underlying() external view returns (address);
    function depositFor(address account, uint256 value) external returns (bool);
    function withdrawTo(address account, uint256 value) external returns (bool);
>>>>>>> 8e68ff98
}<|MERGE_RESOLUTION|>--- conflicted
+++ resolved
@@ -181,20 +181,16 @@
 }
 
 interface IERC20Callback {
-<<<<<<< HEAD
     function onERC20Transfer(address from, address to, uint256 value, HookData calldata hookdata)
         external
         returns (HookData calldata);
     function onERC20AuthTransfer(address sender, address from, address to, uint256 value, HookData calldata hookdata)
         external
         returns (HookData calldata);
-=======
-    function onERC20Transfer(address from, address to, uint256 value) external returns (bytes4);
 }
 
 interface IERC20Wrapper {
     function underlying() external view returns (address);
     function depositFor(address account, uint256 value) external returns (bool);
     function withdrawTo(address account, uint256 value) external returns (bool);
->>>>>>> 8e68ff98
 }