--- conflicted
+++ resolved
@@ -441,17 +441,6 @@
         return liquidityPool;
     }
 
-<<<<<<< HEAD
-    function updateLiquidityPool(uint64 poolId, bytes16 trancheId, address currency, address liquidityPool)
-        public
-        auth
-    {
-        require(pools[poolId].createdAt != 0, "PoolManager/pool-does-not-exist");
-        require(isAllowedAsInvestmentCurrency(poolId, currency), "PoolManager/currency-not-supported");
-        Tranche storage tranche = pools[poolId].tranches[trancheId];
-        require(tranche.token != address(0), "PoolManager/tranche-does-not-exist");
-        tranche.liquidityPools[currency] = liquidityPool;
-=======
     function removeLiquidityPool(uint64 poolId, bytes16 trancheId, address currency) public auth {
         require(pools[poolId].createdAt != 0, "PoolManager/pool-does-not-exist");
         Tranche storage tranche = pools[poolId].tranches[trancheId];
@@ -470,7 +459,6 @@
         escrow.approve(address(tranche.token), liquidityPool, 0);
 
         emit RemoveLiquidityPool(poolId, trancheId, currency, liquidityPool);
->>>>>>> 29b59de1
     }
 
     // --- Helpers ---
