// SPDX-License-Identifier: AGPL-3.0-only
pragma solidity 0.8.26;

import {ERC7540VaultFactory} from "src/factories/ERC7540VaultFactory.sol";
import {TrancheFactoryLike} from "src/factories/TrancheFactory.sol";
import {ITranche} from "src/interfaces/token/ITranche.sol";
import {IHook} from "src/interfaces/token/IHook.sol";
import {IERC20Metadata, IERC20Wrapper} from "src/interfaces/IERC20.sol";
import {Auth} from "src/Auth.sol";
import {SafeTransferLib} from "src/libraries/SafeTransferLib.sol";
import {MathLib} from "src/libraries/MathLib.sol";
import {MessagesLib} from "src/libraries/MessagesLib.sol";
import {CastLib} from "src/libraries/CastLib.sol";
import {
    Pool,
    TrancheDetails,
    TranchePrice,
    UndeployedTranche,
    VaultAsset,
    Domain,
    IPoolManager
} from "src/interfaces/IPoolManager.sol";
import {BytesLib} from "src/libraries/BytesLib.sol";
import {IEscrow} from "src/interfaces/IEscrow.sol";
import {IGateway} from "src/interfaces/gateway/IGateway.sol";
import {IGasService} from "src/interfaces/gateway/IGasService.sol";
import {IAuth} from "src/interfaces/IAuth.sol";
import {IRecoverable} from "src/interfaces/IRoot.sol";

/// @title  Pool Manager
/// @notice This contract manages which pools & tranches exist,
///         as well as managing allowed pool currencies, and incoming and outgoing transfers.
contract PoolManager is Auth, IPoolManager {
    using BytesLib for bytes;
    using MathLib for uint256;
    using CastLib for *;

    uint8 internal constant MIN_DECIMALS = 1;
    uint8 internal constant MAX_DECIMALS = 18;

    IEscrow public immutable escrow;

    IGateway public gateway;
    address public investmentManager;
    ERC7540VaultFactory public vaultFactory;
    TrancheFactoryLike public trancheFactory;
    IGasService public gasService;

    mapping(uint64 poolId => Pool) public pools;
    mapping(address => VaultAsset) public vaultToAsset;
    mapping(uint128 assetId => address) public idToAsset;
    mapping(address => uint128 assetId) public assetToId;
    mapping(uint64 poolId => mapping(bytes16 => UndeployedTranche)) public undeployedTranches;

    constructor(address escrow_, address vaultFactory_, address trancheFactory_) {
        escrow = IEscrow(escrow_);
        vaultFactory = ERC7540VaultFactory(vaultFactory_);
        trancheFactory = TrancheFactoryLike(trancheFactory_);

        wards[msg.sender] = 1;
        emit Rely(msg.sender);
    }

    // --- Administration ---
    /// @inheritdoc IPoolManager
    function file(bytes32 what, address data) external auth {
        if (what == "gateway") gateway = IGateway(data);
        else if (what == "investmentManager") investmentManager = data;
        else if (what == "trancheFactory") trancheFactory = TrancheFactoryLike(data);
        else if (what == "vaultFactory") vaultFactory = ERC7540VaultFactory(data);
        else if (what == "gasService") gasService = IGasService(data);
        else revert("PoolManager/file-unrecognized-param");
        emit File(what, data);
    }

    /// @inheritdoc IRecoverable
    function recoverTokens(address token, address to, uint256 amount) external auth {
        SafeTransferLib.safeTransfer(token, to, amount);
    }

    // --- Outgoing message handling ---
    /// @inheritdoc IPoolManager
    function transferAssets(address asset, bytes32 recipient, uint128 amount) external {
        uint128 assetId = assetToId[asset];
        require(assetId != 0, "PoolManager/unknown-asset");

        SafeTransferLib.safeTransferFrom(asset, msg.sender, address(escrow), amount);

<<<<<<< HEAD
        gateway.send(
            abi.encodePacked(uint8(MessagesLib.Call.TransferAssets), assetId, msg.sender.toBytes32(), recipient, amount),
            address(this)
        );
=======
        gateway.send(abi.encodePacked(uint8(MessagesLib.Call.Transfer), assetId, recipient, amount), address(this));
>>>>>>> 1b5ed39c
        emit TransferAssets(asset, msg.sender, recipient, amount);
    }

    /// @inheritdoc IPoolManager
    function transferTrancheTokens(
        uint64 poolId,
        bytes16 trancheId,
        Domain destinationDomain,
        uint64 destinationId,
        bytes32 recipient,
        uint128 amount
    ) external {
        ITranche tranche = ITranche(getTranche(poolId, trancheId));
        require(address(tranche) != address(0), "PoolManager/unknown-token");

        tranche.burn(msg.sender, amount);
        bytes9 domain = _formatDomain(destinationDomain, destinationId);
        gateway.send(
            abi.encodePacked(
                uint8(MessagesLib.Call.TransferTrancheTokens), poolId, trancheId, domain, recipient, amount
            ),
            address(this)
        );

        emit TransferTrancheTokens(poolId, trancheId, msg.sender, destinationDomain, destinationId, recipient, amount);
    }

    // --- Incoming message handling ---
    /// @inheritdoc IPoolManager
    function handle(bytes calldata message) external auth {
        MessagesLib.Call call = MessagesLib.messageType(message);

        if (call == MessagesLib.Call.AddAsset) {
            addAsset(message.toUint128(1), message.toAddress(17));
        } else if (call == MessagesLib.Call.AddPool) {
            addPool(message.toUint64(1));
        } else if (call == MessagesLib.Call.AllowAsset) {
            allowAsset(message.toUint64(1), message.toUint128(9));
        } else if (call == MessagesLib.Call.AddTranche) {
            addTranche(
                message.toUint64(1),
                message.toBytes16(9),
                message.slice(25, 128).bytes128ToString(),
                message.toBytes32(153).toString(),
                message.toUint8(185),
                message.toAddress(186)
            );
        } else if (call == MessagesLib.Call.UpdateRestriction) {
            updateRestriction(message.toUint64(1), message.toBytes16(9), message.slice(25, message.length - 25));
        } else if (call == MessagesLib.Call.UpdateTranchePrice) {
            updateTranchePrice(
                message.toUint64(1),
                message.toBytes16(9),
                message.toUint128(25),
                message.toUint128(41),
                message.toUint64(57)
            );
        } else if (call == MessagesLib.Call.TransferAssets) {
            handleTransfer(message.toUint128(1), message.toAddress(49), message.toUint128(81));
        } else if (call == MessagesLib.Call.TransferTrancheTokens) {
            handleTransferTrancheTokens(
                message.toUint64(1), message.toBytes16(9), message.toAddress(66), message.toUint128(98)
            );
        } else if (call == MessagesLib.Call.UpdateTrancheMetadata) {
            updateTrancheMetadata(
                message.toUint64(1),
                message.toBytes16(9),
                message.slice(25, 128).bytes128ToString(),
                message.toBytes32(153).toString()
            );
        } else if (call == MessagesLib.Call.DisallowAsset) {
            disallowAsset(message.toUint64(1), message.toUint128(9));
        } else if (call == MessagesLib.Call.UpdateCentrifugeGasPrice) {
            updateCentrifugeGasPrice(message.toUint128(1), message.toUint64(17));
        } else if (call == MessagesLib.Call.UpdateTrancheHook) {
            updateTrancheHook(message.toUint64(1), message.toBytes16(9), message.toAddress(25));
        } else {
            revert("PoolManager/invalid-message");
        }
    }

    /// @inheritdoc IPoolManager
    function addPool(uint64 poolId) public auth {
        Pool storage pool = pools[poolId];
        require(pool.createdAt == 0, "PoolManager/pool-already-added");
        pool.createdAt = block.timestamp;
        emit AddPool(poolId);
    }

    /// @inheritdoc IPoolManager
    function allowAsset(uint64 poolId, uint128 assetId) public auth {
        Pool storage pool = pools[poolId];
        require(pool.createdAt != 0, "PoolManager/invalid-pool");

        address asset = idToAsset[assetId];
        require(asset != address(0), "PoolManager/unknown-asset");

        pools[poolId].allowedAssets[asset] = true;
        emit AllowAsset(poolId, asset);
    }

    /// @inheritdoc IPoolManager
    function disallowAsset(uint64 poolId, uint128 assetId) public auth {
        Pool storage pool = pools[poolId];
        require(pool.createdAt != 0, "PoolManager/invalid-pool");

        address asset = idToAsset[assetId];
        require(asset != address(0), "PoolManager/unknown-asset");

        delete pools[poolId].allowedAssets[asset];
        emit DisallowAsset(poolId, asset);
    }

    /// @inheritdoc IPoolManager
    function addTranche(
        uint64 poolId,
        bytes16 trancheId,
        string memory name,
        string memory symbol,
        uint8 decimals,
        address hook
    ) public auth {
        require(decimals >= MIN_DECIMALS, "PoolManager/too-few-tranche-token-decimals");
        require(decimals <= MAX_DECIMALS, "PoolManager/too-many-tranche-token-decimals");

        Pool storage pool = pools[poolId];
        require(pool.createdAt != 0, "PoolManager/invalid-pool");

        UndeployedTranche storage undeployedTranche = undeployedTranches[poolId][trancheId];
        require(undeployedTranche.decimals == 0, "PoolManager/tranche-already-exists");
        require(getTranche(poolId, trancheId) == address(0), "PoolManager/tranche-already-deployed");

        // Hook can be address zero if the tranche token is fully permissionless and has no custom logic
        require(
            hook == address(0) || IHook(hook).supportsInterface(type(IHook).interfaceId) == true,
            "PoolManager/invalid-hook"
        );

        undeployedTranche.decimals = decimals;
        undeployedTranche.tokenName = name;
        undeployedTranche.tokenSymbol = symbol;
        undeployedTranche.hook = hook;

        emit AddTranche(poolId, trancheId);
    }

    /// @inheritdoc IPoolManager
    function updateTrancheMetadata(uint64 poolId, bytes16 trancheId, string memory name, string memory symbol)
        public
        auth
    {
        ITranche tranche = ITranche(getTranche(poolId, trancheId));
        require(address(tranche) != address(0), "PoolManager/unknown-token");

        require(
            keccak256(bytes(tranche.name())) != keccak256(bytes(name))
                || keccak256(bytes(tranche.symbol())) != keccak256(bytes(symbol)),
            "PoolManager/old-metadata"
        );

        tranche.file("name", name);
        tranche.file("symbol", symbol);
    }

    /// @inheritdoc IPoolManager
    function updateTranchePrice(uint64 poolId, bytes16 trancheId, uint128 assetId, uint128 price, uint64 computedAt)
        public
        auth
    {
        TrancheDetails storage tranche = pools[poolId].tranches[trancheId];
        require(tranche.token != address(0), "PoolManager/tranche-does-not-exist");

        address asset = idToAsset[assetId];
        require(computedAt >= tranche.prices[asset].computedAt, "PoolManager/cannot-set-older-price");

        tranche.prices[asset] = TranchePrice(price, computedAt);
        emit PriceUpdate(poolId, trancheId, asset, price, computedAt);
    }

    /// @inheritdoc IPoolManager
    function updateRestriction(uint64 poolId, bytes16 trancheId, bytes memory update) public auth {
        ITranche tranche = ITranche(getTranche(poolId, trancheId));
        require(address(tranche) != address(0), "PoolManager/unknown-token");
        IHook(tranche.hook()).updateRestriction(address(tranche), update);
    }

    /// @inheritdoc IPoolManager
    function updateTrancheHook(uint64 poolId, bytes16 trancheId, address hook) public auth {
        ITranche tranche = ITranche(getTranche(poolId, trancheId));
        require(address(tranche) != address(0), "PoolManager/unknown-token");
        require(hook != tranche.hook(), "PoolManager/old-hook");
        tranche.file("hook", hook);
    }

    /// @inheritdoc IPoolManager
    function addAsset(uint128 assetId, address asset) public auth {
        // Currency index on the Centrifuge side should start at 1
        require(assetId != 0, "PoolManager/asset-id-has-to-be-greater-than-0");
        require(idToAsset[assetId] == address(0), "PoolManager/asset-id-in-use");
        require(assetToId[asset] == 0, "PoolManager/asset-address-in-use");

        uint8 assetDecimals = IERC20Metadata(asset).decimals();
        require(assetDecimals >= MIN_DECIMALS, "PoolManager/too-few-asset-decimals");
        require(assetDecimals <= MAX_DECIMALS, "PoolManager/too-many-asset-decimals");

        idToAsset[assetId] = asset;
        assetToId[asset] = assetId;

        // Give investment manager infinite approval for asset
        // in the escrow to transfer to the user on redeem or withdraw
        escrow.approveMax(asset, investmentManager);

        // Give pool manager infinite approval for asset
        // in the escrow to transfer to the user on transfer
        escrow.approveMax(asset, address(this));

        emit AddAsset(assetId, asset);
    }

    /// @inheritdoc IPoolManager
    function handleTransfer(uint128 assetId, address recipient, uint128 amount) public auth {
        address asset = idToAsset[assetId];
        require(asset != address(0), "PoolManager/unknown-asset");

        SafeTransferLib.safeTransferFrom(asset, address(escrow), recipient, amount);
    }

    /// @inheritdoc IPoolManager
    function handleTransferTrancheTokens(uint64 poolId, bytes16 trancheId, address destinationAddress, uint128 amount)
        public
        auth
    {
        ITranche tranche = ITranche(getTranche(poolId, trancheId));
        require(address(tranche) != address(0), "PoolManager/unknown-token");

        tranche.mint(destinationAddress, amount);
    }

    /// @inheritdoc IPoolManager
    function updateCentrifugeGasPrice(uint128 price, uint64 computedAt) public auth {
        gasService.updateGasPrice(price, computedAt);
    }

    // --- Public functions ---
    // slither-disable-start reentrancy-eth
    /// @inheritdoc IPoolManager
    function deployTranche(uint64 poolId, bytes16 trancheId) external returns (address) {
        UndeployedTranche storage undeployedTranche = undeployedTranches[poolId][trancheId];
        require(undeployedTranche.decimals != 0, "PoolManager/tranche-not-added");

        address[] memory trancheWards = new address[](2);
        trancheWards[0] = investmentManager;
        trancheWards[1] = address(this);

        address token = trancheFactory.newTranche(
            poolId,
            trancheId,
            undeployedTranche.tokenName,
            undeployedTranche.tokenSymbol,
            undeployedTranche.decimals,
            trancheWards
        );

        if (undeployedTranche.hook != address(0)) {
            ITranche(token).file("hook", undeployedTranche.hook);
        }

        pools[poolId].tranches[trancheId].token = token;

        delete undeployedTranches[poolId][trancheId];

        // Give investment manager infinite approval for tranche tokens
        // in the escrow to transfer to the user on deposit or mint
        escrow.approveMax(token, investmentManager);

        emit DeployTranche(poolId, trancheId, token);
        return token;
    }
    // slither-disable-end reentrancy-eth

    /// @inheritdoc IPoolManager
    function deployVault(uint64 poolId, bytes16 trancheId, address asset) external returns (address) {
        TrancheDetails storage tranche = pools[poolId].tranches[trancheId];
        require(tranche.token != address(0), "PoolManager/tranche-does-not-exist");
        require(isAllowedAsset(poolId, asset), "PoolManager/asset-not-supported");

        address vault = ITranche(tranche.token).vault(asset);
        require(vault == address(0), "PoolManager/vault-already-deployed");

        // Rely investment manager on vault so it can mint tokens
        address[] memory vaultWards = new address[](1);
        vaultWards[0] = investmentManager;

        // Deploy vault
        vault = vaultFactory.newVault(
            poolId, trancheId, asset, tranche.token, address(escrow), investmentManager, vaultWards
        );

        // Check whether the ERC20 token is a wrapper
        try IERC20Wrapper(asset).underlying() returns (address) {
            vaultToAsset[vault] = VaultAsset(asset, true);
        } catch {
            vaultToAsset[vault] = VaultAsset(asset, false);
        }

        // Link vault to tranche token
        IAuth(tranche.token).rely(vault);
        ITranche(tranche.token).updateVault(asset, vault);

        emit DeployVault(poolId, trancheId, asset, vault);
        return vault;
    }

    /// @inheritdoc IPoolManager
    function removeVault(uint64 poolId, bytes16 trancheId, address asset) external auth {
        require(pools[poolId].createdAt != 0, "PoolManager/pool-does-not-exist");
        TrancheDetails storage tranche = pools[poolId].tranches[trancheId];
        require(tranche.token != address(0), "PoolManager/tranche-does-not-exist");

        address vault = ITranche(tranche.token).vault(asset);
        require(vault != address(0), "PoolManager/vault-not-deployed");

        vaultFactory.denyVault(vault, investmentManager);

        IAuth(tranche.token).deny(vault);
        ITranche(tranche.token).updateVault(asset, address(0));

        emit RemoveVault(poolId, trancheId, asset, vault);
    }

    // --- Helpers ---
    /// @inheritdoc IPoolManager
    function getTranche(uint64 poolId, bytes16 trancheId) public view returns (address) {
        TrancheDetails storage tranche = pools[poolId].tranches[trancheId];
        return tranche.token;
    }

    /// @inheritdoc IPoolManager
    function getTranchePrice(uint64 poolId, bytes16 trancheId, address asset)
        public
        view
        returns (uint128 price, uint64 computedAt)
    {
        TranchePrice memory value = pools[poolId].tranches[trancheId].prices[asset];
        price = value.price;
        computedAt = value.computedAt;
    }

    /// @inheritdoc IPoolManager
    function getVault(uint64 poolId, bytes16 trancheId, uint128 assetId) public view returns (address) {
        return ITranche(pools[poolId].tranches[trancheId].token).vault(idToAsset[assetId]);
    }

    /// @inheritdoc IPoolManager
    function getVault(uint64 poolId, bytes16 trancheId, address asset) public view returns (address) {
        return ITranche(pools[poolId].tranches[trancheId].token).vault(asset);
    }

    /// @inheritdoc IPoolManager
    function getVaultAsset(address vault) public view override returns (address, bool) {
        VaultAsset memory _asset = vaultToAsset[vault];
        require(_asset.asset != address(0), "PoolManager/unknown-vault");
        return (_asset.asset, _asset.isWrapper);
    }

    /// @inheritdoc IPoolManager
    function isAllowedAsset(uint64 poolId, address asset) public view returns (bool) {
        return pools[poolId].allowedAssets[asset];
    }

    function _formatDomain(Domain domain, uint64 chainId) internal pure returns (bytes9) {
        return bytes9(BytesLib.slice(abi.encodePacked(uint8(domain), chainId), 0, 9));
    }
}<|MERGE_RESOLUTION|>--- conflicted
+++ resolved
@@ -86,14 +86,9 @@
 
         SafeTransferLib.safeTransferFrom(asset, msg.sender, address(escrow), amount);
 
-<<<<<<< HEAD
         gateway.send(
-            abi.encodePacked(uint8(MessagesLib.Call.TransferAssets), assetId, msg.sender.toBytes32(), recipient, amount),
-            address(this)
-        );
-=======
-        gateway.send(abi.encodePacked(uint8(MessagesLib.Call.Transfer), assetId, recipient, amount), address(this));
->>>>>>> 1b5ed39c
+            abi.encodePacked(uint8(MessagesLib.Call.TransferAssets), assetId, recipient, amount), address(this)
+        );
         emit TransferAssets(asset, msg.sender, recipient, amount);
     }
 
