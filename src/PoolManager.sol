--- conflicted
+++ resolved
@@ -30,14 +30,13 @@
     function deny(address user) external;
 }
 
-<<<<<<< HEAD
 interface HookLike {
     function updateRestriction(bytes memory update) external;
-=======
+}
+
 interface GasServiceLike {
     function updateGasPrice(uint256 value, uint256 computedAt) external;
     function price() external returns (uint256);
->>>>>>> 9152bbe3
 }
 
 /// @title  Pool Manager
