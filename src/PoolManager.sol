// SPDX-License-Identifier: AGPL-3.0-only
pragma solidity 0.8.21;

import {ERC7540VaultFactory} from "src/factories/ERC7540VaultFactory.sol";
import {RestrictionManagerFactoryLike} from "src/factories/RestrictionManagerFactory.sol";
import {TrancheTokenFactoryLike} from "src/factories/TrancheTokenFactory.sol";
import {TrancheTokenLike} from "src/token/Tranche.sol";
import {RestrictionManagerLike} from "src/token/RestrictionManager.sol";
import {IERC20Metadata} from "src/interfaces/IERC20.sol";
import {Auth} from "src/Auth.sol";
import {SafeTransferLib} from "src/libraries/SafeTransferLib.sol";
import {MathLib} from "src/libraries/MathLib.sol";
import {MessagesLib} from "src/libraries/MessagesLib.sol";
import {CastLib} from "src/libraries/CastLib.sol";
import {Pool, Tranche, TrancheTokenPrice, UndeployedTranche, IPoolManager} from "src/interfaces/IPoolManager.sol";
import {BytesLib} from "src/libraries/BytesLib.sol";
import {IEscrow} from "src/interfaces/IEscrow.sol";

interface GatewayLike {
    function send(bytes memory message) external;
}

interface InvestmentManagerLike {
    function vaults(uint64 poolId, bytes16 trancheId, address asset) external returns (address);
    function getTrancheToken(uint64 _poolId, bytes16 _trancheId) external view returns (address);
}

interface AuthLike {
    function rely(address user) external;
    function deny(address user) external;
}

interface HookLike {
    function updateRestriction(bytes memory update) external;
}

/// @title  Pool Manager
/// @notice This contract manages which pools & tranches exist,
///         as well as managing allowed pool currencies, and incoming and outgoing transfers.
contract PoolManager is Auth, IPoolManager {
    using BytesLib for bytes;
    using MathLib for uint256;
    using CastLib for *;

    uint8 internal constant MIN_DECIMALS = 1;
    uint8 internal constant MAX_DECIMALS = 18;

    IEscrow public immutable escrow;

    GatewayLike public gateway;
    ERC7540VaultFactory public vaultFactory;
    InvestmentManagerLike public investmentManager;
    TrancheTokenFactoryLike public trancheTokenFactory;
    RestrictionManagerFactoryLike public restrictionManagerFactory;

    mapping(uint64 poolId => Pool) public pools;
    mapping(address => address) public vaultToAsset;
    mapping(uint128 assetId => address) public idToAsset;
    mapping(address => uint128 assetId) public assetToId;
    mapping(uint64 poolId => mapping(bytes16 => UndeployedTranche)) public undeployedTranches;

    constructor(
        address escrow_,
        address vaultFactory_,
        address restrictionManagerFactory_,
        address trancheTokenFactory_
    ) {
        escrow = IEscrow(escrow_);
        vaultFactory = ERC7540VaultFactory(vaultFactory_);
        restrictionManagerFactory = RestrictionManagerFactoryLike(restrictionManagerFactory_);
        trancheTokenFactory = TrancheTokenFactoryLike(trancheTokenFactory_);

        wards[msg.sender] = 1;
        emit Rely(msg.sender);
    }

    // --- Administration ---
    /// @inheritdoc IPoolManager
    function file(bytes32 what, address data) external auth {
        if (what == "gateway") gateway = GatewayLike(data);
        else if (what == "investmentManager") investmentManager = InvestmentManagerLike(data);
        else if (what == "trancheTokenFactory") trancheTokenFactory = TrancheTokenFactoryLike(data);
        else if (what == "vaultFactory") vaultFactory = ERC7540VaultFactory(data);
        else if (what == "restrictionManagerFactory") restrictionManagerFactory = RestrictionManagerFactoryLike(data);
        else revert("PoolManager/file-unrecognized-param");
        emit File(what, data);
    }

    function recoverTokens(address token, address to, uint256 amount) external auth {
        SafeTransferLib.safeTransfer(token, to, amount);
    }

    // --- Outgoing message handling ---
    /// @inheritdoc IPoolManager
    function transfer(address asset, bytes32 recipient, uint128 amount) external {
        uint128 assetId = assetToId[asset];
        require(assetId != 0, "PoolManager/unknown-asset");

        SafeTransferLib.safeTransferFrom(asset, msg.sender, address(escrow), amount);

        gateway.send(abi.encodePacked(uint8(MessagesLib.Call.Transfer), assetId, msg.sender, recipient, amount));
        emit TransferCurrency(asset, recipient, amount);
    }

    /// @inheritdoc IPoolManager
    function transferTrancheTokensToCentrifuge(
        uint64 poolId,
        bytes16 trancheId,
        bytes32 destinationAddress,
        uint128 amount
    ) external {
        TrancheTokenLike trancheToken = TrancheTokenLike(getTrancheToken(poolId, trancheId));
        require(address(trancheToken) != address(0), "PoolManager/unknown-token");

        trancheToken.burn(msg.sender, amount);
        gateway.send(
            abi.encodePacked(
                uint8(MessagesLib.Call.TransferTrancheTokens),
                poolId,
                trancheId,
                msg.sender.toBytes32(),
                MessagesLib.formatDomain(MessagesLib.Domain.Centrifuge),
                destinationAddress,
                amount
            )
        );

        emit TransferTrancheTokensToCentrifuge(poolId, trancheId, destinationAddress, amount);
    }

    /// @inheritdoc IPoolManager
    function transferTrancheTokensToEVM(
        uint64 poolId,
        bytes16 trancheId,
        uint64 destinationChainId,
        address destinationAddress,
        uint128 amount
    ) external {
        TrancheTokenLike trancheToken = TrancheTokenLike(getTrancheToken(poolId, trancheId));
        require(address(trancheToken) != address(0), "PoolManager/unknown-token");

        trancheToken.burn(msg.sender, amount);
        gateway.send(
            abi.encodePacked(
                uint8(MessagesLib.Call.TransferTrancheTokens),
                poolId,
                trancheId,
                msg.sender,
                MessagesLib.formatDomain(MessagesLib.Domain.EVM, destinationChainId),
                destinationAddress.toBytes32(),
                amount
            )
        );

        emit TransferTrancheTokensToEVM(poolId, trancheId, destinationChainId, destinationAddress, amount);
    }

    // --- Incoming message handling ---
    /// @inheritdoc IPoolManager
    function handle(bytes calldata message) external auth {
        MessagesLib.Call call = MessagesLib.messageType(message);

        if (call == MessagesLib.Call.AddAsset) {
            addAsset(message.toUint128(1), message.toAddress(17));
        } else if (call == MessagesLib.Call.AddPool) {
            addPool(message.toUint64(1));
        } else if (call == MessagesLib.Call.AllowAsset) {
            allowAsset(message.toUint64(1), message.toUint128(9));
        } else if (call == MessagesLib.Call.AddTranche) {
            addTranche(
                message.toUint64(1),
                message.toBytes16(9),
                message.slice(25, 128).bytes128ToString(),
                message.toBytes32(153).toString(),
                message.toUint8(185),
                message.toUint8(186)
            );
        } else if (call == MessagesLib.Call.UpdateRestriction) {
            updateRestriction(message.toUint64(1), message.toBytes16(9), message.slice(25, message.length - 25));
        } else if (call == MessagesLib.Call.UpdateTrancheTokenPrice) {
            updateTrancheTokenPrice(
                message.toUint64(1),
                message.toBytes16(9),
                message.toUint128(25),
                message.toUint128(41),
                message.toUint64(57)
            );
        } else if (call == MessagesLib.Call.Transfer) {
            handleTransfer(message.toUint128(1), message.toAddress(49), message.toUint128(81));
        } else if (call == MessagesLib.Call.TransferTrancheTokens) {
            handleTransferTrancheTokens(
                message.toUint64(1), message.toBytes16(9), message.toAddress(66), message.toUint128(98)
            );
        } else if (call == MessagesLib.Call.UpdateTrancheTokenMetadata) {
            updateTrancheTokenMetadata(
                message.toUint64(1),
                message.toBytes16(9),
                message.slice(25, 128).bytes128ToString(),
                message.toBytes32(153).toString()
            );
        } else if (call == MessagesLib.Call.DisallowAsset) {
            disallowAsset(message.toUint64(1), message.toUint128(9));
        } else {
            revert("PoolManager/invalid-message");
        }
    }

    /// @inheritdoc IPoolManager
    function addPool(uint64 poolId) public auth {
        Pool storage pool = pools[poolId];
        require(pool.createdAt == 0, "PoolManager/pool-already-added");
        pool.createdAt = block.timestamp;
        emit AddPool(poolId);
    }

    /// @inheritdoc IPoolManager
    function allowAsset(uint64 poolId, uint128 assetId) public auth {
        Pool storage pool = pools[poolId];
        require(pool.createdAt != 0, "PoolManager/invalid-pool");

        address asset = idToAsset[assetId];
        require(asset != address(0), "PoolManager/unknown-asset");

        pools[poolId].allowedCurrencies[asset] = true;
        emit AllowAsset(poolId, asset);
    }

    /// @inheritdoc IPoolManager
    function disallowAsset(uint64 poolId, uint128 assetId) public auth {
        Pool storage pool = pools[poolId];
        require(pool.createdAt != 0, "PoolManager/invalid-pool");

        address asset = idToAsset[assetId];
        require(asset != address(0), "PoolManager/unknown-asset");

        pools[poolId].allowedCurrencies[asset] = false;
        emit DisallowAsset(poolId, asset);
    }

    /// @inheritdoc IPoolManager
    function addTranche(
        uint64 poolId,
        bytes16 trancheId,
        string memory name,
        string memory symbol,
        uint8 decimals,
        uint8 hook
    ) public auth {
        require(decimals >= MIN_DECIMALS, "PoolManager/too-few-tranche-token-decimals");
        require(decimals <= MAX_DECIMALS, "PoolManager/too-many-tranche-token-decimals");

        Pool storage pool = pools[poolId];
        require(pool.createdAt != 0, "PoolManager/invalid-pool");

        UndeployedTranche storage undeployedTranche = undeployedTranches[poolId][trancheId];
        require(undeployedTranche.decimals == 0, "PoolManager/tranche-already-exists");
        require(getTrancheToken(poolId, trancheId) == address(0), "PoolManager/tranche-already-deployed");

        undeployedTranche.decimals = decimals;
        undeployedTranche.tokenName = name;
        undeployedTranche.tokenSymbol = symbol;
        undeployedTranche.hook = hook;

        emit AddTranche(poolId, trancheId);
    }

    /// @inheritdoc IPoolManager
    function updateTrancheTokenMetadata(uint64 poolId, bytes16 trancheId, string memory name, string memory symbol)
        public
        auth
    {
        TrancheTokenLike trancheToken = TrancheTokenLike(getTrancheToken(poolId, trancheId));
        require(address(trancheToken) != address(0), "PoolManager/unknown-token");

        require(
            keccak256(bytes(trancheToken.name())) != keccak256(bytes(name))
                || keccak256(bytes(trancheToken.symbol())) != keccak256(bytes(symbol)),
            "PoolManager/old-metadata"
        );

        trancheToken.file("name", name);
        trancheToken.file("symbol", symbol);
    }

    /// @inheritdoc IPoolManager
    function updateTrancheTokenPrice(
        uint64 poolId,
        bytes16 trancheId,
        uint128 assetId,
        uint128 price,
        uint64 computedAt
    ) public auth {
        Tranche storage tranche = pools[poolId].tranches[trancheId];
        require(tranche.token != address(0), "PoolManager/tranche-does-not-exist");

        address asset = idToAsset[assetId];
        require(computedAt >= tranche.prices[asset].computedAt, "PoolManager/cannot-set-older-price");

        tranche.prices[asset] = TrancheTokenPrice(price, computedAt);
        emit PriceUpdate(poolId, trancheId, asset, price, computedAt);
    }

    /// @inheritdoc IPoolManager
    function updateRestriction(uint64 poolId, bytes16 trancheId, bytes memory update) public auth {
        TrancheTokenLike trancheToken = TrancheTokenLike(getTrancheToken(poolId, trancheId));
        require(address(trancheToken) != address(0), "PoolManager/unknown-token");
        HookLike(trancheToken.hook()).updateRestriction(update);
    }

    /// @inheritdoc IPoolManager
    function addAsset(uint128 assetId, address asset) public auth {
        // Currency index on the Centrifuge side should start at 1
        require(assetId != 0, "PoolManager/asset-id-has-to-be-greater-than-0");
        require(idToAsset[assetId] == address(0), "PoolManager/asset-id-in-use");
        require(assetToId[asset] == 0, "PoolManager/asset-address-in-use");

        uint8 assetDecimals = IERC20Metadata(asset).decimals();
        require(assetDecimals >= MIN_DECIMALS, "PoolManager/too-few-asset-decimals");
        require(assetDecimals <= MAX_DECIMALS, "PoolManager/too-many-asset-decimals");

        idToAsset[assetId] = asset;
        assetToId[asset] = assetId;

        // Give investment manager infinite approval for asset
        // in the escrow to transfer to the user on redeem or withdraw
        escrow.approveMax(asset, address(investmentManager));

        emit AddAsset(assetId, asset);
    }

    /// @inheritdoc IPoolManager
    function handleTransfer(uint128 assetId, address recipient, uint128 amount) public auth {
        address asset = idToAsset[assetId];
        require(asset != address(0), "PoolManager/unknown-asset");

        escrow.approveMax(asset, address(this));
        SafeTransferLib.safeTransferFrom(asset, address(escrow), recipient, amount);
    }

    /// @inheritdoc IPoolManager
    function handleTransferTrancheTokens(uint64 poolId, bytes16 trancheId, address destinationAddress, uint128 amount)
        public
        auth
    {
        TrancheTokenLike trancheToken = TrancheTokenLike(getTrancheToken(poolId, trancheId));
        require(address(trancheToken) != address(0), "PoolManager/unknown-token");

        trancheToken.mint(destinationAddress, amount);
    }

    // --- Public functions ---
    // slither-disable-start reentrancy-eth
    /// @inheritdoc IPoolManager
    function deployTranche(uint64 poolId, bytes16 trancheId) public returns (address) {
        UndeployedTranche storage undeployedTranche = undeployedTranches[poolId][trancheId];
        require(undeployedTranche.decimals != 0, "PoolManager/tranche-not-added");

        address[] memory trancheTokenWards = new address[](2);
        trancheTokenWards[0] = address(investmentManager);
        trancheTokenWards[1] = address(this);

        address[] memory restrictionManagerWards = new address[](1);
        restrictionManagerWards[0] = address(this);

        address token = trancheTokenFactory.newTrancheToken(
            poolId,
            trancheId,
            undeployedTranche.tokenName,
            undeployedTranche.tokenSymbol,
            undeployedTranche.decimals,
            trancheTokenWards
        );
<<<<<<< HEAD
        address restrictionManager =
            restrictionManagerFactory.newRestrictionManager(undeployedTranche.hook, token, restrictionManagerWards);
        TrancheTokenLike(token).file("hook", restrictionManager);
=======
        address restrictionManager = restrictionManagerFactory.newRestrictionManager(
            undeployedTranche.restrictionSet, token, restrictionManagerWards
        );

        TrancheTokenLike(token).file("restrictionManager", restrictionManager);
>>>>>>> 8e68ff98

        pools[poolId].tranches[trancheId].token = token;

        delete undeployedTranches[poolId][trancheId];

        // Give investment manager infinite approval for tranche tokens
        // in the escrow to transfer to the user on deposit or mint
        escrow.approveMax(token, address(investmentManager));

        emit DeployTranche(poolId, trancheId, token);
        return token;
    }
    // slither-disable-end reentrancy-eth

    /// @inheritdoc IPoolManager
    function deployVault(uint64 poolId, bytes16 trancheId, address asset) public returns (address) {
        Tranche storage tranche = pools[poolId].tranches[trancheId];
        require(tranche.token != address(0), "PoolManager/tranche-does-not-exist");
        require(isAllowedAsset(poolId, asset), "PoolManager/asset-not-supported");

        address vault = TrancheTokenLike(tranche.token).vault(asset);
        require(vault == address(0), "PoolManager/vault-already-deployed");

        // Rely investment manager on vault so it can mint tokens
        address[] memory vaultWards = new address[](1);
        vaultWards[0] = address(investmentManager);

        // Deploy vault
        vault = vaultFactory.newVault(
            poolId, trancheId, asset, tranche.token, address(escrow), address(investmentManager), vaultWards
        );
        vaultToAsset[vault] = asset;

        // Link vault to tranche token
        AuthLike(tranche.token).rely(vault);
        TrancheTokenLike(tranche.token).updateVault(asset, vault);

        // Give vault infinite approval for tranche tokens
        // in the escrow to burn on executed redemptions
        escrow.approveMax(tranche.token, vault);

        emit DeployVault(poolId, trancheId, asset, vault);
        return vault;
    }

    /// @inheritdoc IPoolManager
    function removeVault(uint64 poolId, bytes16 trancheId, address asset) public auth {
        require(pools[poolId].createdAt != 0, "PoolManager/pool-does-not-exist");
        Tranche storage tranche = pools[poolId].tranches[trancheId];
        require(tranche.token != address(0), "PoolManager/tranche-does-not-exist");

        address vault = TrancheTokenLike(tranche.token).vault(asset);
        require(vault != address(0), "PoolManager/vault-not-deployed");

        vaultFactory.denyVault(vault, address(investmentManager));

        AuthLike(tranche.token).deny(vault);
        TrancheTokenLike(tranche.token).updateVault(asset, address(0));

        escrow.unapprove(address(tranche.token), vault);

        emit RemoveVault(poolId, trancheId, asset, vault);
    }

    // --- Helpers ---
    /// @inheritdoc IPoolManager
    function getTrancheToken(uint64 poolId, bytes16 trancheId) public view returns (address) {
        Tranche storage tranche = pools[poolId].tranches[trancheId];
        return tranche.token;
    }

    /// @inheritdoc IPoolManager
    function getVault(uint64 poolId, bytes16 trancheId, uint128 assetId) public view returns (address) {
        return TrancheTokenLike(pools[poolId].tranches[trancheId].token).vault(idToAsset[assetId]);
    }

    /// @inheritdoc IPoolManager
    function getVault(uint64 poolId, bytes16 trancheId, address asset) public view returns (address) {
        return TrancheTokenLike(pools[poolId].tranches[trancheId].token).vault(asset);
    }

    /// @inheritdoc IPoolManager
    function getTrancheTokenPrice(uint64 poolId, bytes16 trancheId, address asset)
        public
        view
        returns (uint128 price, uint64 computedAt)
    {
        TrancheTokenPrice memory value = pools[poolId].tranches[trancheId].prices[asset];
        price = value.price;
        computedAt = value.computedAt;
    }

    /// @inheritdoc IPoolManager
    function isAllowedAsset(uint64 poolId, address asset) public view returns (bool) {
        return pools[poolId].allowedCurrencies[asset];
    }
}<|MERGE_RESOLUTION|>--- conflicted
+++ resolved
@@ -370,17 +370,9 @@
             undeployedTranche.decimals,
             trancheTokenWards
         );
-<<<<<<< HEAD
         address restrictionManager =
             restrictionManagerFactory.newRestrictionManager(undeployedTranche.hook, token, restrictionManagerWards);
         TrancheTokenLike(token).file("hook", restrictionManager);
-=======
-        address restrictionManager = restrictionManagerFactory.newRestrictionManager(
-            undeployedTranche.restrictionSet, token, restrictionManagerWards
-        );
-
-        TrancheTokenLike(token).file("restrictionManager", restrictionManager);
->>>>>>> 8e68ff98
 
         pools[poolId].tranches[trancheId].token = token;
 
