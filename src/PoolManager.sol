--- conflicted
+++ resolved
@@ -25,10 +25,7 @@
 import {IGateway} from "src/interfaces/gateway/IGateway.sol";
 import {IGasService} from "src/interfaces/gateway/IGasService.sol";
 import {IAuth} from "src/interfaces/IAuth.sol";
-<<<<<<< HEAD
-=======
 import {IRecoverable} from "src/interfaces/IRoot.sol";
->>>>>>> 0d6c6f0a
 
 /// @title  Pool Manager
 /// @notice This contract manages which pools & tranches exist,
@@ -89,14 +86,7 @@
 
         SafeTransferLib.safeTransferFrom(asset, msg.sender, address(escrow), amount);
 
-<<<<<<< HEAD
-        gateway.send(
-            abi.encodePacked(uint8(MessagesLib.Call.Transfer), assetId, msg.sender.toBytes32(), recipient, amount),
-            address(this)
-        );
-=======
         gateway.send(abi.encodePacked(uint8(MessagesLib.Call.Transfer), assetId, recipient, amount), address(this));
->>>>>>> 0d6c6f0a
         emit TransferAssets(asset, msg.sender, recipient, amount);
     }
 
@@ -113,22 +103,10 @@
         require(address(tranche) != address(0), "PoolManager/unknown-token");
 
         tranche.burn(msg.sender, amount);
-<<<<<<< HEAD
-        gateway.send(
-            abi.encodePacked(
-                uint8(MessagesLib.Call.TransferTrancheTokens),
-                poolId,
-                trancheId,
-                msg.sender.toBytes32(),
-                _formatDomain(destinationDomain, destinationId),
-                recipient,
-                amount
-=======
         bytes9 domain = _formatDomain(destinationDomain, destinationId);
         gateway.send(
             abi.encodePacked(
                 uint8(MessagesLib.Call.TransferTrancheTokens), poolId, trancheId, domain, recipient, amount
->>>>>>> 0d6c6f0a
             ),
             address(this)
         );
@@ -333,17 +311,10 @@
     {
         ITranche tranche = ITranche(getTranche(poolId, trancheId));
         require(address(tranche) != address(0), "PoolManager/unknown-token");
-<<<<<<< HEAD
 
         tranche.mint(destinationAddress, amount);
     }
 
-=======
-
-        tranche.mint(destinationAddress, amount);
-    }
-
->>>>>>> 0d6c6f0a
     /// @inheritdoc IPoolManager
     function updateCentrifugeGasPrice(uint128 price, uint256 computedAt) public auth {
         gasService.updateGasPrice(price, computedAt);
