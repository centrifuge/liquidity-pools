// SPDX-License-Identifier: AGPL-3.0-only
pragma solidity 0.8.21;

import {TrancheTokenFactoryLike, RestrictionManagerFactoryLike, LiquidityPoolFactoryLike} from "./util/Factory.sol";
import {TrancheTokenLike} from "./token/Tranche.sol";
import {RestrictionManagerLike} from "./token/RestrictionManager.sol";
import {IERC20Metadata} from "./interfaces/IERC20.sol";
import {Auth} from "./util/Auth.sol";
import {SafeTransferLib} from "./util/SafeTransferLib.sol";
import {MathLib} from "./util/MathLib.sol";

interface GatewayLike {
    function transferTrancheTokensToCentrifuge(
        uint64 poolId,
        bytes16 trancheId,
        address sender,
        bytes32 destinationAddress,
        uint128 amount
    ) external;
    function transferTrancheTokensToEVM(
        uint64 poolId,
        bytes16 trancheId,
        address sender,
        uint64 destinationChainId,
        address destinationAddress,
        uint128 amount
    ) external;
    function transfer(uint128 currency, address sender, bytes32 recipient, uint128 amount) external;
}

interface InvestmentManagerLike {
    function liquidityPools(uint64 poolId, bytes16 trancheId, address currency) external returns (address);
    function getTrancheToken(uint64 _poolId, bytes16 _trancheId) external view returns (address);
    function userEscrow() external view returns (address);
}

interface EscrowLike {
    function approve(address token, address spender, uint256 value) external;
}

interface AuthLike {
    function rely(address user) external;
    function deny(address user) external;
}

/// @dev Centrifuge pools
struct Pool {
    uint256 createdAt;
    mapping(bytes16 trancheId => Tranche) tranches;
    mapping(address currency => bool) allowedCurrencies;
}

/// @dev Each Centrifuge pool is associated to 1 or more tranches
struct Tranche {
    address token;
    /// @dev Each tranche can have multiple liquidity pools deployed,
    ///      each linked to a unique investment currency (asset)
    mapping(address currency => address liquidityPool) liquidityPools;
    /// @dev Each tranche has a price per liquidity pool
    mapping(address liquidityPool => TrancheTokenPrice) prices;
}

struct TrancheTokenPrice {
    uint256 price;
    uint64 computedAt;
}

/// @dev Temporary storage that is only present between addTranche and deployTranche
struct UndeployedTranche {
    /// @dev The decimals of the leading pool currency. Liquidity Pool shareshave
    ///      to be denomatimated with the same precision.
    uint8 decimals;
    /// @dev Metadata of the to be deployed erc20 token
    string tokenName;
    string tokenSymbol;
    /// @dev Identifier of the restriction set that applies to this tranche token
    uint8 restrictionSet;
}

/// @title  Pool Manager
/// @notice This contract manages which pools & tranches exist,
///         as well as managing allowed pool currencies, and incoming and outgoing transfers.
contract PoolManager is Auth {
    using MathLib for uint256;

    uint8 internal constant MIN_DECIMALS = 1;
    uint8 internal constant MAX_DECIMALS = 18;

    EscrowLike public immutable escrow;
<<<<<<< HEAD
    LiquidityPoolFactoryLike public immutable liquidityPoolFactory;
=======
>>>>>>> 29b59de1
    TrancheTokenFactoryLike public immutable trancheTokenFactory;

    RestrictionManagerFactoryLike public restrictionManagerFactory;
    GatewayLike public gateway;
    InvestmentManagerLike public investmentManager;
    LiquidityPoolFactoryLike public liquidityPoolFactory;
    RestrictionManagerFactoryLike public restrictionManagerFactory;

    mapping(uint64 poolId => Pool) public pools;
    mapping(uint64 poolId => mapping(bytes16 => UndeployedTranche)) public undeployedTranches;

    /// @dev Chain agnostic currency id -> evm currency address and reverse mapping
    mapping(uint128 currencyId => address) public currencyIdToAddress;
    mapping(address => uint128 currencyId) public currencyAddressToId;

    // --- Events ---
    event File(bytes32 indexed what, address data);
    event AddCurrency(uint128 indexed currencyId, address indexed currency);
    event AddPool(uint64 indexed poolId);
    event AllowInvestmentCurrency(uint64 indexed poolId, address indexed currency);
    event DisallowInvestmentCurrency(uint64 indexed poolId, address indexed currency);
    event AddTranche(uint64 indexed poolId, bytes16 indexed trancheId);
    event DeployTranche(uint64 indexed poolId, bytes16 indexed trancheId, address indexed trancheToken);
    event DeployLiquidityPool(
        uint64 indexed poolId, bytes16 indexed trancheId, address indexed currency, address liquidityPool
    );
    event RemoveLiquidityPool(
        uint64 indexed poolId, bytes16 indexed trancheId, address indexed currency, address liquidityPool
    );
    event PriceUpdate(
        uint64 indexed poolId, bytes16 indexed trancheId, address indexed currency, uint256 price, uint64 computedAt
    );
    event TransferCurrency(address indexed currency, bytes32 indexed recipient, uint128 amount);
    event TransferTrancheTokensToCentrifuge(
        uint64 indexed poolId, bytes16 indexed trancheId, bytes32 destinationAddress, uint128 amount
    );
    event TransferTrancheTokensToEVM(
        uint64 indexed poolId,
        bytes16 indexed trancheId,
        uint64 indexed destinationChainId,
        address destinationAddress,
        uint128 amount
    );

    constructor(
        address escrow_,
        address liquidityPoolFactory_,
        address restrictionManagerFactory_,
        address trancheTokenFactory_
    ) {
        escrow = EscrowLike(escrow_);
        liquidityPoolFactory = LiquidityPoolFactoryLike(liquidityPoolFactory_);
        restrictionManagerFactory = RestrictionManagerFactoryLike(restrictionManagerFactory_);
        trancheTokenFactory = TrancheTokenFactoryLike(trancheTokenFactory_);

        wards[msg.sender] = 1;
        emit Rely(msg.sender);
    }

    /// @dev Gateway must be msg.sender for incoming message handling.
    modifier onlyGateway() {
        require(msg.sender == address(gateway), "PoolManager/not-the-gateway");
        _;
    }

    // --- Administration ---
    function file(bytes32 what, address data) external auth {
        if (what == "gateway") gateway = GatewayLike(data);
        else if (what == "investmentManager") investmentManager = InvestmentManagerLike(data);
        else if (what == "restrictionManagerFactory") restrictionManagerFactory = RestrictionManagerFactoryLike(data);
<<<<<<< HEAD
=======
        else if (what == "liquidityPoolFactory") liquidityPoolFactory = LiquidityPoolFactoryLike(data);
>>>>>>> 29b59de1
        else revert("PoolManager/file-unrecognized-param");
        emit File(what, data);
    }

    // --- Outgoing message handling ---
<<<<<<< HEAD
    function transfer(address currencyAddress, bytes32 recipient, uint128 amount) public {
        uint128 currency = currencyAddressToId[currencyAddress];
        require(currency != 0, "PoolManager/unknown-currency");

        SafeTransferLib.safeTransferFrom(currencyAddress, msg.sender, address(escrow), amount);

        gateway.transfer(currency, msg.sender, recipient, amount);
        emit TransferCurrency(currencyAddress, recipient, amount);
=======
    function transfer(address currency, bytes32 recipient, uint128 amount) external {
        uint128 currencyId = currencyAddressToId[currency];
        require(currencyId != 0, "PoolManager/unknown-currency");

        SafeTransferLib.safeTransferFrom(currency, msg.sender, address(escrow), amount);

        gateway.transfer(currencyId, msg.sender, recipient, amount);
        emit TransferCurrency(currency, recipient, amount);
>>>>>>> 29b59de1
    }

    function transferTrancheTokensToCentrifuge(
        uint64 poolId,
        bytes16 trancheId,
        bytes32 destinationAddress,
        uint128 amount
    ) external {
        TrancheTokenLike trancheToken = TrancheTokenLike(getTrancheToken(poolId, trancheId));
        require(address(trancheToken) != address(0), "PoolManager/unknown-token");

        trancheToken.burn(msg.sender, amount);
        gateway.transferTrancheTokensToCentrifuge(poolId, trancheId, msg.sender, destinationAddress, amount);

        emit TransferTrancheTokensToCentrifuge(poolId, trancheId, destinationAddress, amount);
    }

    function transferTrancheTokensToEVM(
        uint64 poolId,
        bytes16 trancheId,
        uint64 destinationChainId,
        address destinationAddress,
        uint128 amount
    ) external {
        TrancheTokenLike trancheToken = TrancheTokenLike(getTrancheToken(poolId, trancheId));
        require(address(trancheToken) != address(0), "PoolManager/unknown-token");

        trancheToken.burn(msg.sender, amount);
        gateway.transferTrancheTokensToEVM(
            poolId, trancheId, msg.sender, destinationChainId, destinationAddress, amount
        );

        emit TransferTrancheTokensToEVM(poolId, trancheId, destinationChainId, destinationAddress, amount);
    }

    // --- Incoming message handling ---
    /// @notice    New pool details from an existing Centrifuge pool are added.
    /// @dev       The function can only be executed by the gateway contract.
    function addPool(uint64 poolId) public onlyGateway {
        Pool storage pool = pools[poolId];
        require(pool.createdAt == 0, "PoolManager/pool-already-added");
        pool.createdAt = block.timestamp;
        emit AddPool(poolId);
    }

    /// @notice     Centrifuge pools can support multiple currencies for investing. this function adds
    ///             a new supported currency to the pool details.
    ///             Adding new currencies allow the creation of new liquidity pools for the underlying Centrifuge pool.
    /// @dev        The function can only be executed by the gateway contract.
    function allowInvestmentCurrency(uint64 poolId, uint128 currencyId) public onlyGateway {
        Pool storage pool = pools[poolId];
        require(pool.createdAt != 0, "PoolManager/invalid-pool");

        address currency = currencyIdToAddress[currencyId];
        require(currency != address(0), "PoolManager/unknown-currency");

        pools[poolId].allowedCurrencies[currency] = true;
        emit AllowInvestmentCurrency(poolId, currency);
    }

    function disallowInvestmentCurrency(uint64 poolId, uint128 currencyId) public onlyGateway {
        Pool storage pool = pools[poolId];
        require(pool.createdAt != 0, "PoolManager/invalid-pool");

        address currency = currencyIdToAddress[currencyId];
        require(currency != address(0), "PoolManager/unknown-currency");

        pools[poolId].allowedCurrencies[currency] = false;
        emit DisallowInvestmentCurrency(poolId, currency);
    }

    /// @notice     New tranche details from an existing Centrifuge pool are added.
    /// @dev        The function can only be executed by the gateway contract.
    function addTranche(
        uint64 poolId,
        bytes16 trancheId,
        string memory tokenName,
        string memory tokenSymbol,
        uint8 decimals,
        uint8 restrictionSet
    ) public onlyGateway {
        require(decimals >= MIN_DECIMALS, "PoolManager/too-few-tranche-token-decimals");
        require(decimals <= MAX_DECIMALS, "PoolManager/too-many-tranche-token-decimals");

        Pool storage pool = pools[poolId];
        require(pool.createdAt != 0, "PoolManager/invalid-pool");

        UndeployedTranche storage undeployedTranche = undeployedTranches[poolId][trancheId];
        require(undeployedTranche.decimals == 0, "PoolManager/tranche-already-exists");
        require(getTrancheToken(poolId, trancheId) == address(0), "PoolManager/tranche-already-deployed");

        undeployedTranche.decimals = decimals;
        undeployedTranche.tokenName = tokenName;
        undeployedTranche.tokenSymbol = tokenSymbol;
        undeployedTranche.restrictionSet = restrictionSet;

        emit AddTranche(poolId, trancheId);
    }

    function updateTrancheTokenMetadata(
        uint64 poolId,
        bytes16 trancheId,
        string memory tokenName,
        string memory tokenSymbol
    ) public onlyGateway {
        TrancheTokenLike trancheToken = TrancheTokenLike(getTrancheToken(poolId, trancheId));
        require(address(trancheToken) != address(0), "PoolManager/unknown-token");

        trancheToken.file("name", tokenName);
        trancheToken.file("symbol", tokenSymbol);
    }

    function updateTrancheTokenPrice(
        uint64 poolId,
        bytes16 trancheId,
        uint128 currencyId,
        uint128 price,
        uint64 computedAt
    ) public onlyGateway {
        Tranche storage tranche = pools[poolId].tranches[trancheId];
        require(tranche.token != address(0), "PoolManager/tranche-does-not-exist");

        address currency = currencyIdToAddress[currencyId];
        require(computedAt >= tranche.prices[currency].computedAt, "PoolManager/cannot-set-older-price");

        tranche.prices[currency] = TrancheTokenPrice(price, computedAt);
        emit PriceUpdate(poolId, trancheId, currency, price, computedAt);
    }

    function updateMember(uint64 poolId, bytes16 trancheId, address user, uint64 validUntil) public onlyGateway {
        require(user != address(escrow), "PoolManager/escrow-member-cannot-be-updated");

        TrancheTokenLike trancheToken = TrancheTokenLike(getTrancheToken(poolId, trancheId));
        require(address(trancheToken) != address(0), "PoolManager/unknown-token");

        RestrictionManagerLike restrictionManager = RestrictionManagerLike(address(trancheToken.restrictionManager()));
        restrictionManager.updateMember(user, validUntil);
    }

    function freeze(uint64 poolId, bytes16 trancheId, address user) public onlyGateway {
        require(user != address(escrow), "PoolManager/escrow-cannot-be-frozen");

        TrancheTokenLike trancheToken = TrancheTokenLike(getTrancheToken(poolId, trancheId));
        require(address(trancheToken) != address(0), "PoolManager/unknown-token");

        RestrictionManagerLike restrictionManager = RestrictionManagerLike(address(trancheToken.restrictionManager()));
        restrictionManager.freeze(user);
    }

    function unfreeze(uint64 poolId, bytes16 trancheId, address user) public onlyGateway {
        TrancheTokenLike trancheToken = TrancheTokenLike(getTrancheToken(poolId, trancheId));
        require(address(trancheToken) != address(0), "PoolManager/unknown-token");

        RestrictionManagerLike restrictionManager = RestrictionManagerLike(address(trancheToken.restrictionManager()));
        restrictionManager.unfreeze(user);
    }

    /// @notice A global chain agnostic currency index is maintained on Centrifuge. This function maps
    ///         a currency from the Centrifuge index to its corresponding address on the evm chain.
    ///         The chain agnostic currency id has to be used to pass currency information to the Centrifuge.
    /// @dev    This function can only be executed by the gateway contract.
    function addCurrency(uint128 currencyId, address currency) public onlyGateway {
        // Currency index on the Centrifuge side should start at 1
        require(currencyId != 0, "PoolManager/currency-id-has-to-be-greater-than-0");
        require(currencyIdToAddress[currencyId] == address(0), "PoolManager/currency-id-in-use");
        require(currencyAddressToId[currency] == 0, "PoolManager/currency-address-in-use");

        uint8 currencyDecimals = IERC20Metadata(currency).decimals();
        require(currencyDecimals >= MIN_DECIMALS, "PoolManager/too-few-currency-decimals");
        require(currencyDecimals <= MAX_DECIMALS, "PoolManager/too-many-currency-decimals");

        currencyIdToAddress[currencyId] = currency;
        currencyAddressToId[currency] = currencyId;

        // Give investment manager infinite approval for currency in the escrow
        // to transfer to the user escrow on redeem, withdraw or transfer
        escrow.approve(currency, investmentManager.userEscrow(), type(uint256).max);

        emit AddCurrency(currencyId, currency);
    }

    function handleTransfer(uint128 currencyId, address recipient, uint128 amount) public onlyGateway {
        address currency = currencyIdToAddress[currencyId];
        require(currency != address(0), "PoolManager/unknown-currency");

        escrow.approve(currency, address(this), amount);
        SafeTransferLib.safeTransferFrom(currency, address(escrow), recipient, amount);
    }

    function handleTransferTrancheTokens(uint64 poolId, bytes16 trancheId, address destinationAddress, uint128 amount)
        public
        onlyGateway
    {
        TrancheTokenLike trancheToken = TrancheTokenLike(getTrancheToken(poolId, trancheId));
        require(address(trancheToken) != address(0), "PoolManager/unknown-token");

        trancheToken.mint(destinationAddress, amount);
    }

    // --- Public functions ---
    // slither-disable-start reentrancy-eth
    function deployTranche(uint64 poolId, bytes16 trancheId) public returns (address) {
        UndeployedTranche storage undeployedTranche = undeployedTranches[poolId][trancheId];
        require(undeployedTranche.decimals != 0, "PoolManager/tranche-not-added");

        address[] memory trancheTokenWards = new address[](2);
        trancheTokenWards[0] = address(investmentManager);
        trancheTokenWards[1] = address(this);

        address[] memory restrictionManagerWards = new address[](1);
        restrictionManagerWards[0] = address(this);

        address token = trancheTokenFactory.newTrancheToken(
            poolId,
            trancheId,
            undeployedTranche.tokenName,
            undeployedTranche.tokenSymbol,
            undeployedTranche.decimals,
            trancheTokenWards
        );
        address restrictionManager = restrictionManagerFactory.newRestrictionManager(
            undeployedTranche.restrictionSet, token, restrictionManagerWards
        );
        TrancheTokenLike(token).file("restrictionManager", restrictionManager);

        pools[poolId].tranches[trancheId].token = token;

        delete undeployedTranches[poolId][trancheId];

        // Give investment manager infinite approval for tranche tokens
        // in the escrow to transfer to the user on deposit or mint
        escrow.approve(token, address(investmentManager), type(uint256).max);

        emit DeployTranche(poolId, trancheId, token);
        return token;
    }
    // slither-disable-end reentrancy-eth

    function deployLiquidityPool(uint64 poolId, bytes16 trancheId, address currency) public returns (address) {
        Tranche storage tranche = pools[poolId].tranches[trancheId];
        require(tranche.token != address(0), "PoolManager/tranche-does-not-exist");
        require(isAllowedAsInvestmentCurrency(poolId, currency), "PoolManager/currency-not-supported");

        address liquidityPool = tranche.liquidityPools[currency];
        require(liquidityPool == address(0), "PoolManager/liquidity-pool-already-deployed");

        // Rely investment manager on liquidity pool so it can mint tokens
        address[] memory liquidityPoolWards = new address[](1);
        liquidityPoolWards[0] = address(investmentManager);

        // Deploy liquidity pool
        liquidityPool = liquidityPoolFactory.newLiquidityPool(
            poolId, trancheId, currency, tranche.token, address(escrow), address(investmentManager), liquidityPoolWards
        );
        tranche.liquidityPools[currency] = liquidityPool;

        // Rely liquidity pool on investment manager so it can send outgoing calls
        AuthLike(address(investmentManager)).rely(liquidityPool);

        // Link liquidity pool to tranche token
        AuthLike(tranche.token).rely(liquidityPool);
        TrancheTokenLike(tranche.token).addTrustedForwarder(liquidityPool);

        // Give liquidity pool infinite approval for tranche tokens
        // in the escrow to burn on executed redemptions
        escrow.approve(tranche.token, liquidityPool, type(uint256).max);

        emit DeployLiquidityPool(poolId, trancheId, currency, liquidityPool);
        return liquidityPool;
    }

    function removeLiquidityPool(uint64 poolId, bytes16 trancheId, address currency) public auth {
        require(pools[poolId].createdAt != 0, "PoolManager/pool-does-not-exist");
        Tranche storage tranche = pools[poolId].tranches[trancheId];
        require(tranche.token != address(0), "PoolManager/tranche-does-not-exist");

        address liquidityPool = tranche.liquidityPools[currency];
        require(liquidityPool != address(0), "PoolManager/liquidity-pool-not-deployed");

        delete tranche.liquidityPools[currency];

        AuthLike(address(investmentManager)).deny(liquidityPool);

        AuthLike(tranche.token).deny(liquidityPool);
        TrancheTokenLike(tranche.token).removeTrustedForwarder(liquidityPool);

        escrow.approve(address(tranche.token), liquidityPool, 0);

        emit RemoveLiquidityPool(poolId, trancheId, currency, liquidityPool);
    }

    // --- Helpers ---
    function getTrancheToken(uint64 poolId, bytes16 trancheId) public view returns (address) {
        Tranche storage tranche = pools[poolId].tranches[trancheId];
        return tranche.token;
    }

    function getLiquidityPool(uint64 poolId, bytes16 trancheId, uint128 currencyId) public view returns (address) {
        return pools[poolId].tranches[trancheId].liquidityPools[currencyIdToAddress[currencyId]];
    }

    function getLiquidityPool(uint64 poolId, bytes16 trancheId, address currency) public view returns (address) {
        return pools[poolId].tranches[trancheId].liquidityPools[currency];
    }

    function getTrancheTokenPrice(uint64 poolId, bytes16 trancheId, address currency)
        public
        view
        returns (uint256 price, uint64 computedAt)
    {
        TrancheTokenPrice memory value = pools[poolId].tranches[trancheId].prices[currency];
        price = value.price;
        computedAt = value.computedAt;
    }

    function isAllowedAsInvestmentCurrency(uint64 poolId, address currency) public view returns (bool) {
        return pools[poolId].allowedCurrencies[currency];
    }
}<|MERGE_RESOLUTION|>--- conflicted
+++ resolved
@@ -87,10 +87,6 @@
     uint8 internal constant MAX_DECIMALS = 18;
 
     EscrowLike public immutable escrow;
-<<<<<<< HEAD
-    LiquidityPoolFactoryLike public immutable liquidityPoolFactory;
-=======
->>>>>>> 29b59de1
     TrancheTokenFactoryLike public immutable trancheTokenFactory;
 
     RestrictionManagerFactoryLike public restrictionManagerFactory;
@@ -161,25 +157,12 @@
         if (what == "gateway") gateway = GatewayLike(data);
         else if (what == "investmentManager") investmentManager = InvestmentManagerLike(data);
         else if (what == "restrictionManagerFactory") restrictionManagerFactory = RestrictionManagerFactoryLike(data);
-<<<<<<< HEAD
-=======
         else if (what == "liquidityPoolFactory") liquidityPoolFactory = LiquidityPoolFactoryLike(data);
->>>>>>> 29b59de1
         else revert("PoolManager/file-unrecognized-param");
         emit File(what, data);
     }
 
     // --- Outgoing message handling ---
-<<<<<<< HEAD
-    function transfer(address currencyAddress, bytes32 recipient, uint128 amount) public {
-        uint128 currency = currencyAddressToId[currencyAddress];
-        require(currency != 0, "PoolManager/unknown-currency");
-
-        SafeTransferLib.safeTransferFrom(currencyAddress, msg.sender, address(escrow), amount);
-
-        gateway.transfer(currency, msg.sender, recipient, amount);
-        emit TransferCurrency(currencyAddress, recipient, amount);
-=======
     function transfer(address currency, bytes32 recipient, uint128 amount) external {
         uint128 currencyId = currencyAddressToId[currency];
         require(currencyId != 0, "PoolManager/unknown-currency");
@@ -188,7 +171,6 @@
 
         gateway.transfer(currencyId, msg.sender, recipient, amount);
         emit TransferCurrency(currency, recipient, amount);
->>>>>>> 29b59de1
     }
 
     function transferTrancheTokensToCentrifuge(
