// SPDX-License-Identifier: AGPL-3.0-only
pragma solidity 0.8.21;

import {TrancheTokenFactoryLike, RestrictionManagerFactoryLike, LiquidityPoolFactoryLike} from "./util/Factory.sol";
import {TrancheTokenLike} from "./token/Tranche.sol";
import {RestrictionManagerLike} from "./token/RestrictionManager.sol";
import {IERC20Metadata} from "./interfaces/IERC20.sol";
import {Auth} from "./util/Auth.sol";
import {SafeTransferLib} from "./util/SafeTransferLib.sol";
import {MathLib} from "./util/MathLib.sol";

interface GatewayLike {
    function transferTrancheTokensToCentrifuge(
        uint64 poolId,
        bytes16 trancheId,
        address sender,
        bytes32 destinationAddress,
        uint128 amount
    ) external;
    function transferTrancheTokensToEVM(
        uint64 poolId,
        bytes16 trancheId,
        address sender,
        uint64 destinationChainId,
        address destinationAddress,
        uint128 amount
    ) external;
    function transfer(uint128 currency, address sender, bytes32 recipient, uint128 amount) external;
}

interface InvestmentManagerLike {
    function liquidityPools(uint64 poolId, bytes16 trancheId, address currency) external returns (address);
    function getTrancheToken(uint64 _poolId, bytes16 _trancheId) external view returns (address);
    function userEscrow() external view returns (address);
}

interface EscrowLike {
    function approve(address token, address spender, uint256 value) external;
}

interface AuthLike {
    function rely(address user) external;
}

/// @dev Centrifuge pools
struct Pool {
    uint256 createdAt;
    mapping(bytes16 trancheId => Tranche) tranches;
    mapping(address currency => bool) allowedCurrencies;
}

/// @dev Each Centrifuge pool is associated to 1 or more tranches
struct Tranche {
    address token;
    /// @dev Each tranche can have multiple liquidity pools deployed,
    ///      each linked to a unique investment currency (asset)
    mapping(address currency => address liquidityPool) liquidityPools;
    /// @dev Each tranche has a price per liquidity pool
    mapping(address liquidityPool => TrancheTokenPrice) prices;
}

struct TrancheTokenPrice {
    uint256 price;
    uint64 computedAt;
}

/// @dev Temporary storage that is only present between addTranche and deployTranche
struct UndeployedTranche {
    /// @dev The decimals of the leading pool currency. Liquidity Pool shareshave
    ///      to be denomatimated with the same precision.
    uint8 decimals;
    /// @dev Metadata of the to be deployed erc20 token
    string tokenName;
    string tokenSymbol;
}

/// @title  Pool Manager
/// @notice This contract manages which pools & tranches exist,
///         as well as managing allowed pool currencies, and incoming and outgoing transfers.
contract PoolManager is Auth {
    using MathLib for uint256;

    uint8 internal constant MIN_DECIMALS = 1;
    uint8 internal constant MAX_DECIMALS = 18;

    EscrowLike public immutable escrow;
    LiquidityPoolFactoryLike public immutable liquidityPoolFactory;
    TrancheTokenFactoryLike public immutable trancheTokenFactory;

    RestrictionManagerFactoryLike public restrictionManagerFactory;
    GatewayLike public gateway;
    InvestmentManagerLike public investmentManager;
    RestrictionManagerFactoryLike public restrictionManagerFactory;

    mapping(uint64 poolId => Pool) public pools;
    mapping(uint64 poolId => mapping(bytes16 => UndeployedTranche)) public undeployedTranches;

    /// @dev Chain agnostic currency id -> evm currency address and reverse mapping
    mapping(uint128 currencyId => address) public currencyIdToAddress;
    mapping(address => uint128 currencyId) public currencyAddressToId;

    // --- Events ---
    event File(bytes32 indexed what, address data);
    event AddCurrency(uint128 indexed currencyId, address indexed currency);
    event AddPool(uint64 indexed poolId);
    event AllowInvestmentCurrency(uint64 indexed poolId, address indexed currency);
    event DisallowInvestmentCurrency(uint64 indexed poolId, address indexed currency);
    event AddTranche(uint64 indexed poolId, bytes16 indexed trancheId);
    event DeployTranche(uint64 indexed poolId, bytes16 indexed trancheId, address indexed trancheToken);
    event DeployLiquidityPool(
        uint64 indexed poolId, bytes16 indexed trancheId, address indexed currency, address liquidityPool
    );
    event PriceUpdate(
        uint64 indexed poolId, bytes16 indexed trancheId, address indexed currency, uint256 price, uint64 computedAt
    );
    event TransferCurrency(address indexed currency, bytes32 indexed recipient, uint128 amount);
    event TransferTrancheTokensToCentrifuge(
        uint64 indexed poolId, bytes16 indexed trancheId, bytes32 destinationAddress, uint128 amount
    );
    event TransferTrancheTokensToEVM(
        uint64 indexed poolId,
        bytes16 indexed trancheId,
        uint64 indexed destinationChainId,
        address destinationAddress,
        uint128 amount
    );

    constructor(
        address escrow_,
        address liquidityPoolFactory_,
        address restrictionManagerFactory_,
        address trancheTokenFactory_
    ) {
        escrow = EscrowLike(escrow_);
        liquidityPoolFactory = LiquidityPoolFactoryLike(liquidityPoolFactory_);
        restrictionManagerFactory = RestrictionManagerFactoryLike(restrictionManagerFactory_);
        trancheTokenFactory = TrancheTokenFactoryLike(trancheTokenFactory_);

        wards[msg.sender] = 1;
        emit Rely(msg.sender);
    }

    /// @dev Gateway must be msg.sender for incoming message handling.
    modifier onlyGateway() {
        require(msg.sender == address(gateway), "PoolManager/not-the-gateway");
        _;
    }

    // --- Administration ---
    function file(bytes32 what, address data) external auth {
        if (what == "gateway") gateway = GatewayLike(data);
        else if (what == "investmentManager") investmentManager = InvestmentManagerLike(data);
        else if (what == "restrictionManagerFactory") restrictionManagerFactory = RestrictionManagerFactoryLike(data);
        else revert("PoolManager/file-unrecognized-param");
        emit File(what, data);
    }

    // --- Outgoing message handling ---
<<<<<<< HEAD
    function transfer(address currencyAddress, bytes32 recipient, uint128 amount) public {
        uint128 currency = currencyAddressToId[currencyAddress];
        require(currency != 0, "PoolManager/unknown-currency");

        SafeTransferLib.safeTransferFrom(currencyAddress, msg.sender, address(escrow), amount);

        gateway.transfer(currency, msg.sender, recipient, amount);
        emit TransferCurrency(currencyAddress, recipient, amount);
=======
    function transfer(address currency, bytes32 recipient, uint128 amount) external {
        uint128 currencyId = currencyAddressToId[currency];
        require(currencyId != 0, "PoolManager/unknown-currency");

        SafeTransferLib.safeTransferFrom(currency, msg.sender, address(escrow), amount);

        gateway.transfer(currencyId, msg.sender, recipient, amount);
        emit TransferCurrency(currency, recipient, amount);
>>>>>>> e33e653e
    }

    function transferTrancheTokensToCentrifuge(
        uint64 poolId,
        bytes16 trancheId,
        bytes32 destinationAddress,
        uint128 amount
    ) external {
        TrancheTokenLike trancheToken = TrancheTokenLike(getTrancheToken(poolId, trancheId));
        require(address(trancheToken) != address(0), "PoolManager/unknown-token");

        trancheToken.burn(msg.sender, amount);
        gateway.transferTrancheTokensToCentrifuge(poolId, trancheId, msg.sender, destinationAddress, amount);

        emit TransferTrancheTokensToCentrifuge(poolId, trancheId, destinationAddress, amount);
    }

    function transferTrancheTokensToEVM(
        uint64 poolId,
        bytes16 trancheId,
        uint64 destinationChainId,
        address destinationAddress,
        uint128 amount
    ) external {
        TrancheTokenLike trancheToken = TrancheTokenLike(getTrancheToken(poolId, trancheId));
        require(address(trancheToken) != address(0), "PoolManager/unknown-token");

        trancheToken.burn(msg.sender, amount);
        gateway.transferTrancheTokensToEVM(
            poolId, trancheId, msg.sender, destinationChainId, destinationAddress, amount
        );

        emit TransferTrancheTokensToEVM(poolId, trancheId, destinationChainId, destinationAddress, amount);
    }

    // --- Incoming message handling ---
    /// @notice    New pool details from an existing Centrifuge pool are added.
    /// @dev       The function can only be executed by the gateway contract.
    function addPool(uint64 poolId) public onlyGateway {
        Pool storage pool = pools[poolId];
        require(pool.createdAt == 0, "PoolManager/pool-already-added");
        pool.createdAt = block.timestamp;
        emit AddPool(poolId);
    }

    /// @notice     Centrifuge pools can support multiple currencies for investing. this function adds
    ///             a new supported currency to the pool details.
    ///             Adding new currencies allow the creation of new liquidity pools for the underlying Centrifuge pool.
    /// @dev        The function can only be executed by the gateway contract.
    function allowInvestmentCurrency(uint64 poolId, uint128 currencyId) public onlyGateway {
        Pool storage pool = pools[poolId];
        require(pool.createdAt != 0, "PoolManager/invalid-pool");

        address currency = currencyIdToAddress[currencyId];
        require(currency != address(0), "PoolManager/unknown-currency");

        pools[poolId].allowedCurrencies[currency] = true;
        emit AllowInvestmentCurrency(poolId, currency);
    }

    function disallowInvestmentCurrency(uint64 poolId, uint128 currencyId) public onlyGateway {
        Pool storage pool = pools[poolId];
        require(pool.createdAt != 0, "PoolManager/invalid-pool");

        address currency = currencyIdToAddress[currencyId];
        require(currency != address(0), "PoolManager/unknown-currency");

        pools[poolId].allowedCurrencies[currency] = false;
        emit DisallowInvestmentCurrency(poolId, currency);
    }

    /// @notice     New tranche details from an existing Centrifuge pool are added.
    /// @dev        The function can only be executed by the gateway contract.
    function addTranche(
        uint64 poolId,
        bytes16 trancheId,
        string memory tokenName,
        string memory tokenSymbol,
        uint8 decimals
    ) public onlyGateway {
        require(decimals >= MIN_DECIMALS, "PoolManager/too-few-tranche-token-decimals");
        require(decimals <= MAX_DECIMALS, "PoolManager/too-many-tranche-token-decimals");

        Pool storage pool = pools[poolId];
        require(pool.createdAt != 0, "PoolManager/invalid-pool");

        UndeployedTranche storage undeployedTranche = undeployedTranches[poolId][trancheId];
        require(undeployedTranche.decimals == 0, "PoolManager/tranche-already-exists");
        require(getTrancheToken(poolId, trancheId) == address(0), "PoolManager/tranche-already-deployed");

        undeployedTranche.decimals = decimals;
        undeployedTranche.tokenName = tokenName;
        undeployedTranche.tokenSymbol = tokenSymbol;

        emit AddTranche(poolId, trancheId);
    }

    function updateTrancheTokenMetadata(
        uint64 poolId,
        bytes16 trancheId,
        string memory tokenName,
        string memory tokenSymbol
    ) public onlyGateway {
        TrancheTokenLike trancheToken = TrancheTokenLike(getTrancheToken(poolId, trancheId));
        require(address(trancheToken) != address(0), "PoolManager/unknown-token");

        trancheToken.file("name", tokenName);
        trancheToken.file("symbol", tokenSymbol);
    }

    function updateTrancheTokenPrice(
        uint64 poolId,
        bytes16 trancheId,
        uint128 currencyId,
        uint128 price,
        uint64 computedAt
    ) public onlyGateway {
        Tranche storage tranche = pools[poolId].tranches[trancheId];
        require(tranche.token != address(0), "PoolManager/tranche-does-not-exist");

        address currency = currencyIdToAddress[currencyId];
        require(computedAt >= tranche.prices[currency].computedAt, "PoolManager/cannot-set-older-price");

        tranche.prices[currency] = TrancheTokenPrice(price, computedAt);
        emit PriceUpdate(poolId, trancheId, currency, price, computedAt);
    }

    function updateMember(uint64 poolId, bytes16 trancheId, address user, uint64 validUntil) public onlyGateway {
        require(user != address(escrow), "PoolManager/escrow-member-cannot-be-updated");

        TrancheTokenLike trancheToken = TrancheTokenLike(getTrancheToken(poolId, trancheId));
        require(address(trancheToken) != address(0), "PoolManager/unknown-token");

        RestrictionManagerLike restrictionManager = RestrictionManagerLike(address(trancheToken.restrictionManager()));
        restrictionManager.updateMember(user, validUntil);
    }

    function freeze(uint64 poolId, bytes16 trancheId, address user) public onlyGateway {
        require(user != address(escrow), "PoolManager/escrow-cannot-be-frozen");

        TrancheTokenLike trancheToken = TrancheTokenLike(getTrancheToken(poolId, trancheId));
        require(address(trancheToken) != address(0), "PoolManager/unknown-token");

        RestrictionManagerLike restrictionManager = RestrictionManagerLike(address(trancheToken.restrictionManager()));
        restrictionManager.freeze(user);
    }

    function unfreeze(uint64 poolId, bytes16 trancheId, address user) public onlyGateway {
        TrancheTokenLike trancheToken = TrancheTokenLike(getTrancheToken(poolId, trancheId));
        require(address(trancheToken) != address(0), "PoolManager/unknown-token");

        RestrictionManagerLike restrictionManager = RestrictionManagerLike(address(trancheToken.restrictionManager()));
        restrictionManager.unfreeze(user);
    }

    /// @notice A global chain agnostic currency index is maintained on Centrifuge. This function maps
    ///         a currency from the Centrifuge index to its corresponding address on the evm chain.
    ///         The chain agnostic currency id has to be used to pass currency information to the Centrifuge.
    /// @dev    This function can only be executed by the gateway contract.
    function addCurrency(uint128 currencyId, address currency) public onlyGateway {
        // Currency index on the Centrifuge side should start at 1
        require(currencyId != 0, "PoolManager/currency-id-has-to-be-greater-than-0");
        require(currencyIdToAddress[currencyId] == address(0), "PoolManager/currency-id-in-use");
        require(currencyAddressToId[currency] == 0, "PoolManager/currency-address-in-use");

<<<<<<< HEAD
        uint8 currencyDecimals = IERC20Metadata(currencyAddress).decimals();
=======
        uint8 currencyDecimals = IERC20Metadata(currency).decimals();
>>>>>>> e33e653e
        require(currencyDecimals >= MIN_DECIMALS, "PoolManager/too-few-currency-decimals");
        require(currencyDecimals <= MAX_DECIMALS, "PoolManager/too-many-currency-decimals");

        currencyIdToAddress[currencyId] = currency;
        currencyAddressToId[currency] = currencyId;

        // Give investment manager infinite approval for currency in the escrow
        // to transfer to the user escrow on redeem, withdraw or transfer
        escrow.approve(currency, investmentManager.userEscrow(), type(uint256).max);

        emit AddCurrency(currencyId, currency);
    }

    function handleTransfer(uint128 currencyId, address recipient, uint128 amount) public onlyGateway {
        address currency = currencyIdToAddress[currencyId];
        require(currency != address(0), "PoolManager/unknown-currency");

        escrow.approve(currency, address(this), amount);
        SafeTransferLib.safeTransferFrom(currency, address(escrow), recipient, amount);
    }

    function handleTransferTrancheTokens(uint64 poolId, bytes16 trancheId, address destinationAddress, uint128 amount)
        public
        onlyGateway
    {
        TrancheTokenLike trancheToken = TrancheTokenLike(getTrancheToken(poolId, trancheId));
        require(address(trancheToken) != address(0), "PoolManager/unknown-token");

        trancheToken.mint(destinationAddress, amount);
    }

    // --- Public functions ---
    // slither-disable-start reentrancy-eth
    function deployTranche(uint64 poolId, bytes16 trancheId) public returns (address) {
        UndeployedTranche storage undeployedTranche = undeployedTranches[poolId][trancheId];
        require(undeployedTranche.decimals != 0, "PoolManager/tranche-not-added");

        address[] memory trancheTokenWards = new address[](2);
        trancheTokenWards[0] = address(investmentManager);
        trancheTokenWards[1] = address(this);

        address[] memory restrictionManagerWards = new address[](1);
        restrictionManagerWards[0] = address(this);

        address token = trancheTokenFactory.newTrancheToken(
            poolId,
            trancheId,
            undeployedTranche.tokenName,
            undeployedTranche.tokenSymbol,
            undeployedTranche.decimals,
            trancheTokenWards
        );
        address restrictionManager = restrictionManagerFactory.newRestrictionManager(token, restrictionManagerWards);
        TrancheTokenLike(token).file("restrictionManager", restrictionManager);

        pools[poolId].tranches[trancheId].token = token;

        delete undeployedTranches[poolId][trancheId];

        emit DeployTranche(poolId, trancheId, token);
        return token;
    }
    // slither-disable-end reentrancy-eth

    function deployLiquidityPool(uint64 poolId, bytes16 trancheId, address currency) public returns (address) {
        Tranche storage tranche = pools[poolId].tranches[trancheId];
        require(tranche.token != address(0), "PoolManager/tranche-does-not-exist");
        require(isAllowedAsInvestmentCurrency(poolId, currency), "PoolManager/currency-not-supported");

        address liquidityPool = tranche.liquidityPools[currency];
        require(liquidityPool == address(0), "PoolManager/liquidity-pool-already-deployed");

        // Rely investment manager on liquidity pool so it can mint tokens
        address[] memory liquidityPoolWards = new address[](1);
        liquidityPoolWards[0] = address(investmentManager);

        // Deploy liquidity pool
        liquidityPool = liquidityPoolFactory.newLiquidityPool(
            poolId, trancheId, currency, tranche.token, address(escrow), address(investmentManager), liquidityPoolWards
        );
        tranche.liquidityPools[currency] = liquidityPool;

        // Rely liquidity pool on investment manager so it can send outgoing calls
        AuthLike(address(investmentManager)).rely(liquidityPool);

        // Link liquidity pool to tranche token
        AuthLike(tranche.token).rely(liquidityPool);
        TrancheTokenLike(tranche.token).addTrustedForwarder(liquidityPool);

        // Give investment manager infinite approval for tranche tokens
        // in the escrow to transfer to the user on deposit or mint
        escrow.approve(tranche.token, address(investmentManager), type(uint256).max);

        // Give liquidity pool infinite approval for tranche tokens
        // in the escrow to burn on executed redemptions
        escrow.approve(tranche.token, liquidityPool, type(uint256).max);

        emit DeployLiquidityPool(poolId, trancheId, currency, liquidityPool);
        return liquidityPool;
    }

    // --- Helpers ---
    function getTrancheToken(uint64 poolId, bytes16 trancheId) public view returns (address) {
        Tranche storage tranche = pools[poolId].tranches[trancheId];
        return tranche.token;
    }

    function getLiquidityPool(uint64 poolId, bytes16 trancheId, uint128 currencyId) public view returns (address) {
        return pools[poolId].tranches[trancheId].liquidityPools[currencyIdToAddress[currencyId]];
    }

    function getLiquidityPool(uint64 poolId, bytes16 trancheId, address currency) public view returns (address) {
        return pools[poolId].tranches[trancheId].liquidityPools[currency];
    }

    function getTrancheTokenPrice(uint64 poolId, bytes16 trancheId, address currency)
        public
        view
        returns (uint256 price, uint64 computedAt)
    {
        TrancheTokenPrice memory value = pools[poolId].tranches[trancheId].prices[currency];
        price = value.price;
        computedAt = value.computedAt;
    }

    function isAllowedAsInvestmentCurrency(uint64 poolId, address currency) public view returns (bool) {
        return pools[poolId].allowedCurrencies[currency];
    }
}<|MERGE_RESOLUTION|>--- conflicted
+++ resolved
@@ -156,16 +156,6 @@
     }
 
     // --- Outgoing message handling ---
-<<<<<<< HEAD
-    function transfer(address currencyAddress, bytes32 recipient, uint128 amount) public {
-        uint128 currency = currencyAddressToId[currencyAddress];
-        require(currency != 0, "PoolManager/unknown-currency");
-
-        SafeTransferLib.safeTransferFrom(currencyAddress, msg.sender, address(escrow), amount);
-
-        gateway.transfer(currency, msg.sender, recipient, amount);
-        emit TransferCurrency(currencyAddress, recipient, amount);
-=======
     function transfer(address currency, bytes32 recipient, uint128 amount) external {
         uint128 currencyId = currencyAddressToId[currency];
         require(currencyId != 0, "PoolManager/unknown-currency");
@@ -174,7 +164,6 @@
 
         gateway.transfer(currencyId, msg.sender, recipient, amount);
         emit TransferCurrency(currency, recipient, amount);
->>>>>>> e33e653e
     }
 
     function transferTrancheTokensToCentrifuge(
@@ -340,11 +329,7 @@
         require(currencyIdToAddress[currencyId] == address(0), "PoolManager/currency-id-in-use");
         require(currencyAddressToId[currency] == 0, "PoolManager/currency-address-in-use");
 
-<<<<<<< HEAD
-        uint8 currencyDecimals = IERC20Metadata(currencyAddress).decimals();
-=======
         uint8 currencyDecimals = IERC20Metadata(currency).decimals();
->>>>>>> e33e653e
         require(currencyDecimals >= MIN_DECIMALS, "PoolManager/too-few-currency-decimals");
         require(currencyDecimals <= MAX_DECIMALS, "PoolManager/too-many-currency-decimals");
 
