--- conflicted
+++ resolved
@@ -14,26 +14,9 @@
 import {Pool, TrancheDetails, TranchePrice, UndeployedTranche, IPoolManager} from "src/interfaces/IPoolManager.sol";
 import {BytesLib} from "src/libraries/BytesLib.sol";
 import {IEscrow} from "src/interfaces/IEscrow.sol";
-<<<<<<< HEAD
 import {IGateway} from "src/interfaces/gateway/IGateway.sol";
 import {IGasService} from "src/interfaces/gateway/IGasService.sol";
 import {IAuth} from "src/interfaces/IAuth.sol";
-=======
-
-interface GatewayLike {
-    function send(bytes memory message, address source) external;
-}
-
-interface InvestmentManagerLike {
-    function vaults(uint64 poolId, bytes16 trancheId, address asset) external returns (address);
-    function getTrancheToken(uint64 _poolId, bytes16 _trancheId) external view returns (address);
-}
-
-interface AuthLike {
-    function rely(address user) external;
-    function deny(address user) external;
-}
->>>>>>> b87388f2
 
 interface GasServiceLike {
     function updateGasPrice(uint256 value, uint256 computedAt) external;
@@ -56,15 +39,8 @@
     IGateway public gateway;
     address public investmentManager;
     ERC7540VaultFactory public vaultFactory;
-<<<<<<< HEAD
     TrancheFactoryLike public trancheFactory;
     IGasService public gasService;
-=======
-    InvestmentManagerLike public investmentManager;
-    TrancheTokenFactoryLike public trancheTokenFactory;
-    RestrictionManagerFactoryLike public restrictionManagerFactory;
-    GasServiceLike public gasService;
->>>>>>> b87388f2
 
     mapping(uint64 poolId => Pool) public pools;
     mapping(address => address) public vaultToAsset;
@@ -88,12 +64,7 @@
         else if (what == "investmentManager") investmentManager = data;
         else if (what == "trancheFactory") trancheFactory = TrancheFactoryLike(data);
         else if (what == "vaultFactory") vaultFactory = ERC7540VaultFactory(data);
-<<<<<<< HEAD
         else if (what == "gasService") gasService = IGasService(data);
-=======
-        else if (what == "restrictionManagerFactory") restrictionManagerFactory = RestrictionManagerFactoryLike(data);
-        else if (what == "gasService") gasService = GasServiceLike(data);
->>>>>>> b87388f2
         else revert("PoolManager/file-unrecognized-param");
         emit File(what, data);
     }
@@ -111,12 +82,8 @@
         SafeTransferLib.safeTransferFrom(asset, msg.sender, address(escrow), amount);
 
         gateway.send(
-<<<<<<< HEAD
             abi.encodePacked(uint8(MessagesLib.Call.Transfer), assetId, msg.sender.toBytes32(), recipient, amount),
             address(this)
-=======
-            abi.encodePacked(uint8(MessagesLib.Call.Transfer), assetId, msg.sender, recipient, amount), address(this)
->>>>>>> b87388f2
         );
         emit TransferCurrency(asset, recipient, amount);
     }
@@ -503,12 +470,6 @@
     }
 
     /// @inheritdoc IPoolManager
-    function getVaultAsset(address vault) public view override returns (address asset) {
-        asset = vaultToAsset[vault];
-        require(asset != address(0), "PoolManager/unknown-vault");
-    }
-
-    /// @inheritdoc IPoolManager
     function isAllowedAsset(uint64 poolId, address asset) public view returns (bool) {
         return pools[poolId].allowedAssets[asset];
     }
