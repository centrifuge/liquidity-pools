// SPDX-License-Identifier: AGPL-3.0-only
pragma solidity 0.8.21;

import {TrancheTokenFactoryLike, LiquidityPoolFactoryLike} from "./util/Factory.sol";
import {TrancheTokenLike} from "./token/Tranche.sol";
import {MemberlistLike} from "./token/RestrictionManager.sol";
import {IERC20} from "./interfaces/IERC20.sol";
import {Auth} from "./util/Auth.sol";
import {SafeTransferLib} from "./util/SafeTransferLib.sol";

interface GatewayLike {
    function transferTrancheTokensToCentrifuge(
        uint64 poolId,
        bytes16 trancheId,
        address sender,
        bytes32 destinationAddress,
        uint128 amount
    ) external;
    function transferTrancheTokensToEVM(
        uint64 poolId,
        bytes16 trancheId,
        address sender,
        uint64 destinationChainId,
        address destinationAddress,
        uint128 amount
    ) external;
    function transfer(uint128 currency, address sender, bytes32 recipient, uint128 amount) external;
}

interface LiquidityPoolLike {
    function hasMember(address) external returns (bool);
}

interface InvestmentManagerLike {
    function liquidityPools(uint64 poolId, bytes16 trancheId, address currency) external returns (address);
    function getTrancheToken(uint64 _poolId, bytes16 _trancheId) external view returns (address);
    function userEscrow() external view returns (address);
}

interface EscrowLike {
    function approve(address token, address spender, uint256 value) external;
}

interface ERC2771Like {
    function addLiquidityPool(address forwarder) external;
}

interface AuthLike {
    function rely(address usr) external;
}

/// @dev Centrifuge pools
struct Pool {
    uint64 poolId;
    uint256 createdAt;
    mapping(bytes16 trancheId => Tranche) tranches;
    mapping(address currencyAddress => bool) allowedCurrencies;
}

/// @dev Each Centrifuge pool is associated to 1 or more tranches
struct Tranche {
    address token;
<<<<<<< HEAD
    // important: the decimals of the leading pool currency. Liquidity Pool shares have to be denomatimated with the same precision.
=======
    uint64 poolId;
    bytes16 trancheId;
    // important: the decimals of the leading pool currency. Liquidity Pool shares have to be denominated with the same precision.
>>>>>>> 61fa8982
    uint8 decimals;
    uint256 createdAt;
    string tokenName;
    string tokenSymbol;
    /// @dev Each tranche can have multiple liquidity pools deployed,
    /// each linked to a unique investment currency (asset)
    mapping(address currencyAddress => address liquidityPool) liquidityPools;
}

/// @title  Pool Manager
/// @notice This contract manages which pools & tranches exist,
///         as well as managing allowed pool currencies, and incoming and outgoing transfers.
contract PoolManager is Auth {
    uint8 internal constant MAX_CURRENCY_DECIMALS = 18;

    EscrowLike public immutable escrow;
    LiquidityPoolFactoryLike public immutable liquidityPoolFactory;
    TrancheTokenFactoryLike public immutable trancheTokenFactory;

    GatewayLike public gateway;
    InvestmentManagerLike public investmentManager;

    mapping(uint64 poolId => Pool) public pools;

    /// @dev Chain agnostic currency id -> evm currency address and reverse mapping
    mapping(uint128 currencyId => address) public currencyIdToAddress;
    mapping(address => uint128 currencyId) public currencyAddressToId;

    // --- Events ---
    event File(bytes32 indexed what, address data);
    event PoolAdded(uint64 indexed poolId);
    event PoolCurrencyAllowed(uint128 indexed currency, uint64 indexed poolId);
    event TrancheAdded(uint64 indexed poolId, bytes16 indexed trancheId);
    event TrancheDeployed(uint64 indexed poolId, bytes16 indexed trancheId, address indexed token);
    event CurrencyAdded(uint128 indexed currency, address indexed currencyAddress);
    event LiquidityPoolDeployed(uint64 indexed poolId, bytes16 indexed trancheId, address indexed liquidityPoool);

    constructor(address escrow_, address liquidityPoolFactory_, address trancheTokenFactory_) {
        escrow = EscrowLike(escrow_);
        liquidityPoolFactory = LiquidityPoolFactoryLike(liquidityPoolFactory_);
        trancheTokenFactory = TrancheTokenFactoryLike(trancheTokenFactory_);

        wards[msg.sender] = 1;
        emit Rely(msg.sender);
    }

    /// @dev Gateway must be msg.sender for incoming message handling.
    modifier onlyGateway() {
        require(msg.sender == address(gateway), "PoolManager/not-the-gateway");
        _;
    }

    // --- Administration ---
    function file(bytes32 what, address data) external auth {
        if (what == "gateway") gateway = GatewayLike(data);
        else if (what == "investmentManager") investmentManager = InvestmentManagerLike(data);
        else revert("PoolManager/file-unrecognized-param");
        emit File(what, data);
    }

    // --- Outgoing message handling ---
    function transfer(address currencyAddress, bytes32 recipient, uint128 amount) public {
        uint128 currency = currencyAddressToId[currencyAddress];
        require(currency != 0, "PoolManager/unknown-currency");

        SafeTransferLib.safeTransferFrom(currencyAddress, msg.sender, address(escrow), amount);
        gateway.transfer(currency, msg.sender, recipient, amount);
    }

    function transferTrancheTokensToCentrifuge(
        uint64 poolId,
        bytes16 trancheId,
        bytes32 destinationAddress,
        uint128 amount
    ) public {
        TrancheTokenLike trancheToken = TrancheTokenLike(getTrancheToken(poolId, trancheId));
        require(address(trancheToken) != address(0), "PoolManager/unknown-token");

        trancheToken.burn(msg.sender, amount);
        gateway.transferTrancheTokensToCentrifuge(poolId, trancheId, msg.sender, destinationAddress, amount);
    }

    function transferTrancheTokensToEVM(
        uint64 poolId,
        bytes16 trancheId,
        uint64 destinationChainId,
        address destinationAddress,
        uint128 amount
    ) public {
        TrancheTokenLike trancheToken = TrancheTokenLike(getTrancheToken(poolId, trancheId));
        require(address(trancheToken) != address(0), "PoolManager/unknown-token");

        trancheToken.burn(msg.sender, amount);
        gateway.transferTrancheTokensToEVM(
            poolId, trancheId, msg.sender, destinationChainId, destinationAddress, amount
        );
    }

    // --- Incoming message handling ---
    /// @notice    New pool details from an existing Centrifuge pool are added.
    /// @dev       The function can only be executed by the gateway contract.
    function addPool(uint64 poolId) public onlyGateway {
        Pool storage pool = pools[poolId];
        require(pool.createdAt == 0, "PoolManager/pool-already-added");
        pool.poolId = poolId;
        pool.createdAt = block.timestamp;
        emit PoolAdded(poolId);
    }

    /// @notice     Centrifuge pools can support multiple currencies for investing. this function adds a new supported currency to the pool details.
    ///             Adding new currencies allow the creation of new liquidity pools for the underlying Centrifuge pool.
    /// @dev        The function can only be executed by the gateway contract.
    function allowPoolCurrency(uint64 poolId, uint128 currency) public onlyGateway {
        Pool storage pool = pools[poolId];
        require(pool.createdAt != 0, "PoolManager/invalid-pool");

        address currencyAddress = currencyIdToAddress[currency];
        require(currencyAddress != address(0), "PoolManager/unknown-currency");

        pools[poolId].allowedCurrencies[currencyAddress] = true;
        emit PoolCurrencyAllowed(currency, poolId);
    }

    /// @notice     New tranche details from an existing Centrifuge pool are added.
    /// @dev        The function can only be executed by the gateway contract.
    function addTranche(
        uint64 poolId,
        bytes16 trancheId,
        string memory tokenName,
        string memory tokenSymbol,
        uint8 decimals
    ) public onlyGateway {
        Pool storage pool = pools[poolId];
        require(pool.createdAt != 0, "PoolManager/invalid-pool");
        Tranche storage tranche = pool.tranches[trancheId];
        require(tranche.createdAt == 0, "PoolManager/tranche-already-exists");

        tranche.decimals = decimals;
        tranche.tokenName = tokenName;
        tranche.tokenSymbol = tokenSymbol;
        tranche.createdAt = block.timestamp;

        emit TrancheAdded(poolId, trancheId);
    }

    function updateTrancheTokenMetadata(
        uint64 poolId,
        bytes16 trancheId,
        string memory tokenName,
        string memory tokenSymbol
    ) public onlyGateway {
        TrancheTokenLike trancheToken = TrancheTokenLike(getTrancheToken(poolId, trancheId));
        require(address(trancheToken) != address(0), "PoolManager/unknown-token");

        trancheToken.file("name", tokenName);
        trancheToken.file("symbol", tokenSymbol);
    }

    function updateMember(uint64 poolId, bytes16 trancheId, address user, uint64 validUntil) public onlyGateway {
        TrancheTokenLike trancheToken = TrancheTokenLike(getTrancheToken(poolId, trancheId));
        require(address(trancheToken) != address(0), "PoolManager/unknown-token");

        MemberlistLike memberlist = MemberlistLike(address(trancheToken.restrictionManager()));
        memberlist.updateMember(user, validUntil);
    }

    /// @notice A global chain agnostic currency index is maintained on Centrifuge. This function maps a currency from the Centrifuge index to its corresponding address on the evm chain.
    ///         The chain agnostic currency id has to be used to pass currency information to the Centrifuge.
    /// @dev    This function can only be executed by the gateway contract.
    function addCurrency(uint128 currency, address currencyAddress) public onlyGateway {
        // Currency index on the Centrifuge side should start at 1
        require(currency != 0, "PoolManager/currency-id-has-to-be-greater-than-0");
        require(currencyIdToAddress[currency] == address(0), "PoolManager/currency-id-in-use");
        require(currencyAddressToId[currencyAddress] == 0, "PoolManager/currency-address-in-use");
        require(IERC20(currencyAddress).decimals() <= MAX_CURRENCY_DECIMALS, "PoolManager/too-many-currency-decimals");

        currencyIdToAddress[currency] = currencyAddress;
        currencyAddressToId[currencyAddress] = currency;

        // Enable taking the currency out of escrow in case of redemptions
        EscrowLike(escrow).approve(currencyAddress, investmentManager.userEscrow(), type(uint256).max);

        // Enable taking the currency out of escrow in case of decrease invest orders
        EscrowLike(escrow).approve(currencyAddress, address(investmentManager), type(uint256).max);

        emit CurrencyAdded(currency, currencyAddress);
    }

    function handleTransfer(uint128 currency, address recipient, uint128 amount) public onlyGateway {
        address currencyAddress = currencyIdToAddress[currency];
        require(currencyAddress != address(0), "PoolManager/unknown-currency");

        EscrowLike(escrow).approve(currencyAddress, address(this), amount);
        SafeTransferLib.safeTransferFrom(currencyAddress, address(escrow), recipient, amount);
    }

    function handleTransferTrancheTokens(uint64 poolId, bytes16 trancheId, address destinationAddress, uint128 amount)
        public
        onlyGateway
    {
        TrancheTokenLike trancheToken = TrancheTokenLike(getTrancheToken(poolId, trancheId));
        require(address(trancheToken) != address(0), "PoolManager/unknown-token");

        require(
            MemberlistLike(address(trancheToken.restrictionManager())).hasMember(destinationAddress),
            "PoolManager/not-a-member"
        );
        trancheToken.mint(destinationAddress, amount);
    }

    // --- Public functions ---
    function deployTranche(uint64 poolId, bytes16 trancheId) public returns (address) {
        Tranche storage tranche = pools[poolId].tranches[trancheId];
        require(tranche.token == address(0), "PoolManager/tranche-already-deployed");
        require(tranche.createdAt != 0, "PoolManager/tranche-not-added");

        address[] memory trancheTokenWards = new address[](2);
        trancheTokenWards[0] = address(investmentManager);
        trancheTokenWards[1] = address(this);

        address[] memory memberlistWards = new address[](1);
        memberlistWards[0] = address(this);

        address token = trancheTokenFactory.newTrancheToken(
            poolId,
            trancheId,
            tranche.tokenName,
            tranche.tokenSymbol,
            tranche.decimals,
            trancheTokenWards,
            memberlistWards
        );

        tranche.token = token;
        emit TrancheDeployed(poolId, trancheId, token);
        return token;
    }

    function deployLiquidityPool(uint64 poolId, bytes16 trancheId, address currency) public returns (address) {
        Tranche storage tranche = pools[poolId].tranches[trancheId];
        require(tranche.token != address(0), "PoolManager/tranche-does-not-exist"); // Tranche must have been added
        require(isAllowedAsPoolCurrency(poolId, currency), "PoolManager/currency-not-supported"); // Currency must be supported by pool

        address liquidityPool = tranche.liquidityPools[currency];
        require(liquidityPool == address(0), "PoolManager/liquidityPool-already-deployed");

        address[] memory liquidityPoolWards = new address[](1);
        liquidityPoolWards[0] = address(investmentManager);
        liquidityPool = liquidityPoolFactory.newLiquidityPool(
            poolId, trancheId, currency, tranche.token, address(investmentManager), liquidityPoolWards
        );

        tranche.liquidityPools[currency] = liquidityPool;
        AuthLike(address(investmentManager)).rely(liquidityPool);

        // Enable LP to take the tranche tokens out of escrow in case if investments
        AuthLike(tranche.token).rely(liquidityPool); // Add liquidityPool as ward on tranche token
        ERC2771Like(tranche.token).addLiquidityPool(liquidityPool);
        EscrowLike(escrow).approve(liquidityPool, address(investmentManager), type(uint256).max); // Approve investment manager on tranche token for coordinating transfers
        EscrowLike(escrow).approve(liquidityPool, liquidityPool, type(uint256).max); // Approve liquidityPool on tranche token to be able to burn

        emit LiquidityPoolDeployed(poolId, trancheId, liquidityPool);
        return liquidityPool;
    }

    // --- Helpers ---
    function getTrancheToken(uint64 poolId, bytes16 trancheId) public view returns (address) {
        Tranche storage tranche = pools[poolId].tranches[trancheId];
        return tranche.token;
    }

    function getLiquidityPool(uint64 poolId, bytes16 trancheId, address currency) public view returns (address) {
        return pools[poolId].tranches[trancheId].liquidityPools[currency];
    }

    function isAllowedAsPoolCurrency(uint64 poolId, address currencyAddress) public view returns (bool) {
        uint128 currency = currencyAddressToId[currencyAddress];
        require(currency != 0, "PoolManager/unknown-currency"); // Currency index on the Centrifuge side should start at 1
        require(pools[poolId].allowedCurrencies[currencyAddress], "PoolManager/pool-currency-not-allowed");
        return true;
    }
}<|MERGE_RESOLUTION|>--- conflicted
+++ resolved
@@ -60,13 +60,7 @@
 /// @dev Each Centrifuge pool is associated to 1 or more tranches
 struct Tranche {
     address token;
-<<<<<<< HEAD
     // important: the decimals of the leading pool currency. Liquidity Pool shares have to be denomatimated with the same precision.
-=======
-    uint64 poolId;
-    bytes16 trancheId;
-    // important: the decimals of the leading pool currency. Liquidity Pool shares have to be denominated with the same precision.
->>>>>>> 61fa8982
     uint8 decimals;
     uint256 createdAt;
     string tokenName;
