--- conflicted
+++ resolved
@@ -2,12 +2,8 @@
 pragma solidity 0.8.21;
 
 import {Auth} from "src/Auth.sol";
-<<<<<<< HEAD
 import {IERC20, IERC20Callback, HookData} from "src/interfaces/IERC20.sol";
-=======
 import {IRoot} from "src/interfaces/IRoot.sol";
-import {IERC20, IERC20Callback} from "src/interfaces/IERC20.sol";
->>>>>>> 8e68ff98
 import {IRestrictionManager} from "src/interfaces/token/IRestrictionManager.sol";
 import {MessagesLib} from "src/libraries/MessagesLib.sol";
 import {BitmapLib} from "src/libraries/BitmapLib.sol";
@@ -45,24 +41,13 @@
     uint8 public constant DESTINATION_IS_FROZEN_CODE = 2;
     uint8 public constant DESTINATION_NOT_A_MEMBER_RESTRICTION_CODE = 3;
 
-<<<<<<< HEAD
+    IRoot public immutable root;
     address public immutable escrow;
     TrancheTokenLike public immutable token;
 
-    constructor(address token_, address escrow_) {
-        token = TrancheTokenLike(token_);
-        escrow = escrow_;
-        _updateMember(escrow_, type(uint64).max);
-=======
-    IRoot public immutable root;
-    IERC20 public immutable token;
-
-    mapping(address => Restrictions) public restrictions;
-
     constructor(address root_, address token_) {
         root = IRoot(root_);
-        token = IERC20(token_);
->>>>>>> 8e68ff98
+        token = TrancheTokenLike(token_);
 
         wards[msg.sender] = 1;
         emit Rely(msg.sender);
@@ -92,21 +77,21 @@
     }
 
     // --- ERC1404 implementation ---
-<<<<<<< HEAD
     function detectTransferRestriction(address from, address to, uint256, /* value */ HookData calldata hookData)
         public
         view
         returns (uint8)
     {
-        if (hookData.from.getBit(FREEZE_BIT) == true) {
+        if (hookData.from.getBit(FREEZE_BIT) == true && !root.endorsed(from)) {
             return SOURCE_IS_FROZEN_CODE;
         }
 
-        if (hookData.to.getBit(FREEZE_BIT) == true) {
+        bool toIsEndorsed = root.endorsed(to);
+        if (hookData.to.getBit(FREEZE_BIT) == true && !toIsEndorsed) {
             return DESTINATION_IS_FROZEN_CODE;
         }
 
-        // if (toRestrictions.validUntil < block.timestamp) {
+        // if (toRestrictions.validUntil < block.timestamp && !toIsEndorsed) {
         //     return DESTINATION_NOT_A_MEMBER_RESTRICTION_CODE;
         // }
 
@@ -124,23 +109,7 @@
             return DESTINATION_IS_FROZEN_CODE;
         }
 
-
         if (hookData.to.getBit(MEMBER_BIT) == false) {
-=======
-    /// @inheritdoc IRestrictionManager
-    function detectTransferRestriction(address from, address to, uint256 /* value */ ) public view returns (uint8) {
-        if (restrictions[from].frozen == true && !root.endorsed(from)) {
-            return SOURCE_IS_FROZEN_CODE;
-        }
-
-        Restrictions memory toRestrictions = restrictions[to];
-        bool toIsEndorsed = root.endorsed(to);
-        if (toRestrictions.frozen == true && !toIsEndorsed) {
-            return DESTINATION_IS_FROZEN_CODE;
-        }
-
-        if (toRestrictions.validUntil < block.timestamp && !toIsEndorsed) {
->>>>>>> 8e68ff98
             return DESTINATION_NOT_A_MEMBER_RESTRICTION_CODE;
         }
 
@@ -216,7 +185,7 @@
         // TODO
         uint128 hookData = token.hookDataOf(user);
         token.setHookData(user, hookData.setBit(MEMBER_BIT, true));
-        
+
         emit UpdateMember(user, validUntil);
     }
 
