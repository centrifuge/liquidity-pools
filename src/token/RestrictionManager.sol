// SPDX-License-Identifier: AGPL-3.0-only
pragma solidity 0.8.21;

import {Auth} from "./../util/Auth.sol";
import {IERC20} from "../interfaces/IERC20.sol";

interface RestrictionManagerLike {
    function updateMember(address user, uint256 validUntil) external;
    function members(address user) external view returns (uint256);
    function hasMember(address user) external view returns (bool);
    function freeze(address user) external;
    function unfreeze(address user) external;
}

/// @title  Restriction Manager
/// @notice ERC1404 based contract that checks transfer restrictions.
contract RestrictionManager is Auth {
    string internal constant SUCCESS_MESSAGE = "RestrictionManager/transfer-allowed";
    string internal constant SOURCE_IS_FROZEN_MESSAGE = "RestrictionManager/source-is-frozen";
    string internal constant DESTINATION_NOT_A_MEMBER_RESTRICTION_MESSAGE =
        "RestrictionManager/destination-not-a-member";

    uint8 public constant SUCCESS_CODE = 0;
    uint8 public constant SOURCE_IS_FROZEN_CODE = 1;
    uint8 public constant DESTINATION_NOT_A_MEMBER_RESTRICTION_CODE = 2;

    IERC20 public immutable token;

    /// @dev Frozen accounts that tokens cannot be transferred from
    mapping(address => uint256) public frozen;

    /// @dev Member accounts that tokens can be transferred to
    mapping(address => uint256) public members;

    // --- Events ---
    event UpdateMember(address indexed user, uint256 validUntil);
    event Freeze(address indexed user);
    event Unfreeze(address indexed user);

    constructor(address token_) {
        token = IERC20(token_);

        wards[msg.sender] = 1;
        emit Rely(msg.sender);
    }

    // --- ERC1404 implementation ---
<<<<<<< HEAD
    function detectTransferRestriction(address from, address to, uint256 /*value*/) public view returns (uint8) {
=======
    function detectTransferRestriction(address from, address to, uint256 /* value */ ) public view returns (uint8) {
>>>>>>> 9df3f9ed
        if (frozen[from] == 1) {
            return SOURCE_IS_FROZEN_CODE;
        }

        if (!hasMember(to)) {
            return DESTINATION_NOT_A_MEMBER_RESTRICTION_CODE;
        }

        return SUCCESS_CODE;
    }

    function messageForTransferRestriction(uint8 restrictionCode) public pure returns (string memory) {
        if (restrictionCode == SOURCE_IS_FROZEN_CODE) {
            return SOURCE_IS_FROZEN_MESSAGE;
        }

        if (restrictionCode == DESTINATION_NOT_A_MEMBER_RESTRICTION_CODE) {
            return DESTINATION_NOT_A_MEMBER_RESTRICTION_MESSAGE;
        }

        return SUCCESS_MESSAGE;
    }

    // --- Handling freezes ---
    function freeze(address user) public auth {
        frozen[user] = 1;
        emit Freeze(user);
    }

    function unfreeze(address user) public auth {
        frozen[user] = 0;
        emit Unfreeze(user);
    }

    // --- Managing members ---
    function updateMember(address user, uint256 validUntil) public auth {
        require(block.timestamp <= validUntil, "RestrictionManager/invalid-valid-until");
        members[user] = validUntil;

        emit UpdateMember(user, validUntil);
    }

    function member(address user) public view {
        require((members[user] >= block.timestamp), "RestrictionManager/destination-not-a-member");
    }

    function hasMember(address user) public view returns (bool) {
        if (members[user] >= block.timestamp) {
            return true;
        }
        return false;
    }
}<|MERGE_RESOLUTION|>--- conflicted
+++ resolved
@@ -45,11 +45,7 @@
     }
 
     // --- ERC1404 implementation ---
-<<<<<<< HEAD
-    function detectTransferRestriction(address from, address to, uint256 /*value*/) public view returns (uint8) {
-=======
     function detectTransferRestriction(address from, address to, uint256 /* value */ ) public view returns (uint8) {
->>>>>>> 9df3f9ed
         if (frozen[from] == 1) {
             return SOURCE_IS_FROZEN_CODE;
         }
