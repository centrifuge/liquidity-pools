// SPDX-License-Identifier: AGPL-3.0-only
pragma solidity 0.8.21;

import {Auth} from "src/Auth.sol";
import {EIP712Lib} from "src/libraries/EIP712Lib.sol";
import {SignatureLib} from "src/libraries/SignatureLib.sol";
import {IERC20, IERC20Metadata, IERC20Permit} from "src/interfaces/IERC20.sol";

/// @title  ERC20
/// @notice Standard ERC-20 implementation, with mint/burn functionality and permit logic.
/// @author Modified from https://github.com/makerdao/xdomain-dss/blob/master/src/Dai.sol
contract ERC20 is Auth, IERC20Metadata, IERC20Permit {
    /// @inheritdoc IERC20Metadata
    string public name;
    /// @inheritdoc IERC20Metadata
    string public symbol;
    /// @inheritdoc IERC20Metadata
    uint8 public immutable decimals;
    /// @inheritdoc IERC20
    uint256 public totalSupply;

    mapping(address => uint256) internal balances;
    /// @inheritdoc IERC20
    mapping(address => mapping(address => uint256)) public allowance;
    /// @inheritdoc IERC20Permit
    mapping(address => uint256) public nonces;

    // --- EIP712 ---
    bytes32 private immutable nameHash;
    bytes32 private immutable versionHash;
    uint256 public immutable deploymentChainId;
    bytes32 private immutable _DOMAIN_SEPARATOR;
    bytes32 public constant PERMIT_TYPEHASH =
        keccak256("Permit(address owner,address spender,uint256 value,uint256 nonce,uint256 deadline)");

    // --- Events ---
    event File(bytes32 indexed what, string data);

    constructor(uint8 decimals_) {
        decimals = decimals_;
        wards[msg.sender] = 1;
        emit Rely(msg.sender);

        nameHash = keccak256(bytes("Centrifuge"));
        versionHash = keccak256(bytes("1"));
        deploymentChainId = block.chainid;
<<<<<<< HEAD
        _DOMAIN_SEPARATOR = _calculateDomainSeparator(block.chainid);
    }

    /// @inheritdoc IERC20
    function balanceOf(address user) public view virtual returns (uint256) {
        return balances[user];
    }

    function _setBalance(address user, uint256 value) internal {
        balances[user] = value;
    }

    /// @inheritdoc IERC20Permit
    function DOMAIN_SEPARATOR() external view returns (bytes32) {
        return block.chainid == deploymentChainId ? _DOMAIN_SEPARATOR : _calculateDomainSeparator(block.chainid);
    }

    function _calculateDomainSeparator(uint256 chainId) private view returns (bytes32) {
        return keccak256(
            abi.encode(
                // keccak256('EIP712Domain(string name,string version,uint256 chainId,address verifyingContract)')
                0x8b73c3c69bb8fe3d512ecc4cf759cc79239f7b179b0ffacaa9a75d522b39400f,
                nameHash,
                versionHash,
                chainId,
                address(this)
            )
        );
    }

    // --- Administration ---
=======
        _DOMAIN_SEPARATOR = EIP712Lib.calculateDomainSeparator(nameHash, versionHash);
    }

    /// @inheritdoc IERC20Permit
    function DOMAIN_SEPARATOR() public view returns (bytes32) {
        return block.chainid == deploymentChainId
            ? _DOMAIN_SEPARATOR
            : EIP712Lib.calculateDomainSeparator(nameHash, versionHash);
    }

>>>>>>> 8e68ff98
    function file(bytes32 what, string memory data) external auth {
        if (what == "name") name = data;
        else if (what == "symbol") symbol = data;
        else revert("ERC20/file-unrecognized-param");
        emit File(what, data);
    }

    // --- ERC20 Mutations ---
    /// @inheritdoc IERC20
    function transfer(address to, uint256 value) public virtual returns (bool) {
        require(to != address(0) && to != address(this), "ERC20/invalid-address");
        uint256 balance = balanceOf(msg.sender);
        require(balance >= value, "ERC20/insufficient-balance");

        unchecked {
<<<<<<< HEAD
            balances[msg.sender] -= value;
            balances[to] += value; // note: we don't need an overflow check here b/c sum of all balances == totalSupply
=======
            balanceOf[msg.sender] = balance - value;
            balanceOf[to] += value; // note: we don't need an overflow check here b/c sum of all balances == totalSupply
>>>>>>> 8e68ff98
        }

        emit Transfer(msg.sender, to, value);

        return true;
    }

    /// @inheritdoc IERC20
    function transferFrom(address from, address to, uint256 value) public virtual returns (bool) {
        return _transferFrom(msg.sender, from, to, value);
    }

    function _transferFrom(address sender, address from, address to, uint256 value) internal virtual returns (bool) {
        require(to != address(0) && to != address(this), "ERC20/invalid-address");
        uint256 balance = balanceOf(from);
        require(balance >= value, "ERC20/insufficient-balance");

        if (from != sender) {
            uint256 allowed = allowance[from][sender];
            if (allowed != type(uint256).max) {
                require(allowed >= value, "ERC20/insufficient-allowance");
                unchecked {
                    allowance[from][sender] = allowed - value;
                }
            }
        }

        unchecked {
<<<<<<< HEAD
            balances[from] -= value;
            balances[to] += value; // note: we don't need an overflow check here b/c sum of all balances == totalSupply
=======
            balanceOf[from] = balance - value;
            balanceOf[to] += value; // note: we don't need an overflow check here b/c sum of all balances == totalSupply
>>>>>>> 8e68ff98
        }

        emit Transfer(from, to, value);

        return true;
    }

    /// @inheritdoc IERC20
    function approve(address spender, uint256 value) external returns (bool) {
        allowance[msg.sender][spender] = value;

        emit Approval(msg.sender, spender, value);

        return true;
    }

    // --- Mint/Burn ---
    function mint(address to, uint256 value) public virtual auth {
        require(to != address(0) && to != address(this), "ERC20/invalid-address");
        unchecked {
            // We don't need an overflow check here b/c balances[to] <= totalSupply
            // and there is an overflow check below
            balances[to] = balances[to] + value;
        }
        totalSupply = totalSupply + value;

        emit Transfer(address(0), to, value);
    }

    function burn(address from, uint256 value) external auth {
        uint256 balance = balanceOf(from);
        require(balance >= value, "ERC20/insufficient-balance");

        if (from != msg.sender) {
            uint256 allowed = allowance[from][msg.sender];
            if (allowed != type(uint256).max) {
                require(allowed >= value, "ERC20/insufficient-allowance");

                unchecked {
                    allowance[from][msg.sender] = allowed - value;
                }
            }
        }

        unchecked {
            // We don't need overflow checks b/c require(balance >= value) and balance <= totalSupply
            balances[from] -= value;
            totalSupply = totalSupply - value;
        }

        emit Transfer(from, address(0), value);
    }

    // --- Approve by signature ---
<<<<<<< HEAD
    function _isValidSignature(address signer, bytes32 digest, bytes memory signature)
        internal
        view
        returns (bool valid)
    {
        if (signature.length == 65) {
            bytes32 r;
            bytes32 s;
            uint8 v;
            assembly {
                r := mload(add(signature, 0x20))
                s := mload(add(signature, 0x40))
                v := byte(0, mload(add(signature, 0x60)))
            }
            if (signer == ecrecover(digest, v, r, s)) {
                return true;
            }
        }

        if (signer.code.length > 0) {
            (bool success, bytes memory result) =
                signer.staticcall(abi.encodeCall(IERC1271.isValidSignature, (digest, signature)));
            valid =
                (success && result.length == 32 && abi.decode(result, (bytes4)) == IERC1271.isValidSignature.selector);
        }
    }

=======
>>>>>>> 8e68ff98
    function permit(address owner, address spender, uint256 value, uint256 deadline, bytes memory signature) public {
        require(block.timestamp <= deadline, "ERC20/permit-expired");
        require(owner != address(0), "ERC20/invalid-owner");

        uint256 nonce;
        unchecked {
            nonce = nonces[owner]++;
        }

        bytes32 digest = keccak256(
            abi.encodePacked(
                "\x19\x01",
                DOMAIN_SEPARATOR(),
                keccak256(abi.encode(PERMIT_TYPEHASH, owner, spender, value, nonce, deadline))
            )
        );

        require(SignatureLib.isValidSignature(owner, digest, signature), "ERC20/invalid-permit");

        allowance[owner][spender] = value;
        emit Approval(owner, spender, value);
    }

    /// @inheritdoc IERC20Permit
    function permit(address owner, address spender, uint256 value, uint256 deadline, uint8 v, bytes32 r, bytes32 s)
        external
    {
        permit(owner, spender, value, deadline, abi.encodePacked(r, s, v));
    }
<<<<<<< HEAD
=======

    // --- Fail-safe ---
    function authTransferFrom(address sender, address from, address to, uint256 value) public auth returns (bool) {
        return _transferFrom(sender, from, to, value);
    }
>>>>>>> 8e68ff98
}<|MERGE_RESOLUTION|>--- conflicted
+++ resolved
@@ -44,8 +44,7 @@
         nameHash = keccak256(bytes("Centrifuge"));
         versionHash = keccak256(bytes("1"));
         deploymentChainId = block.chainid;
-<<<<<<< HEAD
-        _DOMAIN_SEPARATOR = _calculateDomainSeparator(block.chainid);
+        _DOMAIN_SEPARATOR = EIP712Lib.calculateDomainSeparator(nameHash, versionHash);
     }
 
     /// @inheritdoc IERC20
@@ -58,8 +57,10 @@
     }
 
     /// @inheritdoc IERC20Permit
-    function DOMAIN_SEPARATOR() external view returns (bytes32) {
-        return block.chainid == deploymentChainId ? _DOMAIN_SEPARATOR : _calculateDomainSeparator(block.chainid);
+    function DOMAIN_SEPARATOR() public view returns (bytes32) {
+        return block.chainid == deploymentChainId
+            ? _DOMAIN_SEPARATOR
+            : EIP712Lib.calculateDomainSeparator(nameHash, versionHash);
     }
 
     function _calculateDomainSeparator(uint256 chainId) private view returns (bytes32) {
@@ -76,18 +77,6 @@
     }
 
     // --- Administration ---
-=======
-        _DOMAIN_SEPARATOR = EIP712Lib.calculateDomainSeparator(nameHash, versionHash);
-    }
-
-    /// @inheritdoc IERC20Permit
-    function DOMAIN_SEPARATOR() public view returns (bytes32) {
-        return block.chainid == deploymentChainId
-            ? _DOMAIN_SEPARATOR
-            : EIP712Lib.calculateDomainSeparator(nameHash, versionHash);
-    }
-
->>>>>>> 8e68ff98
     function file(bytes32 what, string memory data) external auth {
         if (what == "name") name = data;
         else if (what == "symbol") symbol = data;
@@ -103,13 +92,8 @@
         require(balance >= value, "ERC20/insufficient-balance");
 
         unchecked {
-<<<<<<< HEAD
             balances[msg.sender] -= value;
             balances[to] += value; // note: we don't need an overflow check here b/c sum of all balances == totalSupply
-=======
-            balanceOf[msg.sender] = balance - value;
-            balanceOf[to] += value; // note: we don't need an overflow check here b/c sum of all balances == totalSupply
->>>>>>> 8e68ff98
         }
 
         emit Transfer(msg.sender, to, value);
@@ -138,13 +122,8 @@
         }
 
         unchecked {
-<<<<<<< HEAD
             balances[from] -= value;
             balances[to] += value; // note: we don't need an overflow check here b/c sum of all balances == totalSupply
-=======
-            balanceOf[from] = balance - value;
-            balanceOf[to] += value; // note: we don't need an overflow check here b/c sum of all balances == totalSupply
->>>>>>> 8e68ff98
         }
 
         emit Transfer(from, to, value);
@@ -199,36 +178,6 @@
     }
 
     // --- Approve by signature ---
-<<<<<<< HEAD
-    function _isValidSignature(address signer, bytes32 digest, bytes memory signature)
-        internal
-        view
-        returns (bool valid)
-    {
-        if (signature.length == 65) {
-            bytes32 r;
-            bytes32 s;
-            uint8 v;
-            assembly {
-                r := mload(add(signature, 0x20))
-                s := mload(add(signature, 0x40))
-                v := byte(0, mload(add(signature, 0x60)))
-            }
-            if (signer == ecrecover(digest, v, r, s)) {
-                return true;
-            }
-        }
-
-        if (signer.code.length > 0) {
-            (bool success, bytes memory result) =
-                signer.staticcall(abi.encodeCall(IERC1271.isValidSignature, (digest, signature)));
-            valid =
-                (success && result.length == 32 && abi.decode(result, (bytes4)) == IERC1271.isValidSignature.selector);
-        }
-    }
-
-=======
->>>>>>> 8e68ff98
     function permit(address owner, address spender, uint256 value, uint256 deadline, bytes memory signature) public {
         require(block.timestamp <= deadline, "ERC20/permit-expired");
         require(owner != address(0), "ERC20/invalid-owner");
@@ -258,12 +207,4 @@
     {
         permit(owner, spender, value, deadline, abi.encodePacked(r, s, v));
     }
-<<<<<<< HEAD
-=======
-
-    // --- Fail-safe ---
-    function authTransferFrom(address sender, address from, address to, uint256 value) public auth returns (bool) {
-        return _transferFrom(sender, from, to, value);
-    }
->>>>>>> 8e68ff98
 }