// SPDX-License-Identifier: AGPL-3.0-only
<<<<<<< HEAD

=======
>>>>>>> 709f7915
// Copyright (C) 2017, 2018, 2019 dbrock, rain, mrchico
// Copyright (C) 2021-2022 Foundation
pragma solidity 0.8.21;

import {Context} from "../util/Context.sol";

interface IERC1271 {
    function isValidSignature(bytes32, bytes memory) external view returns (bytes4);
}

/// @title  ERC20
/// @notice Standard ERC20 implementation, with mint/burn functionality and permit logic.
///         Includes ERC1271 context support to allow multiple liquidity pools
/// @dev    Adapted from https://github.com/makerdao/xdomain-dss/blob/master/src/Dai.sol
contract ERC20 is Context {
    mapping(address => uint256) public wards;

    string public name;
    string public symbol;
    string public constant version = "3";
    uint8 public immutable decimals;
    uint256 public totalSupply;

    mapping(address => uint256) public balanceOf;
    mapping(address => mapping(address => uint256)) public allowance;
    mapping(address => uint256) public nonces;

    // --- EIP712 niceties ---
    uint256 public immutable deploymentChainId;
    bytes32 private immutable _DOMAIN_SEPARATOR;
    bytes32 public constant PERMIT_TYPEHASH =
        keccak256("Permit(address owner,address spender,uint256 value,uint256 nonce,uint256 deadline)");

    // --- Events ---
    event Rely(address indexed user);
    event Deny(address indexed user);
    event File(bytes32 indexed what, string data);
    event Approval(address indexed owner, address indexed spender, uint256 value);
    event Transfer(address indexed from, address indexed to, uint256 value);

    constructor(uint8 decimals_) {
        decimals = decimals_;
        wards[_msgSender()] = 1;
        emit Rely(_msgSender());

        deploymentChainId = block.chainid;
        _DOMAIN_SEPARATOR = _calculateDomainSeparator(block.chainid);
    }

    modifier auth() {
        // Custom auth modifier that uses _msgSender()
        require(wards[_msgSender()] == 1, "Auth/not-authorized");
        _;
    }

    function rely(address user) external auth {
        wards[user] = 1;
        emit Rely(user);
    }

    function deny(address user) external auth {
        wards[user] = 0;
        emit Deny(user);
    }

    function _calculateDomainSeparator(uint256 chainId) private view returns (bytes32) {
        return keccak256(
            abi.encode(
                keccak256("EIP712Domain(string name,string version,uint256 chainId,address verifyingContract)"),
                keccak256(bytes(name)),
                keccak256(bytes(version)),
                chainId,
                address(this)
            )
        );
    }

    function DOMAIN_SEPARATOR() external view returns (bytes32) {
        return block.chainid == deploymentChainId ? _DOMAIN_SEPARATOR : _calculateDomainSeparator(block.chainid);
    }

    function file(bytes32 what, string memory data) external auth {
        if (what == "name") name = data;
        else if (what == "symbol") symbol = data;
        else revert("ERC20/file-unrecognized-param");
        emit File(what, data);
    }

    // --- ERC20 Mutations ---
    function transfer(address to, uint256 value) public virtual returns (bool) {
        require(to != address(0) && to != address(this), "ERC20/invalid-address");
        uint256 balance = balanceOf[_msgSender()];
        require(balance >= value, "ERC20/insufficient-balance");

        unchecked {
            balanceOf[_msgSender()] = balance - value;
            balanceOf[to] += value;
        }

        emit Transfer(_msgSender(), to, value);

        return true;
    }

    function transferFrom(address from, address to, uint256 value) public virtual returns (bool) {
        require(to != address(0) && to != address(this), "ERC20/invalid-address");
        uint256 balance = balanceOf[from];
        require(balance >= value, "ERC20/insufficient-balance");

        if (from != _msgSender()) {
            uint256 allowed = allowance[from][_msgSender()];
            if (allowed != type(uint256).max) {
                require(allowed >= value, "ERC20/insufficient-allowance");
                unchecked {
                    allowance[from][_msgSender()] = allowed - value;
                }
            }
        }

        unchecked {
            balanceOf[from] = balance - value;
            balanceOf[to] += value;
        }

        emit Transfer(from, to, value);

        return true;
    }

    function approve(address spender, uint256 value) external returns (bool) {
        allowance[_msgSender()][spender] = value;

        emit Approval(_msgSender(), spender, value);

        return true;
    }

    function increaseAllowance(address spender, uint256 addedValue) external returns (bool) {
        uint256 newValue = allowance[_msgSender()][spender] + addedValue;
        allowance[_msgSender()][spender] = newValue;

        emit Approval(_msgSender(), spender, newValue);

        return true;
    }

    function decreaseAllowance(address spender, uint256 subtractedValue) external returns (bool) {
        uint256 allowed = allowance[_msgSender()][spender];
        require(allowed >= subtractedValue, "ERC20/insufficient-allowance");
        unchecked {
            allowed = allowed - subtractedValue;
        }
        allowance[_msgSender()][spender] = allowed;

        emit Approval(_msgSender(), spender, allowed);

        return true;
    }

    // --- Mint/Burn ---
    function mint(address to, uint256 value) public virtual auth {
        require(to != address(0) && to != address(this), "ERC20/invalid-address");
        unchecked {
            balanceOf[to] = balanceOf[to] + value; // note: we don't need an overflow check here b/c balanceOf[to] <= totalSupply and there is an overflow check below
        }
        totalSupply = totalSupply + value;

        emit Transfer(address(0), to, value);
    }

    function burn(address from, uint256 value) external auth {
        uint256 balance = balanceOf[from];
        require(balance >= value, "ERC20/insufficient-balance");

        if (from != _msgSender()) {
            uint256 allowed = allowance[from][_msgSender()];
            if (allowed != type(uint256).max) {
                require(allowed >= value, "ERC20/insufficient-allowance");

                unchecked {
                    allowance[from][_msgSender()] = allowed - value;
                }
            }
        }

        unchecked {
            balanceOf[from] = balance - value; // note: we don't need overflow checks b/c require(balance >= value) and balance <= totalSupply
            totalSupply = totalSupply - value;
        }

        emit Transfer(from, address(0), value);
    }

    // --- Approve by signature ---
    function _isValidSignature(address signer, bytes32 digest, bytes memory signature) internal view returns (bool) {
        if (signature.length == 65) {
            bytes32 r;
            bytes32 s;
            uint8 v;
            assembly {
                r := mload(add(signature, 0x20))
                s := mload(add(signature, 0x40))
                v := byte(0, mload(add(signature, 0x60)))
            }
            if (signer == ecrecover(digest, v, r, s)) {
                return true;
            }
        }

        (bool success, bytes memory result) =
            signer.staticcall(abi.encodeWithSelector(IERC1271.isValidSignature.selector, digest, signature));
        return (success && result.length == 32 && abi.decode(result, (bytes4)) == IERC1271.isValidSignature.selector);
    }

    function permit(address owner, address spender, uint256 value, uint256 deadline, bytes memory signature) public {
        require(block.timestamp <= deadline, "ERC20/permit-expired");
        require(owner != address(0), "ERC20/invalid-owner");

        uint256 nonce;
        unchecked {
            nonce = nonces[owner]++;
        }

        bytes32 digest = keccak256(
            abi.encodePacked(
                "\x19\x01",
                block.chainid == deploymentChainId ? _DOMAIN_SEPARATOR : _calculateDomainSeparator(block.chainid),
                keccak256(abi.encode(PERMIT_TYPEHASH, owner, spender, value, nonce, deadline))
            )
        );

        require(_isValidSignature(owner, digest, signature), "ERC20/invalid-permit");

        allowance[owner][spender] = value;
        emit Approval(owner, spender, value);
    }

    function permit(address owner, address spender, uint256 value, uint256 deadline, uint8 v, bytes32 r, bytes32 s)
        external
    {
        permit(owner, spender, value, deadline, abi.encodePacked(r, s, v));
    }
}<|MERGE_RESOLUTION|>--- conflicted
+++ resolved
@@ -1,8 +1,4 @@
 // SPDX-License-Identifier: AGPL-3.0-only
-<<<<<<< HEAD
-
-=======
->>>>>>> 709f7915
 // Copyright (C) 2017, 2018, 2019 dbrock, rain, mrchico
 // Copyright (C) 2021-2022 Foundation
 pragma solidity 0.8.21;
