// SPDX-License-Identifier: AGPL-3.0-only
pragma solidity >=0.7.6;

interface MemberlistLike {
    function updateMember(address usr, uint validUntil) external;
    function members(address usr) external view returns (uint);
}

contract Memberlist {

    uint public constant minimumDelay = 7 days;

    mapping (address => uint) public members;

    // --- Auth ---
    mapping (address => uint) public wards;
    function rely(address usr) public auth { wards[usr] = 1; }
    function deny(address usr) public auth { wards[usr] = 0; }
    modifier auth { require(wards[msg.sender] == 1); _; }

    // --- Math ---
    function safeAdd(uint x, uint y) internal pure returns (uint z) {
        require((z = x + y) >= x, "math-add-overflow");
    }

    constructor() {
        wards[msg.sender] = 1;
    }

    function updateMember(address usr, uint validUntil) public auth {
<<<<<<< HEAD
        require(((safeAdd(block.timestamp, minimumDelay)) < validUntil), "invalid-validUntil");
=======
        require((safeAdd(block.timestamp, minimumDelay)) < validUntil, "invalid-validUntil");
>>>>>>> 00311ac7
        members[usr] = validUntil;
     }

    function updateMembers(address[] memory users, uint validUntil) public auth {
        for (uint i = 0; i < users.length; i++) {
            updateMember(users[i], validUntil);
        }
    }

    function member(address usr) public view {
        require((members[usr] >= block.timestamp), "not-allowed-to-hold-token");
    }

    function hasMember(address usr) public view returns (bool) {
        if (members[usr] >= block.timestamp) {
            return true;
        } 
        return false;
    }
}<|MERGE_RESOLUTION|>--- conflicted
+++ resolved
@@ -28,11 +28,7 @@
     }
 
     function updateMember(address usr, uint validUntil) public auth {
-<<<<<<< HEAD
-        require(((safeAdd(block.timestamp, minimumDelay)) < validUntil), "invalid-validUntil");
-=======
         require((safeAdd(block.timestamp, minimumDelay)) < validUntil, "invalid-validUntil");
->>>>>>> 00311ac7
         members[usr] = validUntil;
      }
 
