// SPDX-License-Identifier: AGPL-3.0-only
pragma solidity 0.8.21;

import {Auth} from "./util/Auth.sol";
import {MathLib} from "./util/MathLib.sol";
import {SafeTransferLib} from "./util/SafeTransferLib.sol";

interface GatewayLike {
    function increaseInvestOrder(uint64 poolId, bytes16 trancheId, address investor, uint128 currency, uint128 amount)
        external;
    function decreaseInvestOrder(uint64 poolId, bytes16 trancheId, address investor, uint128 currency, uint128 amount)
        external;
    function increaseRedeemOrder(uint64 poolId, bytes16 trancheId, address investor, uint128 currency, uint128 amount)
        external;
    function decreaseRedeemOrder(uint64 poolId, bytes16 trancheId, address investor, uint128 currency, uint128 amount)
        external;
    function collectInvest(uint64 poolId, bytes16 trancheId, address investor, uint128 currency) external;
    function collectRedeem(uint64 poolId, bytes16 trancheId, address investor, uint128 currency) external;
    function cancelInvestOrder(uint64 poolId, bytes16 trancheId, address investor, uint128 currency) external;
    function cancelRedeemOrder(uint64 poolId, bytes16 trancheId, address investor, uint128 currency) external;
}

interface ERC20Like {
    function approve(address token, address spender, uint256 value) external;
    function transferFrom(address from, address to, uint256 amount) external returns (bool);
    function balanceOf(address user) external view returns (uint256);
    function decimals() external view returns (uint8);
    function mint(address, uint256) external;
    function burn(address, uint256) external;
}

interface LiquidityPoolLike is ERC20Like {
    function poolId() external returns (uint64);
    function trancheId() external returns (bytes16);
    function asset() external view returns (address);
    function hasMember(address) external returns (bool);
    function updatePrice(uint128 price) external;
    function checkTransferRestriction(address from, address to, uint256 value) external view returns (bool);
    function latestPrice() external view returns (uint128);
}

interface AuthTransferLike {
    function authTransferFrom(address from, address to, uint256 amount) external returns (bool);
}

interface PoolManagerLike {
    function currencyIdToAddress(uint128 currencyId) external view returns (address);
    function currencyAddressToId(address addr) external view returns (uint128);
    function getTrancheToken(uint64 poolId, bytes16 trancheId) external view returns (address);
    function getLiquidityPool(uint64 poolId, bytes16 trancheId, address currency) external view returns (address);
    function isAllowedAsPoolCurrency(uint64 poolId, address currencyAddress) external view returns (bool);
}

interface EscrowLike {
    function approve(address token, address spender, uint256 value) external;
}

interface UserEscrowLike {
    function transferIn(address token, address source, address destination, uint256 amount) external;
    function transferOut(address token, address owner, address destination, uint256 amount) external;
}

/// @dev Liquidity Pool orders and investment/redemption limits per user
struct LPValues {
    uint128 maxDeposit; // denominated in currency
    uint128 maxMint; // denominated in tranche tokens
    uint128 maxWithdraw; // denominated in currency
    uint128 maxRedeem; // denominated in tranche tokens
    uint128 remainingInvestOrder; // denominated in currency
    uint128 remainingRedeemOrder; // denominated in tranche tokens
}

/// @title  Investment Manager
/// @notice This is the main contract LiquidityPools interact with for
///         both incoming and outgoing investment transactions.
contract InvestmentManager is Auth {
    using MathLib for uint256;
    using MathLib for uint128;

    /// @dev Prices are fixed-point integers with 18 decimals
    uint8 internal constant PRICE_DECIMALS = 18;

    EscrowLike public immutable escrow;
    UserEscrowLike public immutable userEscrow;

    GatewayLike public gateway;
    PoolManagerLike public poolManager;

    mapping(address investor => mapping(address liquidityPool => LPValues)) public orderbook;

    // --- Events ---
    event File(bytes32 indexed what, address data);
    event ExecutedCollectInvest(
        uint64 indexed poolId,
        bytes16 indexed trancheId,
        address recipient,
        uint128 currency,
        uint128 currencyPayout,
        uint128 trancheTokensPayout
    );
    event ExecutedCollectRedeem(
        uint64 indexed poolId,
        bytes16 indexed trancheId,
        address recipient,
        uint128 currency,
        uint128 currencyPayout,
        uint128 trancheTokensPayout
    );
    event ExecutedDecreaseInvestOrder(
        uint64 indexed poolId, bytes16 indexed trancheId, address user, uint128 currency, uint128 currencyPayout
    );
    event ExecutedDecreaseRedeemOrder(
        uint64 indexed poolId, bytes16 indexed trancheId, address user, uint128 currency, uint128 trancheTokensPayout
    );
    event TriggerIncreaseRedeemOrder(
        uint64 indexed poolId, bytes16 indexed trancheId, address user, uint128 currency, uint128 trancheTokenAmount
    );

    constructor(address escrow_, address userEscrow_) {
        escrow = EscrowLike(escrow_);
        userEscrow = UserEscrowLike(userEscrow_);

        wards[msg.sender] = 1;
        emit Rely(msg.sender);
    }

    /// @dev Gateway must be msg.sender for incoming messages
    modifier onlyGateway() {
        require(msg.sender == address(gateway), "InvestmentManager/not-the-gateway");
        _;
    }

    // --- Administration ---
    function file(bytes32 what, address data) external auth {
        if (what == "gateway") gateway = GatewayLike(data);
        else if (what == "poolManager") poolManager = PoolManagerLike(data);
        else revert("InvestmentManager/file-unrecognized-param");
        emit File(what, data);
    }

    // --- Outgoing message handling ---
    /// @notice Request deposit. Liquidity pools have to request investments from Centrifuge before actual tranche tokens can be minted.
    ///         The deposit requests are added to the order book on Centrifuge. Once the next epoch is executed on Centrifuge,
    ///         liquidity pools can proceed with tranche token payouts in case their orders got fulfilled.
    ///         If an amount of 0 is passed, this triggers cancelling outstanding deposit orders.
    /// @dev    The user currency amount required to fulfill the deposit request have to be locked,
    ///         even though the tranche token payout can only happen after epoch execution.
    function requestDeposit(address liquidityPool, uint256 currencyAmount, address user) public auth {
        LiquidityPoolLike lPool = LiquidityPoolLike(liquidityPool);
        uint128 _currencyAmount = _toUint128(currencyAmount);
        require(_currencyAmount != 0, "InvestmentManager/zero-amount-not-allowed");

        uint64 poolId = lPool.poolId();
        bytes16 trancheId = lPool.trancheId();
        address currency = lPool.asset();
        uint128 currencyId = poolManager.currencyAddressToId(currency);

        poolManager.isAllowedAsPoolCurrency(poolId, currency);
        require(
            lPool.checkTransferRestriction(address(0), user, convertToShares(liquidityPool, currencyAmount)),
            "InvestmentManager/transfer-not-allowed"
        );

        // Transfer the currency amount from user to escrow (lock currency in escrow)
        // Checks actual balance difference to support fee-on-transfer tokens
        uint256 preBalance = ERC20Like(currency).balanceOf(address(escrow));
        SafeTransferLib.safeTransferFrom(currency, user, address(escrow), _currencyAmount);
        uint256 postBalance = ERC20Like(currency).balanceOf(address(escrow));
        uint128 transferredAmount = _toUint128(postBalance - preBalance);

        LPValues storage lpValues = orderbook[user][liquidityPool];
        lpValues.remainingInvestOrder = lpValues.remainingInvestOrder + transferredAmount;

        gateway.increaseInvestOrder(poolId, trancheId, user, currencyId, transferredAmount);
    }

    /// @notice Request tranche token redemption. Liquidity pools have to request redemptions from Centrifuge before actual currency payouts can be done.
    ///         The redemption requests are added to the order book on Centrifuge. Once the next epoch is executed on Centrifuge,
    ///         liquidity pools can proceed with currency payouts in case their orders got fulfilled.
    ///         If an amount of 0 is passed, this triggers cancelling outstanding redemption orders.
    /// @dev    The user tranche tokens required to fulfill the redemption request have to be locked, even though the currency payout can only happen after epoch execution.
    function requestRedeem(address liquidityPool, uint256 trancheTokenAmount, address user) public auth {
        LiquidityPoolLike lPool = LiquidityPoolLike(liquidityPool);
        uint128 _trancheTokenAmount = _toUint128(trancheTokenAmount);
        require(_trancheTokenAmount != 0, "InvestmentManager/zero-amount-not-allowed");

        uint64 poolId = lPool.poolId();
        bytes16 trancheId = lPool.trancheId();
        address currency = lPool.asset();
        uint128 currencyId = poolManager.currencyAddressToId(currency);

        poolManager.isAllowedAsPoolCurrency(poolId, currency);

        // Transfer the tranche token amount from user to escrow (lock tranche tokens in escrow)
        lPool.transferFrom(user, address(escrow), _trancheTokenAmount);

        LPValues storage lpValues = orderbook[user][liquidityPool];
        lpValues.remainingRedeemOrder = lpValues.remainingRedeemOrder + _trancheTokenAmount;

        gateway.increaseRedeemOrder(poolId, trancheId, user, currencyId, _trancheTokenAmount);
    }

    function decreaseDepositRequest(address liquidityPool, uint256 _currencyAmount, address user) public auth {
        uint128 currencyAmount = _toUint128(_currencyAmount);
        LiquidityPoolLike _liquidityPool = LiquidityPoolLike(liquidityPool);
        gateway.decreaseInvestOrder(
            _liquidityPool.poolId(),
            _liquidityPool.trancheId(),
            user,
            poolManager.currencyAddressToId(_liquidityPool.asset()),
            currencyAmount
        );
    }

    function decreaseRedeemRequest(address liquidityPool, uint256 _trancheTokenAmount, address user) public auth {
        uint128 trancheTokenAmount = _toUint128(_trancheTokenAmount);
        LiquidityPoolLike _liquidityPool = LiquidityPoolLike(liquidityPool);
        require(
            _liquidityPool.checkTransferRestriction(address(0), user, _trancheTokenAmount),
            "InvestmentManager/transfer-not-allowed"
        );
        gateway.decreaseRedeemOrder(
            _liquidityPool.poolId(),
            _liquidityPool.trancheId(),
            user,
            poolManager.currencyAddressToId(_liquidityPool.asset()),
            trancheTokenAmount
        );
    }

    function cancelDepositRequest(address liquidityPool, address user) public auth {
        LiquidityPoolLike _liquidityPool = LiquidityPoolLike(liquidityPool);
        gateway.cancelInvestOrder(
            _liquidityPool.poolId(),
            _liquidityPool.trancheId(),
            user,
            poolManager.currencyAddressToId(_liquidityPool.asset())
        );
    }

    function cancelRedeemRequest(address liquidityPool, address user) public auth {
        LiquidityPoolLike _liquidityPool = LiquidityPoolLike(liquidityPool);
        uint256 approximateTrancheTokenPayout = userRedeemRequest(liquidityPool, user);
        require(
            _liquidityPool.checkTransferRestriction(address(0), user, approximateTrancheTokenPayout),
            "InvestmentManager/transfer-not-allowed"
        );
        gateway.cancelRedeemOrder(
            _liquidityPool.poolId(),
            _liquidityPool.trancheId(),
            user,
            poolManager.currencyAddressToId(_liquidityPool.asset())
        );
    }

    function collectDeposit(address liquidityPool, address user) public auth {
        LiquidityPoolLike _liquidityPool = LiquidityPoolLike(liquidityPool);
        uint256 approximateMaxTrancheTokenPayout =
            convertToShares(liquidityPool, userDepositRequest(liquidityPool, user));
        require(
            _liquidityPool.checkTransferRestriction(address(escrow), user, approximateMaxTrancheTokenPayout),
            "InvestmentManager/transfer-not-allowed"
        );
        gateway.collectInvest(
            _liquidityPool.poolId(),
            _liquidityPool.trancheId(),
            user,
            poolManager.currencyAddressToId(_liquidityPool.asset())
        );
    }

    function collectRedeem(address liquidityPool, address user) public auth {
        LiquidityPoolLike _liquidityPool = LiquidityPoolLike(liquidityPool);
        gateway.collectRedeem(
            _liquidityPool.poolId(),
            _liquidityPool.trancheId(),
            user,
            poolManager.currencyAddressToId(_liquidityPool.asset())
        );
    }

    // --- Incoming message handling ---
    function updateTrancheTokenPrice(uint64 poolId, bytes16 trancheId, uint128 currencyId, uint128 price)
        public
        onlyGateway
    {
        address currency = poolManager.currencyIdToAddress(currencyId);
        address liquidityPool = poolManager.getLiquidityPool(poolId, trancheId, currency);
        require(liquidityPool != address(0), "InvestmentManager/tranche-does-not-exist");

        LiquidityPoolLike(liquidityPool).updatePrice(price);
    }

    function handleExecutedCollectInvest(
        uint64 poolId,
        bytes16 trancheId,
        address recipient,
        uint128 currency,
        uint128 currencyPayout,
        uint128 trancheTokensPayout,
        uint128 remainingInvestOrder
    ) public onlyGateway {
        require(currencyPayout != 0, "InvestmentManager/zero-invest");
        address _currency = poolManager.currencyIdToAddress(currency);
        address liquidityPool = poolManager.getLiquidityPool(poolId, trancheId, _currency);
        require(liquidityPool != address(0), "InvestmentManager/tranche-does-not-exist");

        LPValues storage lpValues = orderbook[recipient][liquidityPool];
        lpValues.maxDeposit = lpValues.maxDeposit + currencyPayout;
        lpValues.maxMint = lpValues.maxMint + trancheTokensPayout;
        lpValues.remainingInvestOrder = remainingInvestOrder;

        LiquidityPoolLike(liquidityPool).mint(address(escrow), trancheTokensPayout); // mint to escrow. Recipient can claim by calling withdraw / redeem
        _updateLiquidityPoolPrice(liquidityPool, currencyPayout, trancheTokensPayout);

        emit ExecutedCollectInvest(poolId, trancheId, recipient, currency, currencyPayout, trancheTokensPayout);
    }

    function handleExecutedCollectRedeem(
        uint64 poolId,
        bytes16 trancheId,
        address recipient,
        uint128 currency,
        uint128 currencyPayout,
        uint128 trancheTokensPayout,
        uint128 remainingRedeemOrder
    ) public onlyGateway {
        require(trancheTokensPayout != 0, "InvestmentManager/zero-redeem");
        address _currency = poolManager.currencyIdToAddress(currency);
        address liquidityPool = poolManager.getLiquidityPool(poolId, trancheId, _currency);
        require(liquidityPool != address(0), "InvestmentManager/tranche-does-not-exist");

        LPValues storage lpValues = orderbook[recipient][liquidityPool];
        lpValues.maxWithdraw = lpValues.maxWithdraw + currencyPayout;
        lpValues.maxRedeem = lpValues.maxRedeem + trancheTokensPayout;
        lpValues.remainingRedeemOrder = remainingRedeemOrder;

        userEscrow.transferIn(_currency, address(escrow), recipient, currencyPayout);
        LiquidityPoolLike(liquidityPool).burn(address(escrow), trancheTokensPayout); // burned redeemed tokens from escrow
        _updateLiquidityPoolPrice(liquidityPool, currencyPayout, trancheTokensPayout);

        emit ExecutedCollectRedeem(poolId, trancheId, recipient, currency, currencyPayout, trancheTokensPayout);
    }

    function handleExecutedDecreaseInvestOrder(
        uint64 poolId,
        bytes16 trancheId,
        address user,
        uint128 currency,
        uint128 currencyPayout,
        uint128 remainingInvestOrder
    ) public onlyGateway {
        require(currencyPayout != 0, "InvestmentManager/zero-payout");

        address _currency = poolManager.currencyIdToAddress(currency);
        address liquidityPool = poolManager.getLiquidityPool(poolId, trancheId, _currency);
        require(liquidityPool != address(0), "InvestmentManager/tranche-does-not-exist");
        require(_currency == LiquidityPoolLike(liquidityPool).asset(), "InvestmentManager/not-tranche-currency");

        // Transfer currency amount to userEscrow
        userEscrow.transferIn(_currency, address(escrow), user, currencyPayout);

        LPValues storage lpValues = orderbook[user][liquidityPool];
        lpValues.remainingInvestOrder = remainingInvestOrder;

        // Increasing maxRedeem and maxWithdraw with the currencyPayout,
        // leads to an effective redeem price of 1.0 and thus the user actually receiving
        // exactly currencyPayout on both redeem() and withdraw()
        lpValues.maxRedeem = lpValues.maxRedeem + currencyPayout;
        lpValues.maxWithdraw = lpValues.maxWithdraw + currencyPayout;

        emit ExecutedDecreaseInvestOrder(poolId, trancheId, user, currency, currencyPayout);
    }

    /// @dev Compared to handleExecutedDecreaseInvestOrder, there is no
    ///      transfer of currency in this function because they
    ///      can stay in the Escrow, ready to be claimed on deposit/mint.
    function handleExecutedDecreaseRedeemOrder(
        uint64 poolId,
        bytes16 trancheId,
        address user,
        uint128 currency,
        uint128 trancheTokenPayout,
        uint128 remainingRedeemOrder
    ) public onlyGateway {
        require(trancheTokenPayout != 0, "InvestmentManager/zero-payout");

        address _currency = poolManager.currencyIdToAddress(currency);
        address liquidityPool = poolManager.getLiquidityPool(poolId, trancheId, _currency);
        require(address(liquidityPool) != address(0), "InvestmentManager/tranche-does-not-exist");

        LPValues storage lpValues = orderbook[user][liquidityPool];
        lpValues.remainingRedeemOrder = remainingRedeemOrder;

        // Increasing maxMint and maxDeposit with the trancheTokensPayout
        // leads to an effective redeem price of 1.0 and thus the user actually receiving
        // exactly trancheTokensPayout on both deposit() and mint()
        lpValues.maxDeposit = lpValues.maxDeposit + trancheTokenPayout;
        lpValues.maxMint = lpValues.maxMint + trancheTokenPayout;

        emit ExecutedDecreaseRedeemOrder(poolId, trancheId, user, currency, trancheTokenPayout);
    }

    function handleTriggerIncreaseRedeemOrder(
        uint64 poolId,
        bytes16 trancheId,
        address user,
        uint128 currency,
        uint128 trancheTokenAmount
    ) public onlyGateway {
        address token = poolManager.getTrancheToken(poolId, trancheId);

        // Transfer the tranche token amount from user to escrow (lock tranche tokens in escrow)
        AuthTransferLike(token).authTransferFrom(user, address(escrow), trancheTokenAmount);

        gateway.increaseRedeemOrder(poolId, trancheId, user, currency, trancheTokenAmount);
        emit TriggerIncreaseRedeemOrder(poolId, trancheId, user, currency, trancheTokenAmount);
    }

    // --- View functions ---
    function totalAssets(address liquidityPool, uint256 totalSupply) public view returns (uint256 _totalAssets) {
        _totalAssets = convertToAssets(liquidityPool, totalSupply);
    }

    /// @dev Calculates the amount of shares / tranche tokens that any user would get for the amount of currency / assets provided.
    ///      The calculation is based on the tranche token price from the most recent epoch retrieved from Centrifuge.
    function convertToShares(address liquidityPool, uint256 _assets) public view returns (uint256 shares) {
        uint128 latestPrice = LiquidityPoolLike(liquidityPool).latestPrice();
        if (latestPrice == 0) {
            // If the price is not set, we assume it is 1.00
            latestPrice = uint128(1 * 10 ** PRICE_DECIMALS);
        }

        (uint8 currencyDecimals, uint8 trancheTokenDecimals) = _getPoolDecimals(liquidityPool);
        uint128 assets = _toUint128(_assets);

        shares = assets.mulDiv(
            10 ** (PRICE_DECIMALS + trancheTokenDecimals - currencyDecimals), latestPrice, MathLib.Rounding.Down
        );
    }

    /// @dev Calculates the asset value for an amount of shares / tranche tokens provided.
    ///      The calculation is based on the tranche token price from the most recent epoch retrieved from Centrifuge.
    function convertToAssets(address liquidityPool, uint256 _shares) public view returns (uint256 assets) {
        uint128 latestPrice = LiquidityPoolLike(liquidityPool).latestPrice();
        if (latestPrice == 0) {
            // If the price is not set, we assume it is 1.00
            latestPrice = uint128(1 * 10 ** PRICE_DECIMALS);
        }

        (uint8 currencyDecimals, uint8 trancheTokenDecimals) = _getPoolDecimals(liquidityPool);
        uint128 shares = _toUint128(_shares);

        assets = shares.mulDiv(
            latestPrice, 10 ** (PRICE_DECIMALS + trancheTokenDecimals - currencyDecimals), MathLib.Rounding.Down
        );
    }

    /// @return currencyAmount is type of uint256 to support the EIP4626 Liquidity Pool interface
    function maxDeposit(address liquidityPool, address user) public view returns (uint256) {
        if (!LiquidityPoolLike(liquidityPool).checkTransferRestriction(address(escrow), user, 0)) return 0;
        if (calculateDepositPrice(user, liquidityPool) == 0) return 0;
        return uint256(orderbook[user][liquidityPool].maxDeposit);
    }

    /// @return trancheTokenAmount type of uint256 to support the EIP4626 Liquidity Pool interface
    function maxMint(address liquidityPool, address user) public view returns (uint256 trancheTokenAmount) {
        if (!LiquidityPoolLike(liquidityPool).checkTransferRestriction(address(escrow), user, 0)) return 0;
        if (calculateDepositPrice(user, liquidityPool) == 0) return 0;
        return uint256(orderbook[user][liquidityPool].maxMint);
    }

    /// @return currencyAmount type of uint256 to support the EIP4626 Liquidity Pool interface
    function maxWithdraw(address liquidityPool, address user) public view returns (uint256 currencyAmount) {
        if (calculateRedeemPrice(user, liquidityPool) == 0) return 0;
        return uint256(orderbook[user][liquidityPool].maxWithdraw);
    }

    /// @return trancheTokenAmount type of uint256 to support the EIP4626 Liquidity Pool interface
    function maxRedeem(address liquidityPool, address user) public view returns (uint256 trancheTokenAmount) {
        if (calculateRedeemPrice(user, liquidityPool) == 0) return 0;
        return uint256(orderbook[user][liquidityPool].maxRedeem);
    }

    /// @return trancheTokenAmount is type of uint256 to support the EIP4626 Liquidity Pool interface
    function previewDeposit(address liquidityPool, address user, uint256 _currencyAmount)
        public
        view
        returns (uint256 trancheTokenAmount)
    {
        uint128 currencyAmount = _toUint128(_currencyAmount);
        uint256 depositPrice = calculateDepositPrice(user, liquidityPool);
        if (depositPrice == 0) return 0;

        trancheTokenAmount =
            uint256(_calculateTrancheTokenAmount(currencyAmount, liquidityPool, depositPrice, MathLib.Rounding.Up));
    }

    /// @return currencyAmount is type of uint256 to support the EIP4626 Liquidity Pool interface
    function previewMint(address liquidityPool, address user, uint256 _trancheTokenAmount)
        public
        view
        returns (uint256 currencyAmount)
    {
        uint128 trancheTokenAmount = _toUint128(_trancheTokenAmount);
        uint256 depositPrice = calculateDepositPrice(user, liquidityPool);
        if (depositPrice == 0) return 0;

        currencyAmount = uint256(_calculateCurrencyAmount(trancheTokenAmount, liquidityPool, depositPrice));
    }

    /// @return trancheTokenAmount is type of uint256 to support the EIP4626 Liquidity Pool interface
    function previewWithdraw(address liquidityPool, address user, uint256 _currencyAmount)
        public
        view
        returns (uint256 trancheTokenAmount)
    {
        uint128 currencyAmount = _toUint128(_currencyAmount);
        uint256 redeemPrice = calculateRedeemPrice(user, liquidityPool);
        if (redeemPrice == 0) return 0;

        trancheTokenAmount =
            uint256(_calculateTrancheTokenAmount(currencyAmount, liquidityPool, redeemPrice, MathLib.Rounding.Down));
    }

    /// @return currencyAmount is type of uint256 to support the EIP4626 Liquidity Pool interface
    function previewRedeem(address liquidityPool, address user, uint256 _trancheTokenAmount)
        public
        view
        returns (uint256 currencyAmount)
    {
        uint128 trancheTokenAmount = _toUint128(_trancheTokenAmount);
        uint256 redeemPrice = calculateRedeemPrice(user, liquidityPool);
        if (redeemPrice == 0) return 0;

        currencyAmount = uint256(_calculateCurrencyAmount(trancheTokenAmount, liquidityPool, redeemPrice));
    }

    function userDepositRequest(address liquidityPool, address user) public view returns (uint256 currencyAmount) {
        currencyAmount = uint256(orderbook[user][liquidityPool].remainingInvestOrder);
    }

    function userRedeemRequest(address liquidityPool, address user) public view returns (uint256 trancheTokenAmount) {
        trancheTokenAmount = uint256(orderbook[user][liquidityPool].remainingRedeemOrder);
    }

    // --- Liquidity Pool processing functions ---
    /// @notice Processes owner's currency deposit / investment after the epoch has been executed on Centrifuge.
    ///         In case owner's invest order was fulfilled (partially or in full) on Centrifuge during epoch execution MaxDeposit and MaxMint are increased and tranche tokens can be transferred to user's wallet on calling processDeposit.
    ///         Note: The currency required to fulfill the invest order is already locked in escrow upon calling requestDeposit.
    /// @dev    trancheTokenAmount return value is type of uint256 to be compliant with EIP4626 LiquidityPool interface
    /// @return trancheTokenAmount the amount of tranche tokens transferred to the user's wallet after successful deposit.
    function processDeposit(address liquidityPool, uint256 currencyAmount, address receiver, address owner)
        public
        auth
        returns (uint256 trancheTokenAmount)
    {
        uint128 _currencyAmount = _toUint128(currencyAmount);
        require(
            (_currencyAmount <= orderbook[owner][liquidityPool].maxDeposit && _currencyAmount != 0),
            "InvestmentManager/amount-exceeds-deposit-limits"
        );

        uint256 depositPrice = calculateDepositPrice(owner, liquidityPool, MathLib.Rounding.Down);
        uint256 depositPriceTransfer = calculateDepositPrice(owner, liquidityPool, MathLib.Rounding.Up);
        require(depositPrice != 0, "LiquidityPool/deposit-token-price-0");

        uint128 _trancheTokenAmount =
            _calculateTrancheTokenAmount(_currencyAmount, liquidityPool, depositPrice, MathLib.Rounding.Up);
        uint128 _trancheTokenAmountTransferred =
            _calculateTrancheTokenAmount(_currencyAmount, liquidityPool, depositPriceTransfer, MathLib.Rounding.Down);
        _deposit(_trancheTokenAmount, _trancheTokenAmountTransferred, _currencyAmount, liquidityPool, receiver, owner);
        trancheTokenAmount = uint256(_trancheTokenAmountTransferred);
    }

    /// @notice Processes owner's currency deposit / investment after the epoch has been executed on Centrifuge.
    ///         In case owner's invest order was fulfilled on Centrifuge during epoch execution MaxDeposit and MaxMint are increased
    ///         and trancheTokens can be transferred to owner's wallet on calling processDeposit or processMint.
    ///         Note: The currency amount required to fulfill the invest order is already locked in escrow upon calling requestDeposit.
    ///         Note: The tranche tokens are already minted on collectInvest and are deposited to the escrow account until the owner calls mint, or deposit.
    ///         Note: The tranche tokens are transferred to the receivers wallet.
    /// @dev    currencyAmount return value is type of uint256 to be compliant with EIP4626 LiquidityPool interface
    /// @return currencyAmount the amount of liquidityPool assets invested and locked in escrow in order
    ///         for the amount of tranche tokens received after successful investment into the pool.
    function processMint(address liquidityPool, uint256 trancheTokenAmount, address receiver, address owner)
        public
        auth
        returns (uint256 currencyAmount)
    {
        uint128 _trancheTokenAmount = _toUint128(trancheTokenAmount);
        require(
            (_trancheTokenAmount <= orderbook[owner][liquidityPool].maxMint && _trancheTokenAmount != 0),
            "InvestmentManager/amount-exceeds-mint-limits"
        );

        uint256 depositPrice = calculateDepositPrice(owner, liquidityPool, MathLib.Rounding.Down);
        require(depositPrice != 0, "LiquidityPool/deposit-token-price-0");

        uint128 _currencyAmount = _calculateCurrencyAmount(_trancheTokenAmount, liquidityPool, depositPrice);
        _deposit(_trancheTokenAmount, _trancheTokenAmount, _currencyAmount, liquidityPool, receiver, owner);
        currencyAmount = uint256(_currencyAmount);
    }

    function _deposit(
        uint128 trancheTokenAmount,
        uint128 trancheTokenAmountTransferred,
        uint128 currencyAmount,
        address liquidityPool,
        address receiver,
        address owner
    ) internal {
        LiquidityPoolLike lPool = LiquidityPoolLike(liquidityPool);

        // Decrease the deposit limits
        LPValues storage lpValues = orderbook[owner][liquidityPool];
        lpValues.maxDeposit = lpValues.maxDeposit < currencyAmount ? 0 : lpValues.maxDeposit - currencyAmount;
        lpValues.maxMint = lpValues.maxMint < trancheTokenAmount ? 0 : lpValues.maxMint - trancheTokenAmount;

        // Transfer the tranche tokens to the user
        require(
            lPool.transferFrom(address(escrow), receiver, trancheTokenAmountTransferred),
            "InvestmentManager/tranche-tokens-transfer-failed"
        );
<<<<<<< HEAD

        emit ProcessDeposit(liquidityPool, owner, currencyAmount, trancheTokenAmountTransferred);
=======
>>>>>>> 9df3f9ed
    }

    /// @dev    Processes owner's tranche Token redemption after the epoch has been executed on Centrifuge.
    ///         In case owner's redemption order was fulfilled on Centrifuge during epoch execution MaxRedeem and MaxWithdraw
    ///         are increased and LiquidityPool currency can be transferred to owner's wallet on calling processRedeem or processWithdraw.
    ///         Note: The trancheTokenAmount required to fulfill the redemption order was already locked in escrow
    ///         upon calling requestRedeem and burned upon collectRedeem.
    /// @notice currencyAmount return value is type of uint256 to be compliant with EIP4626 LiquidityPool interface
    /// @return currencyAmount the amount of liquidityPool assets received for the amount of redeemed/burned tranche tokens.
    function processRedeem(address liquidityPool, uint256 trancheTokenAmount, address receiver, address owner)
        public
        auth
        returns (uint256 currencyAmount)
    {
        uint128 _trancheTokenAmount = _toUint128(trancheTokenAmount);
        require(
            _trancheTokenAmount <= orderbook[owner][liquidityPool].maxRedeem && _trancheTokenAmount != 0,
            "InvestmentManager/amount-exceeds-redeem-limits"
        );

        uint256 redeemPrice = calculateRedeemPrice(owner, liquidityPool, MathLib.Rounding.Down);
        require(redeemPrice != 0, "LiquidityPool/redeem-token-price-0");

        uint128 _currencyAmount = _calculateCurrencyAmount(_trancheTokenAmount, liquidityPool, redeemPrice);
        _redeem(_trancheTokenAmount, _currencyAmount, liquidityPool, receiver, owner);
        currencyAmount = uint256(_currencyAmount);
    }

    /// @dev    Processes owner's tranche token redemption after the epoch has been executed on Centrifuge.
    ///         In case owner's redemption order was fulfilled on Centrifuge during epoch execution MaxRedeem and MaxWithdraw
    ///         are increased and LiquidityPool currency can be transferred to owner's wallet on calling processRedeem or processWithdraw.
    ///         Note: The trancheTokenAmount required to fulfill the redemption order was already locked in escrow upon calling requestRedeem and burned upon collectRedeem.
    /// @notice trancheTokenAmount return value is type of uint256 to be compliant with EIP4626 LiquidityPool interface
    /// @return trancheTokenAmount the amount of trancheTokens redeemed/burned required to receive the currencyAmount payout/withdrawal.
    function processWithdraw(address liquidityPool, uint256 currencyAmount, address receiver, address owner)
        public
        auth
        returns (uint256 trancheTokenAmount)
    {
        uint128 _currencyAmount = _toUint128(currencyAmount);
        require(
            (_currencyAmount <= orderbook[owner][liquidityPool].maxWithdraw && _currencyAmount != 0),
            "InvestmentManager/amount-exceeds-withdraw-limits"
        );

        uint256 redeemPrice = calculateRedeemPrice(owner, liquidityPool, MathLib.Rounding.Up);
        require(redeemPrice != 0, "LiquidityPool/redeem-token-price-0");

        uint128 _trancheTokenAmount =
            _calculateTrancheTokenAmount(_currencyAmount, liquidityPool, redeemPrice, MathLib.Rounding.Down);
        _redeem(_trancheTokenAmount, _currencyAmount, liquidityPool, receiver, owner);
        trancheTokenAmount = uint256(_trancheTokenAmount);
    }

    function _redeem(
        uint128 trancheTokenAmount,
        uint128 currencyAmount,
        address liquidityPool,
        address receiver,
        address owner
    ) internal {
        LiquidityPoolLike lPool = LiquidityPoolLike(liquidityPool);

        // Decrease the redemption limits
        LPValues storage lpValues = orderbook[owner][liquidityPool];
        lpValues.maxWithdraw = lpValues.maxWithdraw < currencyAmount ? 0 : lpValues.maxWithdraw - currencyAmount;
        lpValues.maxRedeem = lpValues.maxRedeem < trancheTokenAmount ? 0 : lpValues.maxRedeem - trancheTokenAmount;

        // Transfer the currency to the user
        userEscrow.transferOut(lPool.asset(), owner, receiver, currencyAmount);
    }

    // --- Helpers ---
    function calculateDepositPrice(address user, address liquidityPool, MathLib.Rounding roundingDirection)
        public
        view
        returns (uint256 depositPrice)
    {
        LPValues memory lpValues = orderbook[user][liquidityPool];
        if (lpValues.maxMint == 0) {
            return 0;
        }

        depositPrice = _calculatePrice(lpValues.maxDeposit, lpValues.maxMint, liquidityPool, roundingDirection);
    }

    function calculateRedeemPrice(address user, address liquidityPool, MathLib.Rounding roundingDirection)
        public
        view
        returns (uint256 redeemPrice)
    {
        LPValues memory lpValues = orderbook[user][liquidityPool];
        if (lpValues.maxRedeem == 0) {
            return 0;
        }

        redeemPrice = _calculatePrice(lpValues.maxWithdraw, lpValues.maxRedeem, liquidityPool, roundingDirection);
    }

    // TODO: should be removed, just for ease of adapting
    function calculateDepositPrice(address user, address liquidityPool) public view returns (uint256 depositPrice) {
        LPValues memory lpValues = orderbook[user][liquidityPool];
        if (lpValues.maxMint == 0) {
            return 0;
        }

        depositPrice = _calculatePrice(lpValues.maxDeposit, lpValues.maxMint, liquidityPool, MathLib.Rounding.Down);
    }

    // TODO: should be removed, just for ease of adapting
    function calculateRedeemPrice(address user, address liquidityPool) public view returns (uint256 redeemPrice) {
        LPValues memory lpValues = orderbook[user][liquidityPool];
        if (lpValues.maxRedeem == 0) {
            return 0;
        }

        redeemPrice = _calculatePrice(lpValues.maxWithdraw, lpValues.maxRedeem, liquidityPool, MathLib.Rounding.Down);
    }

<<<<<<< HEAD
    function _calculatePrice(
        uint128 currencyAmount,
        uint128 trancheTokenAmount,
        address liquidityPool,
        MathLib.Rounding roundingDirection
    ) public view returns (uint256 price) {
=======
    function _calculatePrice(uint128 currencyAmount, uint128 trancheTokenAmount, address liquidityPool)
        internal
        view
        returns (uint256 depositPrice)
    {
>>>>>>> 9df3f9ed
        (uint8 currencyDecimals, uint8 trancheTokenDecimals) = _getPoolDecimals(liquidityPool);
        uint256 currencyAmountInPriceDecimals = _toPriceDecimals(currencyAmount, currencyDecimals);
        uint256 trancheTokenAmountInPriceDecimals = _toPriceDecimals(trancheTokenAmount, trancheTokenDecimals);

        price = currencyAmountInPriceDecimals.mulDiv(
            10 ** PRICE_DECIMALS, trancheTokenAmountInPriceDecimals, roundingDirection
        );
    }

    function _updateLiquidityPoolPrice(address liquidityPool, uint128 currencyPayout, uint128 trancheTokensPayout)
        internal
    {
        uint128 price =
            _toUint128(_calculatePrice(currencyPayout, trancheTokensPayout, liquidityPool, MathLib.Rounding.Down));
        LiquidityPoolLike(liquidityPool).updatePrice(price);
    }

    function _calculateTrancheTokenAmount(
        uint128 currencyAmount,
        address liquidityPool,
        uint256 price,
        MathLib.Rounding roundingDirection
    ) internal view returns (uint128 trancheTokenAmount) {
        (uint8 currencyDecimals, uint8 trancheTokenDecimals) = _getPoolDecimals(liquidityPool);

        uint256 trancheTokenAmountInPriceDecimals =
            _toPriceDecimals(currencyAmount, currencyDecimals).mulDiv(10 ** PRICE_DECIMALS, price, roundingDirection);

        trancheTokenAmount = _fromPriceDecimals(trancheTokenAmountInPriceDecimals, trancheTokenDecimals);
    }

    function _calculateCurrencyAmount(uint128 trancheTokenAmount, address liquidityPool, uint256 price)
        internal
        view
        returns (uint128 currencyAmount)
    {
        (uint8 currencyDecimals, uint8 trancheTokenDecimals) = _getPoolDecimals(liquidityPool);

        uint256 currencyAmountInPriceDecimals = _toPriceDecimals(trancheTokenAmount, trancheTokenDecimals).mulDiv(
            price, 10 ** PRICE_DECIMALS, MathLib.Rounding.Down
        );

        currencyAmount = _fromPriceDecimals(currencyAmountInPriceDecimals, currencyDecimals);
    }

    /// @dev    Safe type conversion from uint256 to uint128. Revert if value is too big to be stored with uint128. Avoid data loss.
    /// @return value - safely converted without data loss
    function _toUint128(uint256 _value) internal pure returns (uint128 value) {
        if (_value > type(uint128).max) {
            revert("InvestmentManager/uint128-overflow");
        } else {
            value = uint128(_value);
        }
    }

    /// @dev    When converting currency to tranche token amounts using the price,
    ///         all values are normalized to PRICE_DECIMALS
    function _toPriceDecimals(uint128 _value, uint8 decimals) internal pure returns (uint256 value) {
        if (PRICE_DECIMALS == decimals) return uint256(_value);
        value = uint256(_value) * 10 ** (PRICE_DECIMALS - decimals);
    }

    /// @dev    Convert decimals of the value from the price decimals back to the intended decimals
    function _fromPriceDecimals(uint256 _value, uint8 decimals) internal pure returns (uint128 value) {
        if (PRICE_DECIMALS == decimals) return _toUint128(_value);
        value = _toUint128(_value / 10 ** (PRICE_DECIMALS - decimals));
    }

    /// @dev    Return the currency decimals and the tranche token decimals for a given liquidityPool
    function _getPoolDecimals(address liquidityPool)
        internal
        view
        returns (uint8 currencyDecimals, uint8 trancheTokenDecimals)
    {
        currencyDecimals = ERC20Like(LiquidityPoolLike(liquidityPool).asset()).decimals();
        trancheTokenDecimals = LiquidityPoolLike(liquidityPool).decimals();
    }
}<|MERGE_RESOLUTION|>--- conflicted
+++ resolved
@@ -621,11 +621,6 @@
             lPool.transferFrom(address(escrow), receiver, trancheTokenAmountTransferred),
             "InvestmentManager/tranche-tokens-transfer-failed"
         );
-<<<<<<< HEAD
-
-        emit ProcessDeposit(liquidityPool, owner, currencyAmount, trancheTokenAmountTransferred);
-=======
->>>>>>> 9df3f9ed
     }
 
     /// @dev    Processes owner's tranche Token redemption after the epoch has been executed on Centrifuge.
@@ -745,20 +740,12 @@
         redeemPrice = _calculatePrice(lpValues.maxWithdraw, lpValues.maxRedeem, liquidityPool, MathLib.Rounding.Down);
     }
 
-<<<<<<< HEAD
     function _calculatePrice(
         uint128 currencyAmount,
         uint128 trancheTokenAmount,
         address liquidityPool,
         MathLib.Rounding roundingDirection
-    ) public view returns (uint256 price) {
-=======
-    function _calculatePrice(uint128 currencyAmount, uint128 trancheTokenAmount, address liquidityPool)
-        internal
-        view
-        returns (uint256 depositPrice)
-    {
->>>>>>> 9df3f9ed
+    ) internal view returns (uint256 price) {
         (uint8 currencyDecimals, uint8 trancheTokenDecimals) = _getPoolDecimals(liquidityPool);
         uint256 currencyAmountInPriceDecimals = _toPriceDecimals(currencyAmount, currencyDecimals);
         uint256 trancheTokenAmountInPriceDecimals = _toPriceDecimals(trancheTokenAmount, trancheTokenDecimals);
