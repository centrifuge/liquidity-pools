--- conflicted
+++ resolved
@@ -244,11 +244,7 @@
                 message.toUint128(73),
                 message.toUint128(89)
             );
-<<<<<<< HEAD
-        } else if (call == MessagesLib.Call.TriggerIncreaseRedeemOrder) {
-=======
         } else if (call == MessagesLib.Call.TriggerRedeemRequest) {
->>>>>>> 28eb9f88
             triggerRedeemRequest(
                 message.toUint64(1),
                 message.toBytes16(9),
@@ -394,11 +390,7 @@
                 "InvestmentManager/transfer-failed"
             );
         }
-<<<<<<< HEAD
-        emit TriggerIncreaseRedeemOrder(poolId, trancheId, user, poolManager.idToAsset(assetId), shares);
-=======
         emit TriggerRedeemRequest(poolId, trancheId, user, poolManager.idToAsset(assetId), shares);
->>>>>>> 28eb9f88
     }
 
     // --- View functions ---
@@ -475,11 +467,7 @@
     }
 
     /// @inheritdoc IInvestmentManager
-<<<<<<< HEAD
-    function exchangeRateLastUpdated(address vault) public view returns (uint64 lastUpdated) {
-=======
     function priceLastUpdated(address vault) public view returns (uint64 lastUpdated) {
->>>>>>> 28eb9f88
         VaultLike vault_ = VaultLike(vault);
         (, lastUpdated) = poolManager.getTrancheTokenPrice(vault_.poolId(), vault_.trancheId(), vault_.asset());
     }
@@ -604,22 +592,6 @@
     }
 
     function _calculatePrice(address vault, uint128 assets, uint128 shares) internal view returns (uint256 price) {
-<<<<<<< HEAD
-        (uint8 assetDecimals, uint8 shareDecimals) = _getPoolDecimals(vault);
-        price = _calculatePrice(_toPriceDecimals(assets, assetDecimals), _toPriceDecimals(shares, shareDecimals));
-    }
-
-    function _calculatePrice(uint256 assetsInPriceDecimals, uint256 sharesInPriceDecimals)
-        internal
-        pure
-        returns (uint256 price)
-    {
-        if (assetsInPriceDecimals == 0 || sharesInPriceDecimals == 0) {
-            return 0;
-        }
-
-        price = assetsInPriceDecimals.mulDiv(10 ** PRICE_DECIMALS, sharesInPriceDecimals, MathLib.Rounding.Down);
-=======
         if (assets == 0 || shares == 0) {
             return 0;
         }
@@ -628,7 +600,6 @@
         price = _toPriceDecimals(assets, assetDecimals).mulDiv(
             10 ** PRICE_DECIMALS, _toPriceDecimals(shares, shareDecimals), MathLib.Rounding.Down
         );
->>>>>>> 28eb9f88
     }
 
     /// @dev    When converting assets to shares using the price,
