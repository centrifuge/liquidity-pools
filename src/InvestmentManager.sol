--- conflicted
+++ resolved
@@ -121,25 +121,13 @@
         uint128 _currencyAmount = _toUint128(currencyAmount);
         require(_currencyAmount != 0, "InvestmentManager/zero-amount-not-allowed");
 
-<<<<<<< HEAD
-        poolManager.isAllowedAsPoolCurrency(lPool.poolId(), currency);
-        _isAllowedToInvest(lPool.poolId(), lPool.trancheId(), currency, user);
-=======
         uint64 poolId = lPool.poolId();
         bytes16 trancheId = lPool.trancheId();
         address currency = lPool.asset();
         uint128 currencyId = poolManager.currencyAddressToId(currency);
 
-        // Check if liquidity pool currency is supported by the Centrifuge pool
         poolManager.isAllowedAsPoolCurrency(poolId, currency);
-        // Check if user is allowed to hold the restricted tranche tokens
         _isAllowedToInvest(poolId, trancheId, currency, user);
-        if (_currencyAmount == 0) {
-            // Case: outstanding investment orders only needed to be cancelled
-            gateway.cancelInvestOrder(poolId, trancheId, user, currencyId);
-            return;
-        }
->>>>>>> 61fa8982
 
         // Transfer the currency amount from user to escrow. (lock currency in escrow).
         SafeTransferLib.safeTransferFrom(currency, user, address(escrow), _currencyAmount);
@@ -158,30 +146,15 @@
         uint128 _trancheTokenAmount = _toUint128(trancheTokenAmount);
         require(_trancheTokenAmount != 0, "InvestmentManager/zero-amount-not-allowed");
 
-<<<<<<< HEAD
-        poolManager.isAllowedAsPoolCurrency(lPool.poolId(), lPool.asset());
-        _isAllowedToInvest(lPool.poolId(), lPool.trancheId(), lPool.asset(), user);
-
-        // Transfer the tranche token amount from user to escrow. (lock tranche tokens in escrow).
-=======
         uint64 poolId = lPool.poolId();
         bytes16 trancheId = lPool.trancheId();
         address currency = lPool.asset();
         uint128 currencyId = poolManager.currencyAddressToId(currency);
 
-        // Check if liquidity pool currency is supported by the Centrifuge pool
         poolManager.isAllowedAsPoolCurrency(poolId, currency);
-        // Check if user is allowed to hold the restricted tranche tokens
-
         _isAllowedToInvest(poolId, trancheId, currency, user);
 
-        if (_trancheTokenAmount == 0) {
-            // Case: outstanding redemption orders will be cancelled
-            gateway.cancelRedeemOrder(poolId, trancheId, user, currencyId);
-            return;
-        }
-
->>>>>>> 61fa8982
+        // Transfer the tranche token amount from user to escrow. (lock tranche tokens in escrow).
         lPool.transferFrom(user, address(escrow), _trancheTokenAmount);
 
         gateway.increaseRedeemOrder(poolId, trancheId, user, currencyId, _trancheTokenAmount);
