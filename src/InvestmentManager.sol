--- conflicted
+++ resolved
@@ -165,11 +165,11 @@
             "InvestmentManager/tranche-tokens-not-supported"
         );
 
-        // todo: cancel outstanding order
-        //    gateway.decreaseRedeemOrder(lPool.poolId(), lPool.trancheId(), user, tokenManager.currencyAddressToId(lPool.asset()), lpValues.openRedeem);
-
         if (_currencyAmount == 0) {
             // case: outstanding redemption orders only needed to be cancelled
+            gateway.cancelInvestOrder(
+                lPool.poolId(), lPool.trancheId(), user, tokenManager.currencyAddressToId(lPool.asset())
+            );
             return;
         }
         if (lpValues.maxWithdraw >= _currencyAmount) {
@@ -245,57 +245,6 @@
         );
     }
 
-<<<<<<< HEAD
-=======
-    /// @dev request tranche token redemption. Liquidity pools have to request investments from the centrifuge chain before actual tranche token payouts can be done.
-    /// The deposit requests are added to the order book on centrifuge chain. Once the next epoch is executed on centrifuge chain, liquidity pools can proceed with tranche token payouts in case their orders got fullfilled.
-    /// @notice The user currency amount equired to fullfill the deposit request have to be locked, even though the tranche token payout can only happen after epoch execution.
-    /// This function automatically closed all the outstading redemption orders for the user.
-    function requestDeposit(uint256 currencyAmount, address user) public auth {
-        address liquidityPool = msg.sender;
-        LPValues storage lpValues = orderbook[user][liquidityPool];
-        LiquidityPoolLike lPool = LiquidityPoolLike(liquidityPool);
-        address currency = lPool.asset();
-        uint128 _currencyAmount = _toUint128(currencyAmount);
-
-        // check if liquidity pool currency is supported by the centrifuge pool
-        require(_poolCurrencyCheck(lPool.poolId(), currency), "InvestmentManager/currency-not-supported");
-        // check if user is allowed to hold the restriced liquidity pool tokens
-        require(
-            _liquidityPoolTokensCheck(lPool.poolId(), lPool.trancheId(), currency, user),
-            "InvestmentManager/tranche-tokens-not-supported"
-        );
-
-        if (_currencyAmount == 0) {
-            // case: outstanding invest orders will be cancelled
-            gateway.cancelInvestOrder(
-                lPool.poolId(), lPool.trancheId(), user, tokenManager.currencyAddressToId(lPool.asset())
-            );
-            return;
-        }
-        if (lpValues.maxWithdraw >= _currencyAmount) {
-            // case: user has some claimable funds in escrow -> funds > depositRequest _currencyAmount
-            uint128 userTrancheTokenPrice = calculateRedeemPrice(user, liquidityPool);
-            uint128 trancheTokens = _currencyAmount / userTrancheTokenPrice;
-            _decreaseRedemptionLimits(user, liquidityPool, _currencyAmount, trancheTokens);
-        } else {
-            uint128 transferAmount = _currencyAmount - lpValues.maxWithdraw;
-            lpValues.maxWithdraw = 0;
-            lpValues.maxRedeem = 0;
-
-            // transfer the differene between required and locked currency from user to escrow
-            require(ERC20Like(currency).balanceOf(user) >= transferAmount, "InvestmentManager/insufficient-balance");
-            require(
-                ERC20Like(currency).transferFrom(user, address(escrow), transferAmount),
-                "InvestmentManager/currency-transfer-failed"
-            );
-        }
-        gateway.increaseInvestOrder(
-            lPool.poolId(), lPool.trancheId(), user, tokenManager.currencyAddressToId(lPool.asset()), _currencyAmount
-        );
-    }
-
->>>>>>> 9ad61968
     function collectInvest(uint64 poolId, bytes16 trancheId, address user, address currency) public auth {
         LiquidityPoolLike lPool = LiquidityPoolLike(msg.sender);
         require(lPool.hasMember(user), "InvestmentManager/not-a-member");
