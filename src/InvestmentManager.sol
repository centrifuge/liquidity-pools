--- conflicted
+++ resolved
@@ -135,11 +135,7 @@
     ///         proceed with tranche token payouts in case their orders got fulfilled.
     /// @dev    The user currency amount required to fulfill the deposit request have to be locked,
     ///         even though the tranche token payout can only happen after epoch execution.
-<<<<<<< HEAD
-    function requestDeposit(address liquidityPool, uint256 currencyAmount, address sender, address user)
-=======
     function requestDeposit(address liquidityPool, uint256 currencyAmount, address sender, address operator)
->>>>>>> e33e653e
         public
         auth
         returns (bool)
@@ -152,12 +148,6 @@
         address currency = lPool.asset();
         require(poolManager.isAllowedAsInvestmentCurrency(poolId, currency), "InvestmentManager/currency-not-allowed");
 
-<<<<<<< HEAD
-        require(
-            _checkTransferRestriction(liquidityPool, address(0), sender, 0), "InvestmentManager/sender-is-restricted"
-        );
-=======
->>>>>>> e33e653e
         require(
             _checkTransferRestriction(liquidityPool, address(0), sender, 0), "InvestmentManager/sender-is-restricted"
         );
@@ -168,21 +158,12 @@
             "InvestmentManager/transfer-not-allowed"
         );
 
-<<<<<<< HEAD
-        InvestmentState storage state = investments[liquidityPool][user];
-        state.remainingDepositRequest = state.remainingDepositRequest + _currencyAmount;
-        state.exists = true;
-
-        gateway.increaseInvestOrder(
-            poolId, lPool.trancheId(), user, poolManager.currencyAddressToId(currency), _currencyAmount
-=======
         InvestmentState storage state = investments[liquidityPool][operator];
         state.pendingDepositRequest = state.pendingDepositRequest + _currencyAmount;
         state.exists = true;
 
         gateway.increaseInvestOrder(
             poolId, lPool.trancheId(), operator, poolManager.currencyAddressToId(currency), _currencyAmount
->>>>>>> e33e653e
         );
 
         return true;
@@ -195,11 +176,7 @@
     ///         in case their orders got fulfilled.
     /// @dev    The user tranche tokens required to fulfill the redemption request have to be locked,
     ///         even though the currency payout can only happen after epoch execution.
-<<<<<<< HEAD
-    function requestRedeem(address liquidityPool, uint256 trancheTokenAmount, address user)
-=======
     function requestRedeem(address liquidityPool, uint256 trancheTokenAmount, address operator, address /* owner */ )
->>>>>>> e33e653e
         public
         auth
         returns (bool)
@@ -214,9 +191,6 @@
             "InvestmentManager/currency-not-allowed"
         );
 
-<<<<<<< HEAD
-        return _processRedeemRequest(liquidityPool, _trancheTokenAmount, user);
-=======
         require(
             _checkTransferRestriction(
                 liquidityPool, operator, address(escrow), convertToAssets(liquidityPool, trancheTokenAmount)
@@ -225,7 +199,6 @@
         );
 
         return _processRedeemRequest(liquidityPool, _trancheTokenAmount, operator);
->>>>>>> e33e653e
     }
 
     function _processRedeemRequest(address liquidityPool, uint128 trancheTokenAmount, address user)
@@ -455,13 +428,9 @@
                 "InvestmentManager/transfer-failed"
             );
         }
-<<<<<<< HEAD
-        emit TriggerIncreaseRedeemOrder(poolId, trancheId, user, currencyId, trancheTokenAmount);
-=======
         emit TriggerIncreaseRedeemOrder(
             poolId, trancheId, user, poolManager.currencyIdToAddress(currencyId), trancheTokenAmount
         );
->>>>>>> e33e653e
     }
 
     // --- View functions ---
@@ -506,11 +475,7 @@
     }
 
     function pendingDepositRequest(address liquidityPool, address user) public view returns (uint256 currencyAmount) {
-<<<<<<< HEAD
-        currencyAmount = uint256(investments[liquidityPool][user].remainingDepositRequest);
-=======
         currencyAmount = uint256(investments[liquidityPool][user].pendingDepositRequest);
->>>>>>> e33e653e
     }
 
     function pendingRedeemRequest(address liquidityPool, address user)
@@ -518,9 +483,6 @@
         view
         returns (uint256 trancheTokenAmount)
     {
-<<<<<<< HEAD
-        trancheTokenAmount = uint256(investments[liquidityPool][user].remainingRedeemRequest);
-=======
         trancheTokenAmount = uint256(investments[liquidityPool][user].pendingRedeemRequest);
     }
 
@@ -529,7 +491,6 @@
         (, lastUpdated) = poolManager.getTrancheTokenPrice(
             liquidityPool_.poolId(), liquidityPool_.trancheId(), liquidityPool_.asset()
         );
->>>>>>> e33e653e
     }
 
     // --- Liquidity Pool processing functions ---
@@ -672,11 +633,7 @@
 
     function _calculatePrice(uint256 currencyAmountInPriceDecimals, uint256 trancheTokenAmountInPriceDecimals)
         internal
-<<<<<<< HEAD
-        view
-=======
         pure
->>>>>>> e33e653e
         returns (uint256 price)
     {
         if (currencyAmountInPriceDecimals == 0 || trancheTokenAmountInPriceDecimals == 0) {
