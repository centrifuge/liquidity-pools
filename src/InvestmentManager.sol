--- conflicted
+++ resolved
@@ -34,11 +34,8 @@
     function asset() external view returns (address);
     function hasMember(address) external returns (bool);
     function updatePrice(uint128 price) external;
-<<<<<<< HEAD
     function checkTransferRestriction(address from, address to, uint256 value) external view returns (bool);
-=======
     function latestPrice() external view returns (uint128);
->>>>>>> b1a16139
 }
 
 interface PoolManagerLike {
