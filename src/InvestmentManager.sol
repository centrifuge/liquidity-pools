// SPDX-License-Identifier: AGPL-3.0-only
pragma solidity 0.8.21;

import {Auth} from "./util/Auth.sol";
import {MathLib} from "./util/MathLib.sol";
import {SafeTransferLib} from "./util/SafeTransferLib.sol";

interface GatewayLike {
    function increaseInvestOrder(uint64 poolId, bytes16 trancheId, address investor, uint128 currencyId, uint128 amount)
        external;
    function decreaseInvestOrder(uint64 poolId, bytes16 trancheId, address investor, uint128 currencyId, uint128 amount)
        external;
    function increaseRedeemOrder(uint64 poolId, bytes16 trancheId, address investor, uint128 currencyId, uint128 amount)
        external;
    function decreaseRedeemOrder(uint64 poolId, bytes16 trancheId, address investor, uint128 currencyId, uint128 amount)
        external;
    function cancelInvestOrder(uint64 poolId, bytes16 trancheId, address investor, uint128 currencyId) external;
    function cancelRedeemOrder(uint64 poolId, bytes16 trancheId, address investor, uint128 currencyId) external;
}

interface ERC20Like {
    function approve(address token, address spender, uint256 value) external;
    function transferFrom(address from, address to, uint256 amount) external returns (bool);
    function balanceOf(address user) external view returns (uint256);
    function decimals() external view returns (uint8);
    function mint(address, uint256) external;
    function burn(address, uint256) external;
}

interface TrancheTokenLike is ERC20Like {
    function checkTransferRestriction(address from, address to, uint256 value) external view returns (bool);
}

interface LiquidityPoolLike is ERC20Like {
    function poolId() external returns (uint64);
    function trancheId() external returns (bytes16);
    function asset() external view returns (address);
    function share() external view returns (address);
    function updatePrice(uint256 price) external;
    function latestPrice() external view returns (uint128);
}

interface AuthTransferLike {
    function authTransferFrom(address from, address to, uint256 amount) external returns (bool);
}

interface PoolManagerLike {
    function currencyIdToAddress(uint128 currencyId) external view returns (address);
    function currencyAddressToId(address addr) external view returns (uint128);
    function getTrancheToken(uint64 poolId, bytes16 trancheId) external view returns (address);
    function getLiquidityPool(uint64 poolId, bytes16 trancheId, uint128 currencyId) external view returns (address);
    function isAllowedAsInvestmentCurrency(uint64 poolId, address currencyAddress) external view returns (bool);
}

interface EscrowLike {
    function approve(address token, address spender, uint256 value) external;
}

interface UserEscrowLike {
    function transferIn(address token, address source, address destination, uint256 amount) external;
    function transferOut(address token, address owner, address destination, uint256 amount) external;
}

/// @dev Liquidity Pool orders and investment/redemption limits per user
struct InvestmentState {
    /// @dev Tranche tokens that can be claimed using `mint()`
    uint128 maxMint;
    /// @dev Weighted average price of deposits, used to convert maxMint to maxDeposit
    uint256 depositPrice;
    /// @dev Currency that can be claimed using `withdraw()`
    uint128 maxWithdraw;
    /// @dev Weighted average price of redemptions, used to convert maxWithdraw to maxRedeem
    uint256 redeemPrice;
    /// @dev Remaining invest (deposit) order in currency
    uint128 remainingDepositRequest;
    /// @dev Remaining redeem order in currency
    uint128 remainingRedeemRequest;
    ///@dev Flag whether this user has ever interacted with this liquidity pool
    bool exists;
}

/// @title  Investment Manager
/// @notice This is the main contract LiquidityPools interact with for
///         both incoming and outgoing investment transactions.
contract InvestmentManager is Auth {
    using MathLib for uint256;

    /// @dev Prices are fixed-point integers with 18 decimals
    uint8 internal constant PRICE_DECIMALS = 18;

    EscrowLike public immutable escrow;
    UserEscrowLike public immutable userEscrow;

    GatewayLike public gateway;
    PoolManagerLike public poolManager;

    mapping(address liquidityPool => mapping(address investor => InvestmentState)) public investments;

    // --- Events ---
    event File(bytes32 indexed what, address data);
    event ExecutedCollectInvest(
        uint64 indexed poolId,
        bytes16 indexed trancheId,
        address user,
        uint128 currencyId,
        uint128 currencyPayout,
        uint128 trancheTokenPayout
    );
    event ExecutedCollectRedeem(
        uint64 indexed poolId,
        bytes16 indexed trancheId,
        address user,
        uint128 currencyId,
        uint128 currencyPayout,
        uint128 trancheTokenPayout
    );
    event ExecutedDecreaseInvestOrder(
        uint64 indexed poolId, bytes16 indexed trancheId, address user, uint128 currencyId, uint128 currencyPayout
    );
    event ExecutedDecreaseRedeemOrder(
        uint64 indexed poolId, bytes16 indexed trancheId, address user, uint128 currencyId, uint128 trancheTokenPayout
    );
    event TriggerIncreaseRedeemOrder(
        uint64 indexed poolId, bytes16 indexed trancheId, address user, uint128 currencyId, uint128 trancheTokenAmount
    );

    constructor(address escrow_, address userEscrow_) {
        escrow = EscrowLike(escrow_);
        userEscrow = UserEscrowLike(userEscrow_);

        wards[msg.sender] = 1;
        emit Rely(msg.sender);
    }

    /// @dev Gateway must be msg.sender for incoming messages
    modifier onlyGateway() {
        require(msg.sender == address(gateway), "InvestmentManager/not-the-gateway");
        _;
    }

    // --- Administration ---
    function file(bytes32 what, address data) external auth {
        if (what == "gateway") gateway = GatewayLike(data);
        else if (what == "poolManager") poolManager = PoolManagerLike(data);
        else revert("InvestmentManager/file-unrecognized-param");
        emit File(what, data);
    }

    // --- Outgoing message handling ---
    /// @notice Liquidity pools have to request investments from Centrifuge before
    ///         tranche tokens can be minted. The deposit requests are added to the order book
    ///         on Centrifuge. Once the next epoch is executed on Centrifuge, liquidity pools can
    ///         proceed with tranche token payouts in case their orders got fulfilled.
    /// @dev    The user currency amount required to fulfill the deposit request have to be locked,
    ///         even though the tranche token payout can only happen after epoch execution.
    function requestDeposit(address liquidityPool, uint256 currencyAmount, address user) public auth {
        LiquidityPoolLike lPool = LiquidityPoolLike(liquidityPool);
        uint128 _currencyAmount = currencyAmount.toUint128();
        require(_currencyAmount != 0, "InvestmentManager/zero-amount-not-allowed");

        uint64 poolId = lPool.poolId();
        address currency = lPool.asset();
        require(poolManager.isAllowedAsInvestmentCurrency(poolId, currency), "InvestmentManager/currency-not-allowed");
        require(
            _checkTransferRestriction(liquidityPool, address(0), user, convertToShares(liquidityPool, currencyAmount)),
            "InvestmentManager/transfer-not-allowed"
        );

        // Transfer the currency amount from user to escrow (lock currency in escrow)
        // Checks actual balance difference to support fee-on-transfer tokens
        uint256 preBalance = ERC20Like(currency).balanceOf(address(escrow));
        SafeTransferLib.safeTransferFrom(currency, user, address(escrow), _currencyAmount);
        uint256 postBalance = ERC20Like(currency).balanceOf(address(escrow));
        uint128 transferredAmount = (postBalance - preBalance).toUint128();

        InvestmentState storage state = investments[liquidityPool][user];
        state.remainingDepositRequest = state.remainingDepositRequest + transferredAmount;
        state.exists = true;

        gateway.increaseInvestOrder(
            poolId, lPool.trancheId(), user, poolManager.currencyAddressToId(currency), transferredAmount
        );
    }

    /// @notice Request tranche token redemption. Liquidity pools have to request redemptions
    ///         from Centrifuge before actual currency payouts can be done. The redemption
    ///         requests are added to the order book on Centrifuge. Once the next epoch is
    ///         executed on Centrifuge, liquidity pools can proceed with currency payouts
    ///         in case their orders got fulfilled.
    /// @dev    The user tranche tokens required to fulfill the redemption request have to be locked,
    ///         even though the currency payout can only happen after epoch execution.
    function requestRedeem(address liquidityPool, uint256 trancheTokenAmount, address user) public auth {
        uint128 _trancheTokenAmount = trancheTokenAmount.toUint128();
        require(_trancheTokenAmount != 0, "InvestmentManager/zero-amount-not-allowed");
        LiquidityPoolLike lPool = LiquidityPoolLike(liquidityPool);

        // You cannot redeem using a disallowed investment currency, instead another LP will have to be used
        require(
            poolManager.isAllowedAsInvestmentCurrency(lPool.poolId(), lPool.asset()),
            "InvestmentManager/currency-not-allowed"
        );

        _processIncreaseRedeemRequest(liquidityPool, _trancheTokenAmount, user);
    }

    function _processIncreaseRedeemRequest(address liquidityPool, uint128 trancheTokenAmount, address user) internal {
        LiquidityPoolLike lPool = LiquidityPoolLike(liquidityPool);
        InvestmentState storage state = investments[liquidityPool][user];
        state.remainingRedeemRequest = state.remainingRedeemRequest + trancheTokenAmount;
<<<<<<< HEAD
=======
        state.exists = true;
>>>>>>> 836f03b3

        // Transfer the tranche token amount from user to escrow (lock tranche tokens in escrow)
        require(
            AuthTransferLike(address(lPool.share())).authTransferFrom(user, address(escrow), trancheTokenAmount),
            "InvestmentManager/transfer-failed"
        );

        gateway.increaseRedeemOrder(
            lPool.poolId(), lPool.trancheId(), user, poolManager.currencyAddressToId(lPool.asset()), trancheTokenAmount
        );
    }

    function decreaseDepositRequest(address liquidityPool, uint256 _currencyAmount, address user) public auth {
        LiquidityPoolLike _liquidityPool = LiquidityPoolLike(liquidityPool);
        gateway.decreaseInvestOrder(
            _liquidityPool.poolId(),
            _liquidityPool.trancheId(),
            user,
            poolManager.currencyAddressToId(_liquidityPool.asset()),
            _currencyAmount.toUint128()
        );
    }

    function decreaseRedeemRequest(address liquidityPool, uint256 _trancheTokenAmount, address user) public auth {
        uint128 trancheTokenAmount = _trancheTokenAmount.toUint128();
        LiquidityPoolLike _liquidityPool = LiquidityPoolLike(liquidityPool);
        require(
            _checkTransferRestriction(liquidityPool, address(0), user, _trancheTokenAmount),
            "InvestmentManager/transfer-not-allowed"
        );
        gateway.decreaseRedeemOrder(
            _liquidityPool.poolId(),
            _liquidityPool.trancheId(),
            user,
            poolManager.currencyAddressToId(_liquidityPool.asset()),
            trancheTokenAmount
        );
    }

    function cancelDepositRequest(address liquidityPool, address user) public auth {
        LiquidityPoolLike _liquidityPool = LiquidityPoolLike(liquidityPool);
        gateway.cancelInvestOrder(
            _liquidityPool.poolId(),
            _liquidityPool.trancheId(),
            user,
            poolManager.currencyAddressToId(_liquidityPool.asset())
        );
    }

    function cancelRedeemRequest(address liquidityPool, address user) public auth {
        LiquidityPoolLike _liquidityPool = LiquidityPoolLike(liquidityPool);
        uint256 approximateTrancheTokensPayout = userRedeemRequest(liquidityPool, user);
        require(
            _checkTransferRestriction(liquidityPool, address(0), user, approximateTrancheTokensPayout),
            "InvestmentManager/transfer-not-allowed"
        );
        gateway.cancelRedeemOrder(
            _liquidityPool.poolId(),
            _liquidityPool.trancheId(),
            user,
            poolManager.currencyAddressToId(_liquidityPool.asset())
        );
    }

    // --- Incoming message handling ---
    /// @notice Update the price of a tranche token
    /// @dev    This also happens automatically on incoming order executions,
    ///         but this incoming call from Centrifuge can be used to update the price
    ///         whenever the price is outdated but no orders are outstanding.
    function updateTrancheTokenPrice(uint64 poolId, bytes16 trancheId, uint128 currencyId, uint128 price)
        public
        onlyGateway
    {
        address liquidityPool = poolManager.getLiquidityPool(poolId, trancheId, currencyId);
        LiquidityPoolLike(liquidityPool).updatePrice(uint256(price));
    }

    function handleExecutedCollectInvest(
        uint64 poolId,
        bytes16 trancheId,
        address user,
        uint128 currencyId,
        uint128 currencyPayout,
        uint128 trancheTokenPayout,
        uint128 remainingInvestOrder
    ) public onlyGateway {
        address liquidityPool = poolManager.getLiquidityPool(poolId, trancheId, currencyId);

        InvestmentState storage state = investments[liquidityPool][user];
        state.depositPrice = _calculatePrice(
            liquidityPool, _maxDeposit(liquidityPool, user) + currencyPayout, state.maxMint + trancheTokenPayout
        );
        state.maxMint = state.maxMint + trancheTokenPayout;
        state.remainingDepositRequest = remainingInvestOrder;

        LiquidityPoolLike(liquidityPool).updatePrice(_calculatePrice(liquidityPool, currencyPayout, trancheTokenPayout));

        // Mint to escrow. Recipient can claim by calling withdraw / redeem
        ERC20Like trancheToken = ERC20Like(LiquidityPoolLike(liquidityPool).share());
        trancheToken.mint(address(escrow), trancheTokenPayout);

        emit ExecutedCollectInvest(poolId, trancheId, user, currencyId, currencyPayout, trancheTokenPayout);
    }

    function handleExecutedCollectRedeem(
        uint64 poolId,
        bytes16 trancheId,
        address user,
        uint128 currencyId,
        uint128 currencyPayout,
        uint128 trancheTokenPayout,
        uint128 remainingRedeemOrder
    ) public onlyGateway {
        address liquidityPool = poolManager.getLiquidityPool(poolId, trancheId, currencyId);

        InvestmentState storage state = investments[liquidityPool][user];
        require(state.exists == true, "InvestmentManager/non-existent-user");

        // Calculate new weighted average redeem price and update order book values
        state.redeemPrice = _calculatePrice(
            liquidityPool,
            state.maxWithdraw + currencyPayout,
            ((maxRedeem(liquidityPool, user)) + trancheTokenPayout).toUint128()
        );
        state.maxWithdraw = state.maxWithdraw + currencyPayout;
        state.remainingRedeemRequest = remainingRedeemOrder;

        LiquidityPoolLike(liquidityPool).updatePrice(_calculatePrice(liquidityPool, currencyPayout, trancheTokenPayout));

        // Transfer currency to user escrow to claim on withdraw/redeem,
        // and burn redeemed tranche tokens from escrow
        userEscrow.transferIn(poolManager.currencyIdToAddress(currencyId), address(escrow), user, currencyPayout);
        ERC20Like trancheToken = ERC20Like(LiquidityPoolLike(liquidityPool).share());
        trancheToken.burn(address(escrow), trancheTokenPayout);

        emit ExecutedCollectRedeem(poolId, trancheId, user, currencyId, currencyPayout, trancheTokenPayout);
    }

    function handleExecutedDecreaseInvestOrder(
        uint64 poolId,
        bytes16 trancheId,
        address user,
        uint128 currencyId,
        uint128 currencyPayout,
        uint128 remainingInvestOrder
    ) public onlyGateway {
        address liquidityPool = poolManager.getLiquidityPool(poolId, trancheId, currencyId);

        InvestmentState storage state = investments[liquidityPool][user];
        require(state.exists == true, "InvestmentManager/non-existent-user");

        // Calculating the price with both payouts as currencyPayout
        // leads to an effective redeem price of 1.0 and thus the user actually receiving
        // exactly currencyPayout on both deposit() and mint()
        state.redeemPrice = _calculatePrice(
            liquidityPool,
            state.maxWithdraw + currencyPayout,
            ((maxRedeem(liquidityPool, user)) + currencyPayout).toUint128()
        );
        state.maxWithdraw = state.maxWithdraw + currencyPayout;
        state.remainingDepositRequest = remainingInvestOrder;

        // Transfer currency amount to userEscrow
        userEscrow.transferIn(poolManager.currencyIdToAddress(currencyId), address(escrow), user, currencyPayout);

        emit ExecutedDecreaseInvestOrder(poolId, trancheId, user, currencyId, currencyPayout);
    }

    /// @dev Compared to handleExecutedDecreaseInvestOrder, there is no
    ///      transfer of currency in this function because they
    ///      can stay in the Escrow, ready to be claimed on deposit/mint.
    function handleExecutedDecreaseRedeemOrder(
        uint64 poolId,
        bytes16 trancheId,
        address user,
        uint128 currencyId,
        uint128 trancheTokenPayout,
        uint128 remainingRedeemOrder
    ) public onlyGateway {
        address liquidityPool = poolManager.getLiquidityPool(poolId, trancheId, currencyId);

        // Calculating the price with both payouts as trancheTokenPayout
        // leads to an effective redeem price of 1.0 and thus the user actually receiving
        // exactly trancheTokenPayout on both deposit() and mint()
        InvestmentState storage state = investments[liquidityPool][user];
        state.depositPrice = _calculatePrice(
            liquidityPool, _maxDeposit(liquidityPool, user) + trancheTokenPayout, state.maxMint + trancheTokenPayout
        );
        state.maxMint = state.maxMint + trancheTokenPayout;
        state.remainingRedeemRequest = remainingRedeemOrder;

        emit ExecutedDecreaseRedeemOrder(poolId, trancheId, user, currencyId, trancheTokenPayout);
    }

    function handleTriggerIncreaseRedeemOrder(
        uint64 poolId,
        bytes16 trancheId,
        address user,
        uint128 currencyId,
        uint128 trancheTokenAmount
    ) public onlyGateway {
        address liquidityPool = poolManager.getLiquidityPool(poolId, trancheId, currencyId);
        _processIncreaseRedeemRequest(liquidityPool, trancheTokenAmount, user);
        emit TriggerIncreaseRedeemOrder(poolId, trancheId, user, currencyId, trancheTokenAmount);
    }

    // --- View functions ---
    function convertToShares(address liquidityPool, uint256 _assets) public view returns (uint256 shares) {
        uint256 latestPrice = LiquidityPoolLike(liquidityPool).latestPrice();
        shares = uint256(_calculateTrancheTokenAmount(_assets.toUint128(), liquidityPool, latestPrice));
    }

    function convertToAssets(address liquidityPool, uint256 _shares) public view returns (uint256 assets) {
        uint256 latestPrice = LiquidityPoolLike(liquidityPool).latestPrice();
        assets = uint256(_calculateCurrencyAmount(_shares.toUint128(), liquidityPool, latestPrice));
    }

    function maxDeposit(address liquidityPool, address user) public view returns (uint256) {
        if (!_checkTransferRestriction(liquidityPool, address(escrow), user, 0)) return 0;
        return uint256(_maxDeposit(liquidityPool, user));
    }

    function _maxDeposit(address liquidityPool, address user) internal view returns (uint128) {
        InvestmentState memory state = investments[liquidityPool][user];
        return _calculateCurrencyAmount(state.maxMint, liquidityPool, state.depositPrice);
    }

    function maxMint(address liquidityPool, address user) public view returns (uint256 trancheTokenAmount) {
        if (!_checkTransferRestriction(liquidityPool, address(escrow), user, 0)) return 0;
        return uint256(investments[liquidityPool][user].maxMint);
    }

    function maxWithdraw(address liquidityPool, address user) public view returns (uint256 currencyAmount) {
        return uint256(investments[liquidityPool][user].maxWithdraw);
    }

    function maxRedeem(address liquidityPool, address user) public view returns (uint256 trancheTokenAmount) {
        InvestmentState memory state = investments[liquidityPool][user];
        return uint256(_calculateTrancheTokenAmount(state.maxWithdraw, liquidityPool, state.redeemPrice));
    }

    function previewDeposit(address liquidityPool, address user, uint256 _currencyAmount)
        public
        view
        returns (uint256 trancheTokenAmount)
    {
        uint128 currencyAmount = _currencyAmount.toUint128();
        InvestmentState memory state = investments[liquidityPool][user];
        trancheTokenAmount = uint256(_calculateTrancheTokenAmount(currencyAmount, liquidityPool, state.depositPrice));
    }

    function previewMint(address liquidityPool, address user, uint256 _trancheTokenAmount)
        public
        view
        returns (uint256 currencyAmount)
    {
        uint128 trancheTokenAmount = _trancheTokenAmount.toUint128();
        InvestmentState memory state = investments[liquidityPool][user];
        currencyAmount = uint256(_calculateCurrencyAmount(trancheTokenAmount, liquidityPool, state.depositPrice));
    }

    function previewWithdraw(address liquidityPool, address user, uint256 _currencyAmount)
        public
        view
        returns (uint256 trancheTokenAmount)
    {
        uint128 currencyAmount = _currencyAmount.toUint128();
        InvestmentState memory state = investments[liquidityPool][user];
        trancheTokenAmount = uint256(_calculateTrancheTokenAmount(currencyAmount, liquidityPool, state.redeemPrice));
    }

    function previewRedeem(address liquidityPool, address user, uint256 _trancheTokenAmount)
        public
        view
        returns (uint256 currencyAmount)
    {
        uint128 trancheTokenAmount = _trancheTokenAmount.toUint128();
        InvestmentState memory state = investments[liquidityPool][user];
        currencyAmount = uint256(_calculateCurrencyAmount(trancheTokenAmount, liquidityPool, state.redeemPrice));
    }

    function userDepositRequest(address liquidityPool, address user) public view returns (uint256 currencyAmount) {
        currencyAmount = uint256(investments[liquidityPool][user].remainingDepositRequest);
    }

    function userRedeemRequest(address liquidityPool, address user) public view returns (uint256 trancheTokenAmount) {
        trancheTokenAmount = uint256(investments[liquidityPool][user].remainingRedeemRequest);
    }

    // --- Liquidity Pool processing functions ---
    /// @notice Processes owner's currency deposit / investment after the epoch has been executed on Centrifuge.
    ///         The currency required to fulfill the invest order is already locked in escrow upon calling
    ///         requestDeposit.
    function deposit(address liquidityPool, uint256 currencyAmount, address receiver, address owner)
        public
        auth
        returns (uint256 trancheTokenAmount)
    {
        trancheTokenAmount = previewDeposit(liquidityPool, owner, currencyAmount);
        _processDeposit(investments[liquidityPool][owner], trancheTokenAmount.toUint128(), liquidityPool, receiver);
    }

    /// @notice Processes owner's currency deposit / investment after the epoch has been executed on Centrifuge.
    ///         The currency required to fulfill the invest order is already locked in escrow upon calling
    ///         requestDeposit.
    function mint(address liquidityPool, uint256 trancheTokenAmount, address receiver, address owner)
        public
        auth
        returns (uint256 currencyAmount)
    {
        currencyAmount = previewMint(liquidityPool, owner, trancheTokenAmount);
        _processDeposit(investments[liquidityPool][owner], trancheTokenAmount.toUint128(), liquidityPool, receiver);
    }

    function _processDeposit(
        InvestmentState storage state,
        uint128 trancheTokenAmount,
        address liquidityPool,
        address receiver
    ) internal {
        LiquidityPoolLike lPool = LiquidityPoolLike(liquidityPool);
        require(trancheTokenAmount != 0, "InvestmentManager/tranche-token-amount-is-zero");
        require(trancheTokenAmount <= state.maxMint, "InvestmentManager/exceeds-deposit-limits");
        state.maxMint = state.maxMint - trancheTokenAmount;
        require(
            lPool.transferFrom(address(escrow), receiver, trancheTokenAmount),
            "InvestmentManager/tranche-tokens-transfer-failed"
        );
    }

    /// @dev    Processes owner's tranche Token redemption after the epoch has been executed on Centrifuge.
    ///         The trancheTokenAmount required to fulfill the redemption order was already locked in escrow
    ///         upon calling requestRedeem.
    function redeem(address liquidityPool, uint256 trancheTokenAmount, address receiver, address owner)
        public
        auth
        returns (uint256 currencyAmount)
    {
        currencyAmount = previewRedeem(liquidityPool, owner, trancheTokenAmount);
        _processRedeem(investments[liquidityPool][owner], currencyAmount.toUint128(), liquidityPool, receiver, owner);
    }

    /// @dev    Processes owner's tranche token redemption after the epoch has been executed on Centrifuge.
    ///         The trancheTokenAmount required to fulfill the redemption order was already locked in escrow
    ///         upon calling requestRedeem.
    function withdraw(address liquidityPool, uint256 currencyAmount, address receiver, address owner)
        public
        auth
        returns (uint256 trancheTokenAmount)
    {
        trancheTokenAmount = previewWithdraw(liquidityPool, owner, currencyAmount);
        _processRedeem(investments[liquidityPool][owner], currencyAmount.toUint128(), liquidityPool, receiver, owner);
    }

    function _processRedeem(
        InvestmentState storage state,
        uint128 currencyAmount,
        address liquidityPool,
        address receiver,
        address owner
    ) internal {
        LiquidityPoolLike lPool = LiquidityPoolLike(liquidityPool);
        require(currencyAmount != 0, "InvestmentManager/currency-amount-is-zero");
        require(currencyAmount <= state.maxWithdraw, "InvestmentManager/exceeds-redeem-limits");
        state.maxWithdraw = state.maxWithdraw - currencyAmount;
        userEscrow.transferOut(lPool.asset(), owner, receiver, currencyAmount);
    }

    // --- Helpers ---
    function _calculateTrancheTokenAmount(uint128 currencyAmount, address liquidityPool, uint256 price)
        internal
        view
        returns (uint128 trancheTokenAmount)
    {
        if (price == 0 || currencyAmount == 0) {
            trancheTokenAmount = 0;
        } else {
            (uint8 currencyDecimals, uint8 trancheTokenDecimals) = _getPoolDecimals(liquidityPool);

            uint256 trancheTokenAmountInPriceDecimals = _toPriceDecimals(currencyAmount, currencyDecimals).mulDiv(
                10 ** PRICE_DECIMALS, price, MathLib.Rounding.Down
            );

            trancheTokenAmount = _fromPriceDecimals(trancheTokenAmountInPriceDecimals, trancheTokenDecimals);
        }
    }

    function _calculateCurrencyAmount(uint128 trancheTokenAmount, address liquidityPool, uint256 price)
        internal
        view
        returns (uint128 currencyAmount)
    {
        if (price == 0 || trancheTokenAmount == 0) {
            currencyAmount = 0;
        } else {
            (uint8 currencyDecimals, uint8 trancheTokenDecimals) = _getPoolDecimals(liquidityPool);

            uint256 currencyAmountInPriceDecimals = _toPriceDecimals(trancheTokenAmount, trancheTokenDecimals).mulDiv(
                price, 10 ** PRICE_DECIMALS, MathLib.Rounding.Down
            );

            currencyAmount = _fromPriceDecimals(currencyAmountInPriceDecimals, currencyDecimals);
        }
    }

    function _calculatePrice(address liquidityPool, uint128 currencyAmount, uint128 trancheTokenAmount)
        public
        view
        returns (uint256 price)
    {
        if (currencyAmount == 0 || trancheTokenAmount == 0) {
            return 0;
        }

        (uint8 currencyDecimals, uint8 trancheTokenDecimals) = _getPoolDecimals(liquidityPool);

        uint256 currencyAmountInPriceDecimals = _toPriceDecimals(currencyAmount, currencyDecimals);
        uint256 trancheTokenAmountInPriceDecimals = _toPriceDecimals(trancheTokenAmount, trancheTokenDecimals);

        price = currencyAmountInPriceDecimals.mulDiv(
            10 ** PRICE_DECIMALS, trancheTokenAmountInPriceDecimals, MathLib.Rounding.Down
        );
    }

    /// @dev    When converting currency to tranche token amounts using the price,
    ///         all values are normalized to PRICE_DECIMALS
    function _toPriceDecimals(uint128 _value, uint8 decimals) internal pure returns (uint256 value) {
        if (PRICE_DECIMALS == decimals) return uint256(_value);
        value = uint256(_value) * 10 ** (PRICE_DECIMALS - decimals);
    }

    /// @dev    Convert decimals of the value from the price decimals back to the intended decimals
    function _fromPriceDecimals(uint256 _value, uint8 decimals) internal pure returns (uint128 value) {
        if (PRICE_DECIMALS == decimals) return _value.toUint128();
        value = (_value / 10 ** (PRICE_DECIMALS - decimals)).toUint128();
    }

    /// @dev    Return the currency decimals and the tranche token decimals for a given liquidityPool
    function _getPoolDecimals(address liquidityPool)
        internal
        view
        returns (uint8 currencyDecimals, uint8 trancheTokenDecimals)
    {
        currencyDecimals = ERC20Like(LiquidityPoolLike(liquidityPool).asset()).decimals();
        trancheTokenDecimals = LiquidityPoolLike(liquidityPool).decimals();
    }

    function _checkTransferRestriction(address liquidityPool, address from, address to, uint256 value)
        internal
        view
        returns (bool)
    {
        TrancheTokenLike trancheToken = TrancheTokenLike(LiquidityPoolLike(liquidityPool).share());
        return trancheToken.checkTransferRestriction(from, to, value);
    }
}<|MERGE_RESOLUTION|>--- conflicted
+++ resolved
@@ -207,10 +207,7 @@
         LiquidityPoolLike lPool = LiquidityPoolLike(liquidityPool);
         InvestmentState storage state = investments[liquidityPool][user];
         state.remainingRedeemRequest = state.remainingRedeemRequest + trancheTokenAmount;
-<<<<<<< HEAD
-=======
         state.exists = true;
->>>>>>> 836f03b3
 
         // Transfer the tranche token amount from user to escrow (lock tranche tokens in escrow)
         require(
