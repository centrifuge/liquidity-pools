// SPDX-License-Identifier: AGPL-3.0-only
pragma solidity ^0.8.18;
pragma abicoder v2;

import {TrancheTokenFactoryLike, LiquidityPoolFactoryLike, MemberlistFactoryLike} from "./liquidityPool/Factory.sol";
import {MemberlistLike} from "./token/Memberlist.sol";
import "./auth/auth.sol";

interface GatewayLike {
    function increaseInvestOrder(uint64 poolId, bytes16 trancheId, address investor, uint128 currency, uint128 amount)
        external;
    function decreaseInvestOrder(uint64 poolId, bytes16 trancheId, address investor, uint128 currency, uint128 amount)
        external;
    function increaseRedeemOrder(uint64 poolId, bytes16 trancheId, address investor, uint128 currency, uint128 amount)
        external;
    function decreaseRedeemOrder(uint64 poolId, bytes16 trancheId, address investor, uint128 currency, uint128 amount)
        external;
    function collectInvest(uint64 poolId, bytes16 trancheId, address investor, uint128 currency) external;
    function collectRedeem(uint64 poolId, bytes16 trancheId, address investor, uint128 currency) external;
}

interface LiquidityPoolLike {
    function rely(address) external;
    // restricted token functions
    function hasMember(address) external returns (bool);
    function file(bytes32 what, address data) external;
    // erc20 functions
    function mint(address, uint256) external;
    function burn(address, uint256) external;
    function balanceOf(address) external returns (uint256);
    function transferFrom(address, address, uint256) external returns (bool);
    // 4626 functions
    function asset() external returns (address);
    // centrifuge chain info functions
    function poolId() external returns (uint64);
    function trancheId() external returns (bytes16);
}

<<<<<<< HEAD
interface TokenManagerLike {
    function currencyIdToAddress(uint128 currencyId) external view returns (address);
    function currencyAddressToId(address addr) external view returns (uint128);
=======
interface TrancheTokenLike {
    function updateTokenPrice(uint128 _tokenPrice) external;
    function memberlist() external returns (address);
}

interface ERC20Like {
    function transferFrom(address from, address to, uint256 amount) external returns (bool);
    function balanceOf(address) external returns (uint256);
>>>>>>> 69bfae31
}

interface EscrowLike {
    function approve(address token, address spender, uint256 value) external;
}

interface AuthLike {
     function rely(address usr) external;
}

/// @dev centrifuge chain pool
struct Pool {
    uint64 poolId;
    uint256 createdAt;
    bool isActive;
}

/// @dev centrifuge chain tranche
struct Tranche {
    address token;
    uint64 poolId;
    bytes16 trancheId;
    // important: the decimals of the leading pool currency. Liquidity Pool shares have to be denomatimated with the same precision.
    uint8 decimals;
    uint256 createdAt;
    string tokenName;
    string tokenSymbol;
}

/// @dev liquidity pool orders and deposit/redemption limits per user
struct LPValues {
    uint128 maxDeposit;
    uint128 maxMint;
    uint128 maxWithdraw;
    uint128 maxRedeem;
}

contract InvestmentManager is Auth {
    mapping(uint64 => Pool) public pools; // pools on centrifuge chain
    mapping(uint64 => mapping(bytes16 => Tranche)) public tranches; // centrifuge chain tranches
    mapping(uint64 => mapping(bytes16 => mapping(address => address))) public liquidityPools; // evm liquidity pools - pool & tranche & currency -> liquidity pool address
    mapping(address => mapping(address => LPValues)) public orderbook; // liquidity pool orders & limits per user
    mapping(uint64 => mapping(address => bool)) public allowedPoolCurrencies; // supported currencies per pool

    GatewayLike public gateway;
    TokenManagerLike public tokenManager;
    EscrowLike public immutable escrow;

    // factories for liquidity pool deployments
    LiquidityPoolFactoryLike public immutable liquidityPoolFactory;
    TrancheTokenFactoryLike public immutable trancheTokenFactory;
    MemberlistFactoryLike public immutable memberlistFactory;

    uint256 constant MAX_UINT256 = type(uint256).max;
    uint128 constant MAX_UINT128 = type(uint128).max;

    // --- Events ---
    event File(bytes32 indexed what, address data);
    event PoolAdded(uint64 indexed poolId);
    event PoolCurrencyAllowed(uint128 indexed currency, uint64 indexed poolId);
    event TrancheAdded(uint64 indexed poolId, bytes16 indexed trancheId);
    event TrancheDeployed(uint64 indexed poolId, bytes16 indexed trancheId, address indexed token);
    event DepositProcessed(address indexed liquidityPool, address indexed user, uint128 indexed currencyAmount);
    event RedemptionProcessed(address indexed liquidityPool, address indexed user, uint128 indexed trancheTokenAmount);
    event LiquidityPoolDeployed(uint64 indexed poolId, bytes16 indexed trancheId, address indexed liquidityPoool);
    event TrancheTokenDeployed(uint64 indexed poolId, bytes16 indexed trancheId);

    constructor(address escrow_, address liquidityPoolFactory_, address trancheTokenFactory_, address memberlistFactory_) {
        escrow = EscrowLike(escrow_);
        liquidityPoolFactory = LiquidityPoolFactoryLike(liquidityPoolFactory_);
        trancheTokenFactory = TrancheTokenFactoryLike(trancheTokenFactory_);
        memberlistFactory = MemberlistFactoryLike(memberlistFactory_);

        wards[msg.sender] = 1;
        emit Rely(msg.sender);
    }

    /// @dev gateway must be message.sender. permissions check for incoming message handling.
    modifier onlyGateway() {
        require(msg.sender == address(gateway), "InvestmentManager/not-the-gateway");
        _;
    }

    // --- Administration ---
    function file(bytes32 what, address data) external auth {
        if (what == "gateway") gateway = GatewayLike(data);
        else if (what == "tokenManager") tokenManager = TokenManagerLike(data);
        else revert("InvestmentManager/file-unrecognized-param");
        emit File(what, data);
    }

    // --- liquidity pool outgoing message handling ---
    /// @dev request tranche token redemption. Liquidity pools have to request redemptions from the centrifuge chain before actual currency payouts can be done.
    /// The redemption requests are added to the order book on centrifuge chain. Once the next epoch is executed on centrifuge chain, liquidity pools can proceed with currency payouts in case their orders got fullfilled.
    /// @notice The user tranche tokens required to fullfill the redemption request have to be locked, even though the currency payout can only happen after epoch execution.
    /// This function automatically closed all the outstading investment orders for the user.
    function requestRedeem(uint256 _trancheTokenAmount, address _user) public auth {
        address _liquidityPool = msg.sender;
        LPValues storage lpValues = orderbook[_user][_liquidityPool];
        LiquidityPoolLike lPool = LiquidityPoolLike(_liquidityPool);
        uint128 trancheTokenAmount = _toUint128(_trancheTokenAmount);

        // check if liquidity pool currency is supported by the centrifuge pool
        require(_poolCurrencyCheck(lPool.poolId(), lPool.asset()), "InvestmentManager/currency-not-supported");
        // check if user is allowed to hold the restriced liquidity pool tokens
        require(
            _liquidityPoolTokensCheck(lPool.poolId(), lPool.trancheId(), lPool.asset(), _user),
            "InvestmentManager/tranche-tokens-not-supported"
        );

        // todo: cancel outstanding order
        //    gateway.decreaseInvestOrder(lPool.poolId(), lPool.trancheId(), _user, tokenManager.currencyAddressToId(lPool.asset()), lpValues.openInvest);
        // }

        if (trancheTokenAmount == 0) {
            // case: outstanding deposit orders only needed to be cancelled
            return;
        }

        if (lpValues.maxMint >= trancheTokenAmount) {
            // case: user has unclaimed trancheTokens in escrow -> more than redemption request
            uint128 userTrancheTokenPrice = calcDepositPrice(_user, _liquidityPool);
            uint128 currencyAmount = trancheTokenAmount * userTrancheTokenPrice;
            _decreaseDepositLimits(_user, _liquidityPool, currencyAmount, trancheTokenAmount);
        } else {
            uint256 transferAmount = trancheTokenAmount - lpValues.maxMint;
            lpValues.maxDeposit = 0;
            lpValues.maxMint = 0;

            // transfer the differene between required and locked tranche tokens from user to escrow
            require(lPool.balanceOf(_user) >= transferAmount, "InvestmentManager/insufficient-tranche-token-balance");
            require(
                lPool.transferFrom(_user, address(escrow), transferAmount),
                "InvestmentManager/tranche-token-transfer-failed"
            );
        }
        gateway.increaseRedeemOrder(
            lPool.poolId(),
            lPool.trancheId(),
            _user,
            tokenManager.currencyAddressToId(lPool.asset()),
            trancheTokenAmount
        );
    }

    /// @dev request tranche token redemption. Liquidity pools have to request investments from the centrifuge chain before actual tranche token payouts can be done.
    /// The deposit requests are added to the order book on centrifuge chain. Once the next epoch is executed on centrifuge chain, liquidity pools can proceed with tranche token payouts in case their orders got fullfilled.
    /// @notice The user currency amount equired to fullfill the deposit request have to be locked, even though the tranche token payout can only happen after epoch execution.
    /// This function automatically closed all the outstading redemption orders for the user.
    function requestDeposit(uint256 _currencyAmount, address _user) public auth {
        address _liquidityPool = msg.sender;
        LPValues storage lpValues = orderbook[_user][_liquidityPool];
        LiquidityPoolLike lPool = LiquidityPoolLike(_liquidityPool);
        address currency = lPool.asset();
        uint128 currencyAmount = _toUint128(_currencyAmount);

        // check if liquidity pool currency is supported by the centrifuge pool
        require(_poolCurrencyCheck(lPool.poolId(), currency), "InvestmentManager/currency-not-supported");
        // check if user is allowed to hold the restriced liquidity pool tokens
        require(
            _liquidityPoolTokensCheck(lPool.poolId(), lPool.trancheId(), currency, _user),
            "InvestmentManager/tranche-tokens-not-supported"
        );

        // todo: cancel outstanding order
        //    gateway.decreaseRedeemOrder(lPool.poolId(), lPool.trancheId(), _user, tokenManager.currencyAddressToId(lPool.asset()), lpValues.openRedeem);

        if (currencyAmount == 0) {
            // case: outstanding redemption orders only needed to be cancelled
            return;
        }
        if (lpValues.maxWithdraw >= currencyAmount) {
            // case: user has some claimable funds in escrow -> funds > depositRequest currencyAmount
            uint128 userTrancheTokenPrice = calcRedeemTokenPrice(_user, _liquidityPool);
            uint128 trancheTokens = currencyAmount / userTrancheTokenPrice;
            _decreaseRedemptionLimits(_user, _liquidityPool, currencyAmount, trancheTokens);
        } else {
            uint128 transferAmount = currencyAmount - lpValues.maxWithdraw;
            lpValues.maxWithdraw = 0;
            lpValues.maxRedeem = 0;

            // transfer the differene between required and locked currency from user to escrow
            require(ERC20Like(currency).balanceOf(_user) >= transferAmount, "InvestmentManager/insufficient-balance");
            require(
                ERC20Like(currency).transferFrom(_user, address(escrow), transferAmount),
                "InvestmentManager/currency-transfer-failed"
            );
        }
        gateway.increaseInvestOrder(
<<<<<<< HEAD
            lPool.poolId(), lPool.trancheId(), _user, tokenManager.currencyAddressToId(lPool.asset()), currencyAmount
=======
            lPool.poolId(), lPool.trancheId(), _user, currencyAddressToId[currency], currencyAmount
>>>>>>> 69bfae31
        );
    }

    function collectInvest(uint64 _poolId, bytes16 _trancheId, address _user, address _currency) public auth {
        LiquidityPoolLike lPool = LiquidityPoolLike(msg.sender);
        require(lPool.hasMember(_user), "InvestmentManager/not-a-member");
        require(_poolCurrencyCheck(_poolId, _currency), "InvestmentManager/currency-not-supported");
        gateway.collectInvest(_poolId, _trancheId, _user, tokenManager.currencyAddressToId(_currency));
    }

    function collectRedeem(uint64 _poolId, bytes16 _trancheId, address _user, address _currency) public auth {
        LiquidityPoolLike lPool = LiquidityPoolLike(msg.sender);
        require(lPool.hasMember(_user), "InvestmentManager/not-a-member");
        require(_poolCurrencyCheck(_poolId, _currency), "InvestmentManager/currency-not-supported");
        gateway.collectRedeem(_poolId, _trancheId, _user, tokenManager.currencyAddressToId(_currency));
    }

    // --- Incoming message handling ---
    /// @dev new pool details from an existing centrifuge chain pool are added.
    /// @notice the function can only be executed by the gateway contract.
    function addPool(uint64 poolId) public onlyGateway {
        Pool storage pool = pools[poolId];
        require(pool.createdAt == 0, "InvestmentManager/pool-already-added");
        pool.poolId = poolId;
        pool.createdAt = block.timestamp;
        pool.isActive = true;
        emit PoolAdded(poolId);
    }

    /// @dev centrifuge pools can support multiple currencies for investing. this function adds a new supported currency to the pool details.
    /// Adding new currencies allow the creation of new liquidity pools for the underlying centrifuge chain pool.
    /// @notice the function can only be executed by the gateway contract.
    function allowPoolCurrency(uint64 poolId, uint128 currency) public onlyGateway {
        Pool storage pool = pools[poolId];
        require(pool.createdAt > 0, "InvestmentManager/invalid-pool");

        address currencyAddress = tokenManager.currencyIdToAddress(currency);
        require(currencyAddress != address(0), "InvestmentManager/unknown-currency");

        allowedPoolCurrencies[poolId][currencyAddress] = true;
        emit PoolCurrencyAllowed(currency, poolId);
    }

    /// @dev new tranche details from an existng centrifuge chain pool are added.
    /// @notice the function can only be executed by the gateway contract.
    function addTranche(
        uint64 _poolId,
        bytes16 _trancheId,
        string memory _tokenName,
        string memory _tokenSymbol,
        uint8 _decimals,
        uint128
    ) public onlyGateway {
        Pool storage pool = pools[_poolId];
        require(pool.createdAt > 0, "InvestmentManager/invalid-pool");
        Tranche storage tranche = tranches[_poolId][_trancheId];
        require(tranche.createdAt == 0, "InvestmentManager/tranche-already-exists");

        tranche.poolId = _poolId;
        tranche.trancheId = _trancheId;
        tranche.decimals = _decimals;
        tranche.tokenName = _tokenName;
        tranche.tokenSymbol = _tokenSymbol;
        tranche.createdAt = block.timestamp;

        emit TrancheAdded(_poolId, _trancheId);
    }

    function updateTokenPrice(uint64 _poolId, bytes16 _trancheId, uint128 _price) public onlyGateway {
        Tranche storage tranche = tranches[_poolId][_trancheId];
        require(tranche.token != address(0), "InvestmentManager/tranche-not-deployed");
        TrancheTokenLike(tranche.token).updateTokenPrice(_price);       
    }

    function updateMember(uint64 _poolId, bytes16 _trancheId, address _user, uint64 _validUntil) public onlyGateway {
        Tranche storage tranche = tranches[_poolId][_trancheId];
        require(tranche.token != address(0), "InvestmentManager/tranche-not-deployed");
        MemberlistLike memberlist = MemberlistLike(TrancheTokenLike(tranche.token).memberlist());
        memberlist.updateMember(_user, _validUntil);
    }

    function handleExecutedCollectInvest(
        uint64 _poolId,
        bytes16 _trancheId,
        address _recepient,
        uint128 _currency,
        uint128 _currencyInvested,
        uint128 _tokensPayout
    ) public onlyGateway {
        require(_currencyInvested != 0, "InvestmentManager/zero-invest");
        address currency = tokenManager.currencyIdToAddress(_currency);
        address lPool = liquidityPools[_poolId][_trancheId][currency];
        require(lPool != address(0), "InvestmentManager/tranche-does-not-exist");

        LPValues storage values = orderbook[_recepient][lPool];
        values.maxDeposit = values.maxDeposit + _currencyInvested;
        values.maxMint = values.maxMint + _tokensPayout;

        LiquidityPoolLike(lPool).mint(address(escrow), _tokensPayout); // mint to escrow. Recepeint can claim by calling withdraw / redeem
    }

    function handleExecutedCollectRedeem(
        uint64 _poolId,
        bytes16 _trancheId,
        address _recepient,
        uint128 _currency,
        uint128 _currencyPayout,
        uint128 _trancheTokensRedeemed
    ) public onlyGateway {
        require(_trancheTokensRedeemed != 0, "InvestmentManager/zero-redeem");
        address currency = tokenManager.currencyIdToAddress(_currency);
        address lPool = liquidityPools[_poolId][_trancheId][currency];
        require(lPool != address(0), "InvestmentManager/tranche-does-not-exist");

        LPValues storage values = orderbook[_recepient][lPool];
        values.maxWithdraw = values.maxWithdraw + _currencyPayout;
        values.maxRedeem = values.maxRedeem + _trancheTokensRedeemed;

        LiquidityPoolLike(lPool).burn(address(escrow), _trancheTokensRedeemed); // burned redeemed tokens from escrow
    }

    function handleExecutedDecreaseInvestOrder(
        uint64 _poolId,
        bytes16 _trancheId,
        address _user,
        uint128 _currency,
        uint128 _currencyPayout
    ) public onlyGateway {
        require(_currencyPayout != 0, "InvestmentManager/zero-payout");
        address currency = tokenManager.currencyIdToAddress(_currency);
        LiquidityPoolLike lPool = LiquidityPoolLike(liquidityPools[_poolId][_trancheId][currency]);
        require(address(lPool) != address(0), "InvestmentManager/tranche-does-not-exist");
        require(allowedPoolCurrencies[_poolId][currency], "InvestmentManager/pool-currency-not-allowed");
        require(currency != address(0), "InvestmentManager/unknown-currency");
        require(currency == lPool.asset(), "InvestmentManager/not-tranche-currency");
        require(
            ERC20Like(currency).transferFrom(address(escrow), _user, _currencyPayout),
            "InvestmentManager/currency-transfer-failed"
        );
    }

    function handleExecutedDecreaseRedeemOrder(
        uint64 _poolId,
        bytes16 _trancheId,
        address _user,
        uint128 _currency,
        uint128 _tokensPayout
    ) public onlyGateway {
        require(_tokensPayout != 0, "InvestmentManager/zero-payout");
        address currency = tokenManager.currencyIdToAddress(_currency);
        LiquidityPoolLike lPool = LiquidityPoolLike(liquidityPools[_poolId][_trancheId][currency]);
        require(address(lPool) != address(0), "InvestmentManager/tranche-does-not-exist");

        require(LiquidityPoolLike(lPool).hasMember(_user), "InvestmentManager/not-a-member");
        require(
            lPool.transferFrom(address(escrow), _user, _tokensPayout), "InvestmentManager/trancheTokens-transfer-failed"
        );
    }

    // --- Liquidity Pool Function ---

    /// @return currencyAmount is type of uin256 to support the EIP4626 Liquidity Pool interface
    function maxDeposit(address _user, address _liquidityPool) public view returns (uint256 currencyAmount) {
        currencyAmount = uint256(orderbook[_user][_liquidityPool].maxDeposit);
    }

    /// @return trancheTokenAmount type of uin256 to support the EIP4626 Liquidity Pool interface
    function maxMint(address _user, address _liquidityPool) public view returns (uint256 trancheTokenAmount) {
        trancheTokenAmount = uint256(orderbook[_user][_liquidityPool].maxMint);
    }

    /// @return currencyAmount type of uin256 to support the EIP4626 Liquidity Pool interface
    function maxWithdraw(address _user, address _liquidityPool) public view returns (uint256 currencyAmount) {
        currencyAmount = uint256(orderbook[_user][_liquidityPool].maxWithdraw);
    }

    /// @return trancheTokenAmount type of uin256 to support the EIP4626 Liquidity Pool interface
    function maxRedeem(address _user, address _liquidityPool) public view returns (uint256 trancheTokenAmount) {
        trancheTokenAmount = uint256(orderbook[_user][_liquidityPool].maxRedeem);
    }

    /// @dev processes user's currency deposit / investment after the epoch has been executed on Centrifuge chain.
    /// In case user's invest order was fullfilled on Centrifuge chain during epoch execution MaxDeposit and MaxMint are increased and trancheTokens can be transferred to user's wallet on calling processDeposit.
    /// Note: The currency required to fullfill the invest order is already locked in escrow upon calling requestDeposit.
    /// @notice trancheTokenAmount return value is type of uint256 to be compliant with EIP4626 LiquidityPool interface
    /// @return trancheTokenAmount the amount of trancheTokens transferred to the user's wallet after successful depoit
    function processDeposit(address _user, uint256 _currencyAmount) public auth returns (uint256 trancheTokenAmount) {
        address _liquidityPool = msg.sender;
        uint128 currencyAmount = _toUint128(_currencyAmount);
        require(
            (currencyAmount <= orderbook[_user][_liquidityPool].maxDeposit && currencyAmount > 0),
            "InvestmentManager/amount-exceeds-deposit-limits"
        );
        (trancheTokenAmount,) = _deposit(0, currencyAmount, _liquidityPool, _user);
    }

    /// @dev processes user's currency deposit / investment after the epoch has been executed on Centrifuge chain.
    /// In case user's invest order was fullfilled on Centrifuge chain during epoch execution MaxDeposit and MaxMint are increased and trancheTokens can be transferred to user's wallet on calling processDeposit or processMint.
    /// Note: The currency amount required to fullfill the invest order is already locked in escrow upon calling requestDeposit.
    /// Note: The tranche tokens are already minted on collectInvest and are deposited to the escrow account until the users calls mint, or deposit.
    /// @notice currencyAmount return value is type of uint256 to be compliant with EIP4626 LiquidityPool interface
    /// @return currencyAmount the amount of liquidityPool assets invested and locked in escrow in order for the amount of tranche received after successful investment into the pool.
    function processMint(address _user, uint256 _trancheTokenAmount) public auth returns (uint256 currencyAmount) {
        address _liquidityPool = msg.sender;
        uint128 trancheTokenAmount = _toUint128(_trancheTokenAmount);
        require(
            (trancheTokenAmount <= orderbook[_user][_liquidityPool].maxMint && trancheTokenAmount > 0),
            "InvestmentManager/amount-exceeds-mint-limits"
        );

        (, currencyAmount) = _deposit(trancheTokenAmount, 0, _liquidityPool, _user);
    }

    function _deposit(uint128 _trancheTokenAmount, uint128 _currencyAmount, address _liquidityPool, address _user)
        internal
        returns (uint128 trancheTokenAmount, uint128 currencyAmount)
    {
        LiquidityPoolLike lPool = LiquidityPoolLike(_liquidityPool);
        uint128 depositPrice = calcDepositPrice(_user, _liquidityPool);
        require((depositPrice > 0), "LiquidityPool/deposit-token-price-0");


        if (_currencyAmount == 0) {
            currencyAmount = _trancheTokenAmount * depositPrice;
            trancheTokenAmount = _trancheTokenAmount;
        } else {
            trancheTokenAmount = _currencyAmount / depositPrice;
            currencyAmount = _currencyAmount;
        }

        _decreaseDepositLimits(_user, _liquidityPool, currencyAmount, trancheTokenAmount); // decrease the possible deposit limits
        require(lPool.hasMember(_user), "InvestmentManager/trancheTokens-not-a-member");
        require(
            lPool.transferFrom(address(escrow), _user, trancheTokenAmount),
            "InvestmentManager/trancheTokens-transfer-failed"
        );

        emit DepositProcessed(_liquidityPool, _user, currencyAmount);
    }

    /// @dev processes user's trancheToken redemption after the epoch has been executed on Centrifuge chain.
    /// In case user's redempion order was fullfilled on Centrifuge chain during epoch execution MaxRedeem and MaxWithdraw are increased and LiquidityPool currency can be transferred to user's wallet on calling processRedeem or processWithdraw.
    /// Note: The trancheToken amount required to fullfill the redemption order was already locked in escrow upon calling requestRedeem and burned upon collectRedeem.
    /// @notice currencyAmount return value is type of uint256 to be compliant with EIP4626 LiquidityPool interface
    /// @return currencyAmount the amount of liquidityPool assets received for the amount of redeemed/burned trancheTokens.
    function processRedeem(uint256 _trancheTokenAmount, address _receiver, address _user)
        public
        auth
        returns (uint256 currencyAmount)
    {
        address _liquidityPool = msg.sender;
        uint128 trancheTokenAmount = _toUint128(_trancheTokenAmount);
        require(
            (trancheTokenAmount <= orderbook[_user][_liquidityPool].maxRedeem && trancheTokenAmount > 0),
            "InvestmentManager/amount-exceeds-redeem-limits"
        );
        (, currencyAmount) = _redeem(trancheTokenAmount, 0, _liquidityPool, _receiver, _user);
    }

    /// @dev processes user's trancheToken redemption after the epoch has been executed on Centrifuge chain.
    /// In case user's redempion order was fullfilled on Centrifuge chain during epoch execution MaxRedeem and MaxWithdraw are increased and LiquidityPool currency can be transferred to user's wallet on calling processRedeem or processWithdraw.
    /// Note: The trancheToken amount required to fullfill the redemption order was already locked in escrow upon calling requestRedeem and burned upon collectRedeem.
    /// @notice trancheTokenAmount return value is type of uint256 to be compliant with EIP4626 LiquidityPool interface
    /// @return trancheTokenAmount the amount of trancheTokens redeemed/burned required to receive the currencyAmount payout/withdrawel.
    function processWithdraw(uint256 _currencyAmount, address _receiver, address _user)
        public
        auth
        returns (uint256 trancheTokenAmount)
    {
        address _liquidityPool = msg.sender;
        uint128 currencyAmount = _toUint128(_currencyAmount);
        require(
            (currencyAmount <= orderbook[_user][_liquidityPool].maxWithdraw && currencyAmount > 0),
            "InvestmentManager/amount-exceeds-withdraw-limits"
        );
        (trancheTokenAmount,) = _redeem(0, currencyAmount, _liquidityPool, _receiver, _user);
    }

    function _redeem(
        uint128 _trancheTokenAmount,
        uint128 _currencyAmount,
        address _liquidityPool,
        address _receiver,
        address _user
    ) internal returns (uint128 trancheTokenAmount, uint128 currencyAmount) {
        LiquidityPoolLike lPool = LiquidityPoolLike(_liquidityPool);
        uint128 redeemPrice = calcRedeemTokenPrice(_user, _liquidityPool);
        require((redeemPrice > 0), "LiquidityPool/redeem-token-price-0");

        if (_currencyAmount == 0) {
            currencyAmount = _trancheTokenAmount * redeemPrice;
            trancheTokenAmount = _trancheTokenAmount;
        } else {
            trancheTokenAmount = _currencyAmount / redeemPrice;
            currencyAmount = _currencyAmount;
        }

        _decreaseRedemptionLimits(_user, _liquidityPool, currencyAmount, trancheTokenAmount); // decrease the possible deposit limits
        require(
            ERC20Like(lPool.asset()).transferFrom(address(escrow), _receiver, currencyAmount),
            "InvestmentManager/shares-transfer-failed"
        );
        emit RedemptionProcessed(_liquidityPool, _user, trancheTokenAmount);
    }

    // ----- public functions
    function deployLiquidityPool(uint64 _poolId, bytes16 _trancheId, address _currency) public returns (address) {
        address liquidityPool = liquidityPools[_poolId][_trancheId][_currency];
        require(liquidityPool == address(0), "InvestmentManager/liquidityPool-already-deployed");
        require(pools[_poolId].createdAt > 0, "InvestmentManager/pool-does-not-exist");
        Tranche storage tranche = tranches[_poolId][_trancheId];
        require(tranche.token != address(0), "InvestmentManager/tranche-does-not-exist"); // tranche must have been added
        require(_poolCurrencyCheck(_poolId, _currency), "InvestmentManager/currency-not-supported"); // currency must be supported by pool
        uint128 currencyId = tokenManager.currencyAddressToId(_currency);

        liquidityPool = liquidityPoolFactory.newLiquidityPool(
            _poolId,
            _trancheId,
            currencyId,
            _currency,
            tranche.token,
            address(this),
            address(gateway)
        );
<<<<<<< HEAD
        LiquidityPoolLike(liquidityPool).rely(address(tokenManager)); // to be able to mint for incoming transfers

=======

        EscrowLike(escrow).approve(tranche.token, liquidityPool, MAX_UINT256);
>>>>>>> 69bfae31
        liquidityPools[_poolId][_trancheId][_currency] = liquidityPool;
        wards[liquidityPool] = 1;
        // enable connectors to take the liquidity pool tokens out of escrow in case if investments
        AuthLike(tranche.token).rely(liquidityPool); // add liquidityPool as ward on tranche Token

        emit LiquidityPoolDeployed(_poolId, _trancheId, liquidityPool);
        return liquidityPool;
    }

    function deployTranche(uint64 _poolId, bytes16 _trancheId) public returns (address) { 
        Tranche storage tranche = tranches[_poolId][_trancheId];
        require(tranche.token == address(0), "InvestmentManager/tranche-already-deployed"); 
        require(tranche.createdAt > 0, "InvestmentManager/tranche-not-added"); 
        // deploy liquidity pool set gateway as admin on liquidityPool & memberlist
        address memberlist = memberlistFactory.newMemberlist(address(gateway), address(this));
        MemberlistLike(memberlist).updateMember(address(escrow), type(uint256).max); // add escrow to tranche tokens memberlist
        
        address token = trancheTokenFactory.newTrancheToken(
            _poolId,
            _trancheId,
            address(this),
            memberlist,
            tranche.tokenName,
            tranche.tokenSymbol,
            tranche.decimals,
            address(gateway)
        );

        tranche.token = token;
        emit TrancheTokenDeployed(_poolId, _trancheId);
        return token;
    }

    // ------ helper functions
    // TODO: check rounding
    function calcDepositPrice(address _user, address _liquidityPool)
        public
        view
        returns (uint128 userTrancheTokenPrice)
    {
        LPValues storage lpValues = orderbook[_user][_liquidityPool];
        if (lpValues.maxMint == 0) {
            return 0;
        }
        userTrancheTokenPrice = lpValues.maxDeposit / lpValues.maxMint;
    }

    function calcRedeemTokenPrice(address _user, address _liquidityPool)
        public
        view
        returns (uint128 userTrancheTokenPrice)
    {
        LPValues storage lpValues = orderbook[_user][_liquidityPool];
        if (lpValues.maxRedeem == 0) {
            return 0;
        }
        userTrancheTokenPrice = lpValues.maxWithdraw / lpValues.maxRedeem;
    }

    function _poolCurrencyCheck(uint64 _poolId, address _currencyAddress) internal view returns (bool) {
        uint128 currency = tokenManager.currencyAddressToId(_currencyAddress);
        require(currency != 0, "InvestmentManager/unknown-currency"); // currency index on the centrifuge chain side should start at 1
        require(allowedPoolCurrencies[_poolId][_currencyAddress], "InvestmentManager/pool-currency-not-allowed");
        return true;
    }

    function _liquidityPoolTokensCheck(uint64 _poolId, bytes16 _trancheId, address _currency, address _user)
        internal
        returns (bool)
    {
        LiquidityPoolLike lPool = LiquidityPoolLike(liquidityPools[_poolId][_trancheId][_currency]);
        require(address(lPool) != address(0), "InvestmentManager/unknown-liquidity-pool");
        require(lPool.hasMember(_user), "InvestmentManager/not-a-member");
        return true;
    }

    function _decreaseDepositLimits(address _user, address _liquidityPool, uint128 _currency, uint128 _trancheTokens)
        internal
    {
        LPValues storage values = orderbook[_user][_liquidityPool];
        if (values.maxDeposit < _currency) {
            values.maxDeposit = 0;
        } else {
            values.maxDeposit = values.maxDeposit - _currency;
        }
        if (values.maxMint < _trancheTokens) {
            values.maxMint = 0;
        } else {
            values.maxMint = values.maxMint - _trancheTokens;
        }
    }

    function _decreaseRedemptionLimits(address _user, address _liquidityPool, uint128 _currency, uint128 _trancheTokens)
        internal
    {
        LPValues storage values = orderbook[_user][_liquidityPool];
        if (values.maxWithdraw < _currency) {
            values.maxWithdraw = 0;
        } else {
            values.maxWithdraw = values.maxWithdraw - _currency;
        }
        if (values.maxRedeem < _trancheTokens) {
            values.maxRedeem = 0;
        } else {
            values.maxRedeem = values.maxRedeem - _trancheTokens;
        }
    }

    /// @dev safe type conversion from uint256 to uint128. Revert if value is too big to be stored with uint128. Avoid data loss.
    /// @return value - safely converted without data loss
    function _toUint128(uint256 _value) internal pure returns (uint128 value) {
        if (_value > MAX_UINT128) {
            revert();
        } else {
            value = uint128(_value);
        }
    }
}<|MERGE_RESOLUTION|>--- conflicted
+++ resolved
@@ -36,11 +36,11 @@
     function trancheId() external returns (bytes16);
 }
 
-<<<<<<< HEAD
 interface TokenManagerLike {
     function currencyIdToAddress(uint128 currencyId) external view returns (address);
     function currencyAddressToId(address addr) external view returns (uint128);
-=======
+}
+
 interface TrancheTokenLike {
     function updateTokenPrice(uint128 _tokenPrice) external;
     function memberlist() external returns (address);
@@ -49,7 +49,6 @@
 interface ERC20Like {
     function transferFrom(address from, address to, uint256 amount) external returns (bool);
     function balanceOf(address) external returns (uint256);
->>>>>>> 69bfae31
 }
 
 interface EscrowLike {
@@ -57,7 +56,7 @@
 }
 
 interface AuthLike {
-     function rely(address usr) external;
+    function rely(address usr) external;
 }
 
 /// @dev centrifuge chain pool
@@ -117,7 +116,12 @@
     event LiquidityPoolDeployed(uint64 indexed poolId, bytes16 indexed trancheId, address indexed liquidityPoool);
     event TrancheTokenDeployed(uint64 indexed poolId, bytes16 indexed trancheId);
 
-    constructor(address escrow_, address liquidityPoolFactory_, address trancheTokenFactory_, address memberlistFactory_) {
+    constructor(
+        address escrow_,
+        address liquidityPoolFactory_,
+        address trancheTokenFactory_,
+        address memberlistFactory_
+    ) {
         escrow = EscrowLike(escrow_);
         liquidityPoolFactory = LiquidityPoolFactoryLike(liquidityPoolFactory_);
         trancheTokenFactory = TrancheTokenFactoryLike(trancheTokenFactory_);
@@ -239,11 +243,7 @@
             );
         }
         gateway.increaseInvestOrder(
-<<<<<<< HEAD
             lPool.poolId(), lPool.trancheId(), _user, tokenManager.currencyAddressToId(lPool.asset()), currencyAmount
-=======
-            lPool.poolId(), lPool.trancheId(), _user, currencyAddressToId[currency], currencyAmount
->>>>>>> 69bfae31
         );
     }
 
@@ -315,7 +315,7 @@
     function updateTokenPrice(uint64 _poolId, bytes16 _trancheId, uint128 _price) public onlyGateway {
         Tranche storage tranche = tranches[_poolId][_trancheId];
         require(tranche.token != address(0), "InvestmentManager/tranche-not-deployed");
-        TrancheTokenLike(tranche.token).updateTokenPrice(_price);       
+        TrancheTokenLike(tranche.token).updateTokenPrice(_price);
     }
 
     function updateMember(uint64 _poolId, bytes16 _trancheId, address _user, uint64 _validUntil) public onlyGateway {
@@ -465,7 +465,6 @@
         uint128 depositPrice = calcDepositPrice(_user, _liquidityPool);
         require((depositPrice > 0), "LiquidityPool/deposit-token-price-0");
 
-
         if (_currencyAmount == 0) {
             currencyAmount = _trancheTokenAmount * depositPrice;
             trancheTokenAmount = _trancheTokenAmount;
@@ -560,21 +559,11 @@
         uint128 currencyId = tokenManager.currencyAddressToId(_currency);
 
         liquidityPool = liquidityPoolFactory.newLiquidityPool(
-            _poolId,
-            _trancheId,
-            currencyId,
-            _currency,
-            tranche.token,
-            address(this),
-            address(gateway)
-        );
-<<<<<<< HEAD
+            _poolId, _trancheId, currencyId, _currency, tranche.token, address(this), address(gateway)
+        );
         LiquidityPoolLike(liquidityPool).rely(address(tokenManager)); // to be able to mint for incoming transfers
 
-=======
-
         EscrowLike(escrow).approve(tranche.token, liquidityPool, MAX_UINT256);
->>>>>>> 69bfae31
         liquidityPools[_poolId][_trancheId][_currency] = liquidityPool;
         wards[liquidityPool] = 1;
         // enable connectors to take the liquidity pool tokens out of escrow in case if investments
@@ -584,14 +573,14 @@
         return liquidityPool;
     }
 
-    function deployTranche(uint64 _poolId, bytes16 _trancheId) public returns (address) { 
+    function deployTranche(uint64 _poolId, bytes16 _trancheId) public returns (address) {
         Tranche storage tranche = tranches[_poolId][_trancheId];
-        require(tranche.token == address(0), "InvestmentManager/tranche-already-deployed"); 
-        require(tranche.createdAt > 0, "InvestmentManager/tranche-not-added"); 
+        require(tranche.token == address(0), "InvestmentManager/tranche-already-deployed");
+        require(tranche.createdAt > 0, "InvestmentManager/tranche-not-added");
         // deploy liquidity pool set gateway as admin on liquidityPool & memberlist
         address memberlist = memberlistFactory.newMemberlist(address(gateway), address(this));
         MemberlistLike(memberlist).updateMember(address(escrow), type(uint256).max); // add escrow to tranche tokens memberlist
-        
+
         address token = trancheTokenFactory.newTrancheToken(
             _poolId,
             _trancheId,
@@ -609,6 +598,11 @@
     }
 
     // ------ helper functions
+    function getTrancheToken(uint64 poolId, bytes16 trancheId) public view returns (address) {
+        Tranche storage tranche = tranches[poolId][trancheId];
+        return tranche.token;
+    }
+
     // TODO: check rounding
     function calcDepositPrice(address _user, address _liquidityPool)
         public
