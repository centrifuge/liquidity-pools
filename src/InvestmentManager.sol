// SPDX-License-Identifier: AGPL-3.0-only
pragma solidity 0.8.21;

import {Auth} from "./util/Auth.sol";
import {MathLib} from "./util/MathLib.sol";
import {SafeTransferLib} from "./util/SafeTransferLib.sol";

interface GatewayLike {
    function increaseInvestOrder(uint64 poolId, bytes16 trancheId, address investor, uint128 currency, uint128 amount)
        external;
    function decreaseInvestOrder(uint64 poolId, bytes16 trancheId, address investor, uint128 currency, uint128 amount)
        external;
    function increaseRedeemOrder(uint64 poolId, bytes16 trancheId, address investor, uint128 currency, uint128 amount)
        external;
    function decreaseRedeemOrder(uint64 poolId, bytes16 trancheId, address investor, uint128 currency, uint128 amount)
        external;
    function collectInvest(uint64 poolId, bytes16 trancheId, address investor, uint128 currency) external;
    function collectRedeem(uint64 poolId, bytes16 trancheId, address investor, uint128 currency) external;
    function cancelInvestOrder(uint64 poolId, bytes16 trancheId, address investor, uint128 currency) external;
    function cancelRedeemOrder(uint64 poolId, bytes16 trancheId, address investor, uint128 currency) external;
}

interface ERC20Like {
    function approve(address token, address spender, uint256 value) external;
    function transferFrom(address from, address to, uint256 amount) external returns (bool);
    function balanceOf(address user) external view returns (uint256);
    function decimals() external view returns (uint8);
    function mint(address, uint256) external;
    function burn(address, uint256) external;
}

interface LiquidityPoolLike is ERC20Like {
    function poolId() external returns (uint64);
    function trancheId() external returns (bytes16);
    function asset() external view returns (address);
    function hasMember(address) external returns (bool);
    function updatePrice(uint128 price) external;
    function checkTransferRestriction(address from, address to, uint256 value) external view returns (bool);
    function latestPrice() external view returns (uint128);
}

interface AuthTransferLike {
    function authTransferFrom(address from, address to, uint256 amount) external returns (bool);
}

interface PoolManagerLike {
    function currencyIdToAddress(uint128 currencyId) external view returns (address);
    function currencyAddressToId(address addr) external view returns (uint128);
    function getTrancheToken(uint64 poolId, bytes16 trancheId) external view returns (address);
    function getLiquidityPool(uint64 poolId, bytes16 trancheId, address currency) external view returns (address);
    function isAllowedAsPoolCurrency(uint64 poolId, address currencyAddress) external view returns (bool);
}

interface EscrowLike {
    function approve(address token, address spender, uint256 value) external;
}

interface UserEscrowLike {
    function transferIn(address token, address source, address destination, uint256 amount) external;
    function transferOut(address token, address owner, address destination, uint256 amount) external;
}

/// @dev Liquidity Pool orders and investment/redemption limits per user
struct LPValues {
    uint128 maxDeposit; // denominated in currency
    uint128 maxMint; // denominated in tranche tokens
    uint128 maxWithdraw; // denominated in currency
    uint128 maxRedeem; // denominated in tranche tokens
    uint128 remainingInvestOrder; // denominated in currency
    uint128 remainingRedeemOrder; // denominated in tranche tokens
}

/// @title  Investment Manager
/// @notice This is the main contract LiquidityPools interact with for
///         both incoming and outgoing investment transactions.
contract InvestmentManager is Auth {
    using MathLib for uint256;
    using MathLib for uint128;

    /// @dev Prices are fixed-point integers with 18 decimals
    uint8 internal constant PRICE_DECIMALS = 18;

    EscrowLike public immutable escrow;
    UserEscrowLike public immutable userEscrow;

    GatewayLike public gateway;
    PoolManagerLike public poolManager;

    mapping(address investor => mapping(address liquidityPool => LPValues)) public orderbook;

    // --- Events ---
    event File(bytes32 indexed what, address data);
    event ExecutedCollectInvest(
        uint64 indexed poolId,
        bytes16 indexed trancheId,
        address recipient,
        uint128 currency,
        uint128 currencyPayout,
        uint128 trancheTokensPayout
    );
    event ExecutedCollectRedeem(
        uint64 indexed poolId,
        bytes16 indexed trancheId,
        address recipient,
        uint128 currency,
        uint128 currencyPayout,
        uint128 trancheTokensPayout
    );
    event ExecutedDecreaseInvestOrder(
        uint64 indexed poolId, bytes16 indexed trancheId, address user, uint128 currency, uint128 currencyPayout
    );
    event ExecutedDecreaseRedeemOrder(
        uint64 indexed poolId, bytes16 indexed trancheId, address user, uint128 currency, uint128 trancheTokensPayout
    );
    event TriggerIncreaseRedeemOrder(
        uint64 indexed poolId, bytes16 indexed trancheId, address user, uint128 currency, uint128 trancheTokenAmount
    );

    constructor(address escrow_, address userEscrow_) {
        escrow = EscrowLike(escrow_);
        userEscrow = UserEscrowLike(userEscrow_);

        wards[msg.sender] = 1;
        emit Rely(msg.sender);
    }

    /// @dev Gateway must be msg.sender for incoming messages
    modifier onlyGateway() {
        require(msg.sender == address(gateway), "InvestmentManager/not-the-gateway");
        _;
    }

    // --- Administration ---
    function file(bytes32 what, address data) external auth {
        if (what == "gateway") gateway = GatewayLike(data);
        else if (what == "poolManager") poolManager = PoolManagerLike(data);
        else revert("InvestmentManager/file-unrecognized-param");
        emit File(what, data);
    }

    // --- Outgoing message handling ---
    /// @notice Request deposit. Liquidity pools have to request investments from Centrifuge before actual tranche tokens can be minted.
    ///         The deposit requests are added to the order book on Centrifuge. Once the next epoch is executed on Centrifuge,
    ///         liquidity pools can proceed with tranche token payouts in case their orders got fulfilled.
    ///         If an amount of 0 is passed, this triggers cancelling outstanding deposit orders.
    /// @dev    The user currency amount required to fulfill the deposit request have to be locked,
    ///         even though the tranche token payout can only happen after epoch execution.
    function requestDeposit(address liquidityPool, uint256 currencyAmount, address user) public auth {
        LiquidityPoolLike lPool = LiquidityPoolLike(liquidityPool);
        uint128 _currencyAmount = _toUint128(currencyAmount);
        require(_currencyAmount != 0, "InvestmentManager/zero-amount-not-allowed");

        uint64 poolId = lPool.poolId();
        bytes16 trancheId = lPool.trancheId();
        address currency = lPool.asset();
        uint128 currencyId = poolManager.currencyAddressToId(currency);

        poolManager.isAllowedAsPoolCurrency(poolId, currency);
        require(
            lPool.checkTransferRestriction(address(0), user, convertToShares(liquidityPool, currencyAmount)),
            "InvestmentManager/transfer-not-allowed"
        );

        // Transfer the currency amount from user to escrow (lock currency in escrow)
        // Checks actual balance difference to support fee-on-transfer tokens
        uint256 preBalance = ERC20Like(currency).balanceOf(address(escrow));
        SafeTransferLib.safeTransferFrom(currency, user, address(escrow), _currencyAmount);
        uint256 postBalance = ERC20Like(currency).balanceOf(address(escrow));
        uint128 transferredAmount = _toUint128(postBalance - preBalance);

        LPValues storage lpValues = orderbook[user][liquidityPool];
        lpValues.remainingInvestOrder = lpValues.remainingInvestOrder + transferredAmount;

        gateway.increaseInvestOrder(poolId, trancheId, user, currencyId, transferredAmount);
    }

    /// @notice Request tranche token redemption. Liquidity pools have to request redemptions from Centrifuge before actual currency payouts can be done.
    ///         The redemption requests are added to the order book on Centrifuge. Once the next epoch is executed on Centrifuge,
    ///         liquidity pools can proceed with currency payouts in case their orders got fulfilled.
    ///         If an amount of 0 is passed, this triggers cancelling outstanding redemption orders.
    /// @dev    The user tranche tokens required to fulfill the redemption request have to be locked, even though the currency payout can only happen after epoch execution.
    function requestRedeem(address liquidityPool, uint256 trancheTokenAmount, address user) public auth {
        LiquidityPoolLike lPool = LiquidityPoolLike(liquidityPool);
        uint128 _trancheTokenAmount = _toUint128(trancheTokenAmount);
        require(_trancheTokenAmount != 0, "InvestmentManager/zero-amount-not-allowed");

        uint64 poolId = lPool.poolId();
        bytes16 trancheId = lPool.trancheId();
        address currency = lPool.asset();
        uint128 currencyId = poolManager.currencyAddressToId(currency);

        poolManager.isAllowedAsPoolCurrency(poolId, currency);

        // Transfer the tranche token amount from user to escrow (lock tranche tokens in escrow)
        lPool.transferFrom(user, address(escrow), _trancheTokenAmount);

        LPValues storage lpValues = orderbook[user][liquidityPool];
        lpValues.remainingRedeemOrder = lpValues.remainingRedeemOrder + _trancheTokenAmount;

        gateway.increaseRedeemOrder(poolId, trancheId, user, currencyId, _trancheTokenAmount);
    }

    function decreaseDepositRequest(address /*liquidityPool*/, uint256 _currencyAmount, address user) public auth {
        uint128 currencyAmount = _toUint128(_currencyAmount);
        LiquidityPoolLike _liquidityPool = LiquidityPoolLike(liquidityPool);
        gateway.decreaseInvestOrder(
            _liquidityPool.poolId(),
            _liquidityPool.trancheId(),
            user,
            poolManager.currencyAddressToId(_liquidityPool.asset()),
            currencyAmount
        );
    }

    function decreaseRedeemRequest(address /*liquidityPool*/, uint256 _trancheTokenAmount, address user) public auth {
        uint128 trancheTokenAmount = _toUint128(_trancheTokenAmount);
        LiquidityPoolLike _liquidityPool = LiquidityPoolLike(liquidityPool);
        require(
            _liquidityPool.checkTransferRestriction(address(0), user, _trancheTokenAmount),
            "InvestmentManager/transfer-not-allowed"
        );
        gateway.decreaseRedeemOrder(
            _liquidityPool.poolId(),
            _liquidityPool.trancheId(),
            user,
            poolManager.currencyAddressToId(_liquidityPool.asset()),
            trancheTokenAmount
        );
    }

<<<<<<< HEAD
    function cancelDepositRequest(address /*liquidityPool*/, address user) public auth {
        LiquidityPoolLike _liquidityPool = LiquidityPoolLike(msg.sender);
=======
    function cancelDepositRequest(address liquidityPool, address user) public auth {
        LiquidityPoolLike _liquidityPool = LiquidityPoolLike(liquidityPool);
>>>>>>> 9df3f9ed
        gateway.cancelInvestOrder(
            _liquidityPool.poolId(),
            _liquidityPool.trancheId(),
            user,
            poolManager.currencyAddressToId(_liquidityPool.asset())
        );
    }

    function cancelRedeemRequest(address liquidityPool, address user) public auth {
        LiquidityPoolLike _liquidityPool = LiquidityPoolLike(liquidityPool);
        uint256 approximateTrancheTokenPayout = userRedeemRequest(liquidityPool, user);
        require(
            _liquidityPool.checkTransferRestriction(address(0), user, approximateTrancheTokenPayout),
            "InvestmentManager/transfer-not-allowed"
        );
        gateway.cancelRedeemOrder(
            _liquidityPool.poolId(),
            _liquidityPool.trancheId(),
            user,
            poolManager.currencyAddressToId(_liquidityPool.asset())
        );
    }

    function collectDeposit(address liquidityPool, address user) public auth {
        LiquidityPoolLike _liquidityPool = LiquidityPoolLike(liquidityPool);
        uint256 approximateMaxTrancheTokenPayout =
            convertToShares(liquidityPool, userDepositRequest(liquidityPool, user));
        require(
            _liquidityPool.checkTransferRestriction(address(escrow), user, approximateMaxTrancheTokenPayout),
            "InvestmentManager/transfer-not-allowed"
        );
        gateway.collectInvest(
            _liquidityPool.poolId(),
            _liquidityPool.trancheId(),
            user,
            poolManager.currencyAddressToId(_liquidityPool.asset())
        );
    }

<<<<<<< HEAD
    function collectRedeem(address /*liquidityPool*/, address user) public auth {
        LiquidityPoolLike _liquidityPool = LiquidityPoolLike(msg.sender);
=======
    function collectRedeem(address liquidityPool, address user) public auth {
        LiquidityPoolLike _liquidityPool = LiquidityPoolLike(liquidityPool);
>>>>>>> 9df3f9ed
        gateway.collectRedeem(
            _liquidityPool.poolId(),
            _liquidityPool.trancheId(),
            user,
            poolManager.currencyAddressToId(_liquidityPool.asset())
        );
    }

    // --- Incoming message handling ---
    function updateTrancheTokenPrice(uint64 poolId, bytes16 trancheId, uint128 currencyId, uint128 price)
        public
        onlyGateway
    {
        address currency = poolManager.currencyIdToAddress(currencyId);
        address liquidityPool = poolManager.getLiquidityPool(poolId, trancheId, currency);
        require(liquidityPool != address(0), "InvestmentManager/tranche-does-not-exist");

        LiquidityPoolLike(liquidityPool).updatePrice(price);
    }

    function handleExecutedCollectInvest(
        uint64 poolId,
        bytes16 trancheId,
        address recipient,
        uint128 currency,
        uint128 currencyPayout,
        uint128 trancheTokensPayout,
        uint128 remainingInvestOrder
    ) public onlyGateway {
        require(currencyPayout != 0, "InvestmentManager/zero-invest");
        address _currency = poolManager.currencyIdToAddress(currency);
        address liquidityPool = poolManager.getLiquidityPool(poolId, trancheId, _currency);
        require(liquidityPool != address(0), "InvestmentManager/tranche-does-not-exist");

        LPValues storage lpValues = orderbook[recipient][liquidityPool];
        lpValues.maxDeposit = lpValues.maxDeposit + currencyPayout;
        lpValues.maxMint = lpValues.maxMint + trancheTokensPayout;
        lpValues.remainingInvestOrder = remainingInvestOrder;

        LiquidityPoolLike(liquidityPool).mint(address(escrow), trancheTokensPayout); // mint to escrow. Recipient can claim by calling withdraw / redeem
        _updateLiquidityPoolPrice(liquidityPool, currencyPayout, trancheTokensPayout);

        emit ExecutedCollectInvest(poolId, trancheId, recipient, currency, currencyPayout, trancheTokensPayout);
    }

    function handleExecutedCollectRedeem(
        uint64 poolId,
        bytes16 trancheId,
        address recipient,
        uint128 currency,
        uint128 currencyPayout,
        uint128 trancheTokensPayout,
        uint128 remainingRedeemOrder
    ) public onlyGateway {
        require(trancheTokensPayout != 0, "InvestmentManager/zero-redeem");
        address _currency = poolManager.currencyIdToAddress(currency);
        address liquidityPool = poolManager.getLiquidityPool(poolId, trancheId, _currency);
        require(liquidityPool != address(0), "InvestmentManager/tranche-does-not-exist");

        LPValues storage lpValues = orderbook[recipient][liquidityPool];
        lpValues.maxWithdraw = lpValues.maxWithdraw + currencyPayout;
        lpValues.maxRedeem = lpValues.maxRedeem + trancheTokensPayout;
        lpValues.remainingRedeemOrder = remainingRedeemOrder;

        userEscrow.transferIn(_currency, address(escrow), recipient, currencyPayout);
        LiquidityPoolLike(liquidityPool).burn(address(escrow), trancheTokensPayout); // burned redeemed tokens from escrow
        _updateLiquidityPoolPrice(liquidityPool, currencyPayout, trancheTokensPayout);

        emit ExecutedCollectRedeem(poolId, trancheId, recipient, currency, currencyPayout, trancheTokensPayout);
    }

    function handleExecutedDecreaseInvestOrder(
        uint64 poolId,
        bytes16 trancheId,
        address user,
        uint128 currency,
        uint128 currencyPayout,
        uint128 remainingInvestOrder
    ) public onlyGateway {
        require(currencyPayout != 0, "InvestmentManager/zero-payout");

        address _currency = poolManager.currencyIdToAddress(currency);
        address liquidityPool = poolManager.getLiquidityPool(poolId, trancheId, _currency);
        require(liquidityPool != address(0), "InvestmentManager/tranche-does-not-exist");
        require(_currency == LiquidityPoolLike(liquidityPool).asset(), "InvestmentManager/not-tranche-currency");

        // Transfer currency amount to userEscrow
        userEscrow.transferIn(_currency, address(escrow), user, currencyPayout);

        LPValues storage lpValues = orderbook[user][liquidityPool];
        lpValues.remainingInvestOrder = remainingInvestOrder;

        // Increasing maxRedeem and maxWithdraw with the currencyPayout,
        // leads to an effective redeem price of 1.0 and thus the user actually receiving
        // exactly currencyPayout on both redeem() and withdraw()
        lpValues.maxRedeem = lpValues.maxRedeem + currencyPayout;
        lpValues.maxWithdraw = lpValues.maxWithdraw + currencyPayout;

        emit ExecutedDecreaseInvestOrder(poolId, trancheId, user, currency, currencyPayout);
    }

    /// @dev Compared to handleExecutedDecreaseInvestOrder, there is no
    ///      transfer of currency in this function because they
    ///      can stay in the Escrow, ready to be claimed on deposit/mint.
    function handleExecutedDecreaseRedeemOrder(
        uint64 poolId,
        bytes16 trancheId,
        address user,
        uint128 currency,
        uint128 trancheTokenPayout,
        uint128 remainingRedeemOrder
    ) public onlyGateway {
        require(trancheTokenPayout != 0, "InvestmentManager/zero-payout");

        address _currency = poolManager.currencyIdToAddress(currency);
        address liquidityPool = poolManager.getLiquidityPool(poolId, trancheId, _currency);
        require(address(liquidityPool) != address(0), "InvestmentManager/tranche-does-not-exist");

        LPValues storage lpValues = orderbook[user][liquidityPool];
        lpValues.remainingRedeemOrder = remainingRedeemOrder;

        // Increasing maxMint and maxDeposit with the trancheTokensPayout
        // leads to an effective redeem price of 1.0 and thus the user actually receiving
        // exactly trancheTokensPayout on both deposit() and mint()
        lpValues.maxDeposit = lpValues.maxDeposit + trancheTokenPayout;
        lpValues.maxMint = lpValues.maxMint + trancheTokenPayout;

        emit ExecutedDecreaseRedeemOrder(poolId, trancheId, user, currency, trancheTokenPayout);
    }

    function handleTriggerIncreaseRedeemOrder(
        uint64 poolId,
        bytes16 trancheId,
        address user,
        uint128 currency,
        uint128 trancheTokenAmount
    ) public onlyGateway {
        address token = poolManager.getTrancheToken(poolId, trancheId);

        // Transfer the tranche token amount from user to escrow (lock tranche tokens in escrow)
        AuthTransferLike(token).authTransferFrom(user, address(escrow), trancheTokenAmount);

        gateway.increaseRedeemOrder(poolId, trancheId, user, currency, trancheTokenAmount);
        emit TriggerIncreaseRedeemOrder(poolId, trancheId, user, currency, trancheTokenAmount);
    }

    // --- View functions ---
    function totalAssets(address liquidityPool, uint256 totalSupply) public view returns (uint256 _totalAssets) {
        _totalAssets = convertToAssets(liquidityPool, totalSupply);
    }

    /// @dev Calculates the amount of shares / tranche tokens that any user would get for the amount of currency / assets provided.
    ///      The calculation is based on the tranche token price from the most recent epoch retrieved from Centrifuge.
    function convertToShares(address liquidityPool, uint256 _assets) public view returns (uint256 shares) {
        uint128 latestPrice = LiquidityPoolLike(liquidityPool).latestPrice();
        if (latestPrice == 0) {
            // If the price is not set, we assume it is 1.00
            latestPrice = uint128(1 * 10 ** PRICE_DECIMALS);
        }

        (uint8 currencyDecimals, uint8 trancheTokenDecimals) = _getPoolDecimals(liquidityPool);
        uint128 assets = _toUint128(_assets);

        shares = assets.mulDiv(
            10 ** (PRICE_DECIMALS + trancheTokenDecimals - currencyDecimals), latestPrice, MathLib.Rounding.Down
        );
    }

    /// @dev Calculates the asset value for an amount of shares / tranche tokens provided.
    ///      The calculation is based on the tranche token price from the most recent epoch retrieved from Centrifuge.
    function convertToAssets(address liquidityPool, uint256 _shares) public view returns (uint256 assets) {
        uint128 latestPrice = LiquidityPoolLike(liquidityPool).latestPrice();
        if (latestPrice == 0) {
            // If the price is not set, we assume it is 1.00
            latestPrice = uint128(1 * 10 ** PRICE_DECIMALS);
        }

        (uint8 currencyDecimals, uint8 trancheTokenDecimals) = _getPoolDecimals(liquidityPool);
        uint128 shares = _toUint128(_shares);

        assets = shares.mulDiv(
            latestPrice, 10 ** (PRICE_DECIMALS + trancheTokenDecimals - currencyDecimals), MathLib.Rounding.Down
        );
    }

    /// @return currencyAmount is type of uint256 to support the EIP4626 Liquidity Pool interface
    function maxDeposit(address liquidityPool, address user) public view returns (uint256) {
        if (!LiquidityPoolLike(liquidityPool).checkTransferRestriction(address(escrow), user, 0)) return 0;
        if (calculateDepositPrice(user, liquidityPool) == 0) return 0;
        return uint256(orderbook[user][liquidityPool].maxDeposit);
    }

    /// @return trancheTokenAmount type of uint256 to support the EIP4626 Liquidity Pool interface
    function maxMint(address liquidityPool, address user) public view returns (uint256 trancheTokenAmount) {
        if (!LiquidityPoolLike(liquidityPool).checkTransferRestriction(address(escrow), user, 0)) return 0;
        if (calculateDepositPrice(user, liquidityPool) == 0) return 0;
        return uint256(orderbook[user][liquidityPool].maxMint);
    }

    /// @return currencyAmount type of uint256 to support the EIP4626 Liquidity Pool interface
    function maxWithdraw(address liquidityPool, address user) public view returns (uint256 currencyAmount) {
        if (calculateRedeemPrice(user, liquidityPool) == 0) return 0;
        return uint256(orderbook[user][liquidityPool].maxWithdraw);
    }

    /// @return trancheTokenAmount type of uint256 to support the EIP4626 Liquidity Pool interface
    function maxRedeem(address liquidityPool, address user) public view returns (uint256 trancheTokenAmount) {
        if (calculateRedeemPrice(user, liquidityPool) == 0) return 0;
        return uint256(orderbook[user][liquidityPool].maxRedeem);
    }

    /// @return trancheTokenAmount is type of uint256 to support the EIP4626 Liquidity Pool interface
    function previewDeposit(address liquidityPool, address user, uint256 _currencyAmount)
        public
        view
        returns (uint256 trancheTokenAmount)
    {
        uint128 currencyAmount = _toUint128(_currencyAmount);
        uint256 depositPrice = calculateDepositPrice(user, liquidityPool);
        if (depositPrice == 0) return 0;

        trancheTokenAmount = uint256(_calculateTrancheTokenAmount(currencyAmount, liquidityPool, depositPrice));
    }

    /// @return currencyAmount is type of uint256 to support the EIP4626 Liquidity Pool interface
    function previewMint(address liquidityPool, address user, uint256 _trancheTokenAmount)
        public
        view
        returns (uint256 currencyAmount)
    {
        uint128 trancheTokenAmount = _toUint128(_trancheTokenAmount);
        uint256 depositPrice = calculateDepositPrice(user, liquidityPool);
        if (depositPrice == 0) return 0;

        currencyAmount = uint256(_calculateCurrencyAmount(trancheTokenAmount, liquidityPool, depositPrice));
    }

    /// @return trancheTokenAmount is type of uint256 to support the EIP4626 Liquidity Pool interface
    function previewWithdraw(address liquidityPool, address user, uint256 _currencyAmount)
        public
        view
        returns (uint256 trancheTokenAmount)
    {
        uint128 currencyAmount = _toUint128(_currencyAmount);
        uint256 redeemPrice = calculateRedeemPrice(user, liquidityPool);
        if (redeemPrice == 0) return 0;

        trancheTokenAmount = uint256(_calculateTrancheTokenAmount(currencyAmount, liquidityPool, redeemPrice));
    }

    /// @return currencyAmount is type of uint256 to support the EIP4626 Liquidity Pool interface
    function previewRedeem(address liquidityPool, address user, uint256 _trancheTokenAmount)
        public
        view
        returns (uint256 currencyAmount)
    {
        uint128 trancheTokenAmount = _toUint128(_trancheTokenAmount);
        uint256 redeemPrice = calculateRedeemPrice(user, liquidityPool);
        if (redeemPrice == 0) return 0;

        currencyAmount = uint256(_calculateCurrencyAmount(trancheTokenAmount, liquidityPool, redeemPrice));
    }

    function userDepositRequest(address liquidityPool, address user) public view returns (uint256 currencyAmount) {
        currencyAmount = uint256(orderbook[user][liquidityPool].remainingInvestOrder);
    }

    function userRedeemRequest(address liquidityPool, address user) public view returns (uint256 trancheTokenAmount) {
        trancheTokenAmount = uint256(orderbook[user][liquidityPool].remainingRedeemOrder);
    }

    // --- Liquidity Pool processing functions ---
    /// @notice Processes owner's currency deposit / investment after the epoch has been executed on Centrifuge.
    ///         In case owner's invest order was fulfilled (partially or in full) on Centrifuge during epoch execution MaxDeposit and MaxMint are increased and tranche tokens can be transferred to user's wallet on calling processDeposit.
    ///         Note: The currency required to fulfill the invest order is already locked in escrow upon calling requestDeposit.
    /// @dev    trancheTokenAmount return value is type of uint256 to be compliant with EIP4626 LiquidityPool interface
    /// @return trancheTokenAmount the amount of tranche tokens transferred to the user's wallet after successful deposit.
    function processDeposit(address liquidityPool, uint256 currencyAmount, address receiver, address owner)
        public
        auth
        returns (uint256 trancheTokenAmount)
    {
        uint128 _currencyAmount = _toUint128(currencyAmount);
        require(
            (_currencyAmount <= orderbook[owner][liquidityPool].maxDeposit && _currencyAmount != 0),
            "InvestmentManager/amount-exceeds-deposit-limits"
        );

        uint256 depositPrice = calculateDepositPrice(owner, liquidityPool);
        require(depositPrice != 0, "LiquidityPool/deposit-token-price-0");

        uint128 _trancheTokenAmount = _calculateTrancheTokenAmount(_currencyAmount, liquidityPool, depositPrice);
        _deposit(_trancheTokenAmount, _currencyAmount, liquidityPool, receiver, owner);
        trancheTokenAmount = uint256(_trancheTokenAmount);
    }

    /// @notice Processes owner's currency deposit / investment after the epoch has been executed on Centrifuge.
    ///         In case owner's invest order was fulfilled on Centrifuge during epoch execution MaxDeposit and MaxMint are increased
    ///         and trancheTokens can be transferred to owner's wallet on calling processDeposit or processMint.
    ///         Note: The currency amount required to fulfill the invest order is already locked in escrow upon calling requestDeposit.
    ///         Note: The tranche tokens are already minted on collectInvest and are deposited to the escrow account until the owner calls mint, or deposit.
    ///         Note: The tranche tokens are transferred to the receivers wallet.
    /// @dev    currencyAmount return value is type of uint256 to be compliant with EIP4626 LiquidityPool interface
    /// @return currencyAmount the amount of liquidityPool assets invested and locked in escrow in order
    ///         for the amount of tranche tokens received after successful investment into the pool.
    function processMint(address liquidityPool, uint256 trancheTokenAmount, address receiver, address owner)
        public
        auth
        returns (uint256 currencyAmount)
    {
        uint128 _trancheTokenAmount = _toUint128(trancheTokenAmount);
        require(
            (_trancheTokenAmount <= orderbook[owner][liquidityPool].maxMint && _trancheTokenAmount != 0),
            "InvestmentManager/amount-exceeds-mint-limits"
        );

        uint256 depositPrice = calculateDepositPrice(owner, liquidityPool);
        require(depositPrice != 0, "LiquidityPool/deposit-token-price-0");

        uint128 _currencyAmount = _calculateCurrencyAmount(_trancheTokenAmount, liquidityPool, depositPrice);
        _deposit(_trancheTokenAmount, _currencyAmount, liquidityPool, receiver, owner);
        currencyAmount = uint256(_currencyAmount);
    }

    function _deposit(
        uint128 trancheTokenAmount,
        uint128 currencyAmount,
        address liquidityPool,
        address receiver,
        address owner
    ) internal {
        LiquidityPoolLike lPool = LiquidityPoolLike(liquidityPool);

        // Decrease the deposit limits
        LPValues storage lpValues = orderbook[owner][liquidityPool];
        lpValues.maxDeposit = lpValues.maxDeposit < currencyAmount ? 0 : lpValues.maxDeposit - currencyAmount;
        lpValues.maxMint = lpValues.maxMint < trancheTokenAmount ? 0 : lpValues.maxMint - trancheTokenAmount;

        // Transfer the tranche tokens to the user
        require(
            lPool.transferFrom(address(escrow), receiver, trancheTokenAmount),
            "InvestmentManager/tranche-tokens-transfer-failed"
        );
    }

    /// @dev    Processes owner's tranche Token redemption after the epoch has been executed on Centrifuge.
    ///         In case owner's redemption order was fulfilled on Centrifuge during epoch execution MaxRedeem and MaxWithdraw
    ///         are increased and LiquidityPool currency can be transferred to owner's wallet on calling processRedeem or processWithdraw.
    ///         Note: The trancheTokenAmount required to fulfill the redemption order was already locked in escrow
    ///         upon calling requestRedeem and burned upon collectRedeem.
    /// @notice currencyAmount return value is type of uint256 to be compliant with EIP4626 LiquidityPool interface
    /// @return currencyAmount the amount of liquidityPool assets received for the amount of redeemed/burned tranche tokens.
    function processRedeem(address liquidityPool, uint256 trancheTokenAmount, address receiver, address owner)
        public
        auth
        returns (uint256 currencyAmount)
    {
        uint128 _trancheTokenAmount = _toUint128(trancheTokenAmount);
        require(
            _trancheTokenAmount <= orderbook[owner][liquidityPool].maxRedeem && _trancheTokenAmount != 0,
            "InvestmentManager/amount-exceeds-redeem-limits"
        );

        uint256 redeemPrice = calculateRedeemPrice(owner, liquidityPool);
        require(redeemPrice != 0, "LiquidityPool/redeem-token-price-0");

        uint128 _currencyAmount = _calculateCurrencyAmount(_trancheTokenAmount, liquidityPool, redeemPrice);
        _redeem(_trancheTokenAmount, _currencyAmount, liquidityPool, receiver, owner);
        currencyAmount = uint256(_currencyAmount);
    }

    /// @dev    Processes owner's tranche token redemption after the epoch has been executed on Centrifuge.
    ///         In case owner's redemption order was fulfilled on Centrifuge during epoch execution MaxRedeem and MaxWithdraw
    ///         are increased and LiquidityPool currency can be transferred to owner's wallet on calling processRedeem or processWithdraw.
    ///         Note: The trancheTokenAmount required to fulfill the redemption order was already locked in escrow upon calling requestRedeem and burned upon collectRedeem.
    /// @notice trancheTokenAmount return value is type of uint256 to be compliant with EIP4626 LiquidityPool interface
    /// @return trancheTokenAmount the amount of trancheTokens redeemed/burned required to receive the currencyAmount payout/withdrawal.
    function processWithdraw(address liquidityPool, uint256 currencyAmount, address receiver, address owner)
        public
        auth
        returns (uint256 trancheTokenAmount)
    {
        uint128 _currencyAmount = _toUint128(currencyAmount);
        require(
            (_currencyAmount <= orderbook[owner][liquidityPool].maxWithdraw && _currencyAmount != 0),
            "InvestmentManager/amount-exceeds-withdraw-limits"
        );

        uint256 redeemPrice = calculateRedeemPrice(owner, liquidityPool);
        require(redeemPrice != 0, "LiquidityPool/redeem-token-price-0");

        uint128 _trancheTokenAmount = _calculateTrancheTokenAmount(_currencyAmount, liquidityPool, redeemPrice);
        _redeem(_trancheTokenAmount, _currencyAmount, liquidityPool, receiver, owner);
        trancheTokenAmount = uint256(_trancheTokenAmount);
    }

    function _redeem(
        uint128 trancheTokenAmount,
        uint128 currencyAmount,
        address liquidityPool,
        address receiver,
        address owner
    ) internal {
        LiquidityPoolLike lPool = LiquidityPoolLike(liquidityPool);

        // Decrease the redemption limits
        LPValues storage lpValues = orderbook[owner][liquidityPool];
        lpValues.maxWithdraw = lpValues.maxWithdraw < currencyAmount ? 0 : lpValues.maxWithdraw - currencyAmount;
        lpValues.maxRedeem = lpValues.maxRedeem < trancheTokenAmount ? 0 : lpValues.maxRedeem - trancheTokenAmount;

        // Transfer the currency to the user
        userEscrow.transferOut(lPool.asset(), owner, receiver, currencyAmount);
    }

    // --- Helpers ---
    function calculateDepositPrice(address user, address liquidityPool) public view returns (uint256 depositPrice) {
        LPValues memory lpValues = orderbook[user][liquidityPool];
        if (lpValues.maxMint == 0) {
            return 0;
        }

        depositPrice = _calculatePrice(lpValues.maxDeposit, lpValues.maxMint, liquidityPool);
    }

    function calculateRedeemPrice(address user, address liquidityPool) public view returns (uint256 redeemPrice) {
        LPValues memory lpValues = orderbook[user][liquidityPool];
        if (lpValues.maxRedeem == 0) {
            return 0;
        }

        redeemPrice = _calculatePrice(lpValues.maxWithdraw, lpValues.maxRedeem, liquidityPool);
    }

    function _calculatePrice(uint128 currencyAmount, uint128 trancheTokenAmount, address liquidityPool)
        internal
        view
        returns (uint256 depositPrice)
    {
        (uint8 currencyDecimals, uint8 trancheTokenDecimals) = _getPoolDecimals(liquidityPool);
        uint256 currencyAmountInPriceDecimals = _toPriceDecimals(currencyAmount, currencyDecimals);
        uint256 trancheTokenAmountInPriceDecimals = _toPriceDecimals(trancheTokenAmount, trancheTokenDecimals);

        depositPrice = currencyAmountInPriceDecimals.mulDiv(
            10 ** PRICE_DECIMALS, trancheTokenAmountInPriceDecimals, MathLib.Rounding.Down
        );
    }

    function _updateLiquidityPoolPrice(address liquidityPool, uint128 currencyPayout, uint128 trancheTokensPayout)
        internal
    {
        uint128 price = _toUint128(_calculatePrice(currencyPayout, trancheTokensPayout, liquidityPool));
        LiquidityPoolLike(liquidityPool).updatePrice(price);
    }

    function _calculateTrancheTokenAmount(uint128 currencyAmount, address liquidityPool, uint256 price)
        internal
        view
        returns (uint128 trancheTokenAmount)
    {
        (uint8 currencyDecimals, uint8 trancheTokenDecimals) = _getPoolDecimals(liquidityPool);

        uint256 currencyAmountInPriceDecimals = _toPriceDecimals(currencyAmount, currencyDecimals).mulDiv(
            10 ** PRICE_DECIMALS, price, MathLib.Rounding.Down
        );

        trancheTokenAmount = _fromPriceDecimals(currencyAmountInPriceDecimals, trancheTokenDecimals);
    }

    function _calculateCurrencyAmount(uint128 trancheTokenAmount, address liquidityPool, uint256 price)
        internal
        view
        returns (uint128 currencyAmount)
    {
        (uint8 currencyDecimals, uint8 trancheTokenDecimals) = _getPoolDecimals(liquidityPool);

        uint256 currencyAmountInPriceDecimals = _toPriceDecimals(trancheTokenAmount, trancheTokenDecimals).mulDiv(
            price, 10 ** PRICE_DECIMALS, MathLib.Rounding.Down
        );

        currencyAmount = _fromPriceDecimals(currencyAmountInPriceDecimals, currencyDecimals);
    }

    /// @dev    Safe type conversion from uint256 to uint128. Revert if value is too big to be stored with uint128. Avoid data loss.
    /// @return value - safely converted without data loss
    function _toUint128(uint256 _value) internal pure returns (uint128 value) {
        if (_value > type(uint128).max) {
            revert("InvestmentManager/uint128-overflow");
        } else {
            value = uint128(_value);
        }
    }

    /// @dev    When converting currency to tranche token amounts using the price,
    ///         all values are normalized to PRICE_DECIMALS
    function _toPriceDecimals(uint128 _value, uint8 decimals) internal pure returns (uint256 value) {
        if (PRICE_DECIMALS == decimals) return uint256(_value);
        value = uint256(_value) * 10 ** (PRICE_DECIMALS - decimals);
    }

    /// @dev    Convert decimals of the value from the price decimals back to the intended decimals
    function _fromPriceDecimals(uint256 _value, uint8 decimals) internal pure returns (uint128 value) {
        if (PRICE_DECIMALS == decimals) return _toUint128(_value);
        value = _toUint128(_value / 10 ** (PRICE_DECIMALS - decimals));
    }

    /// @dev    Return the currency decimals and the tranche token decimals for a given liquidityPool
    function _getPoolDecimals(address liquidityPool)
        internal
        view
        returns (uint8 currencyDecimals, uint8 trancheTokenDecimals)
    {
        currencyDecimals = ERC20Like(LiquidityPoolLike(liquidityPool).asset()).decimals();
        trancheTokenDecimals = LiquidityPoolLike(liquidityPool).decimals();
    }
}<|MERGE_RESOLUTION|>--- conflicted
+++ resolved
@@ -200,7 +200,7 @@
         gateway.increaseRedeemOrder(poolId, trancheId, user, currencyId, _trancheTokenAmount);
     }
 
-    function decreaseDepositRequest(address /*liquidityPool*/, uint256 _currencyAmount, address user) public auth {
+    function decreaseDepositRequest(address liquidityPool, uint256 _currencyAmount, address user) public auth {
         uint128 currencyAmount = _toUint128(_currencyAmount);
         LiquidityPoolLike _liquidityPool = LiquidityPoolLike(liquidityPool);
         gateway.decreaseInvestOrder(
@@ -212,7 +212,7 @@
         );
     }
 
-    function decreaseRedeemRequest(address /*liquidityPool*/, uint256 _trancheTokenAmount, address user) public auth {
+    function decreaseRedeemRequest(address liquidityPool, uint256 _trancheTokenAmount, address user) public auth {
         uint128 trancheTokenAmount = _toUint128(_trancheTokenAmount);
         LiquidityPoolLike _liquidityPool = LiquidityPoolLike(liquidityPool);
         require(
@@ -228,13 +228,8 @@
         );
     }
 
-<<<<<<< HEAD
-    function cancelDepositRequest(address /*liquidityPool*/, address user) public auth {
-        LiquidityPoolLike _liquidityPool = LiquidityPoolLike(msg.sender);
-=======
     function cancelDepositRequest(address liquidityPool, address user) public auth {
         LiquidityPoolLike _liquidityPool = LiquidityPoolLike(liquidityPool);
->>>>>>> 9df3f9ed
         gateway.cancelInvestOrder(
             _liquidityPool.poolId(),
             _liquidityPool.trancheId(),
@@ -274,13 +269,8 @@
         );
     }
 
-<<<<<<< HEAD
-    function collectRedeem(address /*liquidityPool*/, address user) public auth {
-        LiquidityPoolLike _liquidityPool = LiquidityPoolLike(msg.sender);
-=======
     function collectRedeem(address liquidityPool, address user) public auth {
         LiquidityPoolLike _liquidityPool = LiquidityPoolLike(liquidityPool);
->>>>>>> 9df3f9ed
         gateway.collectRedeem(
             _liquidityPool.poolId(),
             _liquidityPool.trancheId(),
