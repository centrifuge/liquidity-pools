// SPDX-License-Identifier: AGPL-3.0-only
pragma solidity 0.8.21;

import {Auth} from "./util/Auth.sol";
import {MathLib} from "./util/MathLib.sol";
import {SafeTransferLib} from "./util/SafeTransferLib.sol";

interface GatewayLike {
    function increaseInvestOrder(uint64 poolId, bytes16 trancheId, address investor, uint128 currency, uint128 amount)
        external;
    function decreaseInvestOrder(uint64 poolId, bytes16 trancheId, address investor, uint128 currency, uint128 amount)
        external;
    function increaseRedeemOrder(uint64 poolId, bytes16 trancheId, address investor, uint128 currency, uint128 amount)
        external;
    function decreaseRedeemOrder(uint64 poolId, bytes16 trancheId, address investor, uint128 currency, uint128 amount)
        external;
    function collectInvest(uint64 poolId, bytes16 trancheId, address investor, uint128 currency) external;
    function collectRedeem(uint64 poolId, bytes16 trancheId, address investor, uint128 currency) external;
    function cancelInvestOrder(uint64 poolId, bytes16 trancheId, address investor, uint128 currency) external;
    function cancelRedeemOrder(uint64 poolId, bytes16 trancheId, address investor, uint128 currency) external;
}

interface ERC20Like {
    function approve(address token, address spender, uint256 value) external;
    function transferFrom(address from, address to, uint256 amount) external returns (bool);
    function decimals() external view returns (uint8);
    function mint(address, uint256) external;
    function burn(address, uint256) external;
}

interface LiquidityPoolLike is ERC20Like {
    function poolId() external returns (uint64);
    function trancheId() external returns (bytes16);
    function asset() external view returns (address);
    function hasMember(address) external returns (bool);
    function updatePrice(uint128 price) external;
    function checkTransferRestriction(address from, address to, uint256 value) external view returns (bool);
    function latestPrice() external view returns (uint128);
}

interface PoolManagerLike {
    function currencyIdToAddress(uint128 currencyId) external view returns (address);
    function currencyAddressToId(address addr) external view returns (uint128);
    function getTrancheToken(uint64 poolId, bytes16 trancheId) external view returns (address);
    function getLiquidityPool(uint64 poolId, bytes16 trancheId, address currency) external view returns (address);
    function isAllowedAsPoolCurrency(uint64 poolId, address currencyAddress) external view returns (bool);
}

interface EscrowLike {
    function approve(address token, address spender, uint256 value) external;
}

interface UserEscrowLike {
    function transferIn(address token, address source, address destination, uint256 amount) external;
    function transferOut(address token, address owner, address destination, uint256 amount) external;
}

/// @dev Liquidity Pool orders and investment/redemption limits per user
struct LPValues {
    uint128 maxDeposit; // denominated in currency
    uint128 maxMint; // denominated in tranche tokens
    uint128 maxWithdraw; // denominated in currency
    uint128 maxRedeem; // denominated in tranche tokens
    uint128 remainingInvestOrder; // denominated in currency
    uint128 remainingRedeemOrder; // denominated in tranche tokens
}

/// @title  Investment Manager
/// @notice This is the main contract LiquidityPools interact with for
///         both incoming and outgoing investment transactions.
contract InvestmentManager is Auth {
    using MathLib for uint256;
    using MathLib for uint128;

    /// @dev Prices are fixed-point integers with 18 decimals
    uint8 internal constant PRICE_DECIMALS = 18;

    EscrowLike public immutable escrow;
    UserEscrowLike public immutable userEscrow;

    GatewayLike public gateway;
    PoolManagerLike public poolManager;

    mapping(address investor => mapping(address liquidityPool => LPValues)) public orderbook;

    // --- Events ---
    event File(bytes32 indexed what, address data);
    event ProcessDeposit(
        address indexed liquidityPool, address indexed user, uint128 currencyAmount, uint128 trancheTokenAmount
    );
    event ProcessRedeem(
        address indexed liquidityPool, address indexed user, uint128 currencyAmount, uint128 trancheTokenAmount
    );
    event ExecutedCollectInvest(
        uint64 indexed poolId,
        bytes16 indexed trancheId,
        address recipient,
        uint128 currency,
        uint128 currencyPayout,
        uint128 trancheTokensPayout
    );
    event ExecutedCollectRedeem(
        uint64 indexed poolId,
        bytes16 indexed trancheId,
        address recipient,
        uint128 currency,
        uint128 currencyPayout,
        uint128 trancheTokensPayout
    );
    event ExecutedDecreaseInvestOrder(
        uint64 indexed poolId, bytes16 indexed trancheId, address user, uint128 currency, uint128 currencyPayout
    );
    event ExecutedDecreaseRedeemOrder(
        uint64 indexed poolId, bytes16 indexed trancheId, address user, uint128 currency, uint128 trancheTokensPayout
    );

    constructor(address escrow_, address userEscrow_) {
        escrow = EscrowLike(escrow_);
        userEscrow = UserEscrowLike(userEscrow_);

        wards[msg.sender] = 1;
        emit Rely(msg.sender);
    }

    /// @dev Gateway must be msg.sender for incoming messages
    modifier onlyGateway() {
        require(msg.sender == address(gateway), "InvestmentManager/not-the-gateway");
        _;
    }

    // --- Administration ---
    function file(bytes32 what, address data) external auth {
        if (what == "gateway") gateway = GatewayLike(data);
        else if (what == "poolManager") poolManager = PoolManagerLike(data);
        else revert("InvestmentManager/file-unrecognized-param");
        emit File(what, data);
    }

    // --- Outgoing message handling ---
    /// @notice Request deposit. Liquidity pools have to request investments from Centrifuge before actual tranche tokens can be minted.
    ///         The deposit requests are added to the order book on Centrifuge. Once the next epoch is executed on Centrifuge,
    ///         liquidity pools can proceed with tranche token payouts in case their orders got fulfilled.
    ///         If an amount of 0 is passed, this triggers cancelling outstanding deposit orders.
    /// @dev    The user currency amount required to fulfill the deposit request have to be locked,
    ///         even though the tranche token payout can only happen after epoch execution.
    function requestDeposit(address liquidityPool, uint256 currencyAmount, address user) public auth {
        LiquidityPoolLike lPool = LiquidityPoolLike(liquidityPool);
        uint128 _currencyAmount = _toUint128(currencyAmount);
        require(_currencyAmount != 0, "InvestmentManager/zero-amount-not-allowed");

        uint64 poolId = lPool.poolId();
        bytes16 trancheId = lPool.trancheId();
        address currency = lPool.asset();
        uint128 currencyId = poolManager.currencyAddressToId(currency);

        poolManager.isAllowedAsPoolCurrency(poolId, currency);
        require(
            lPool.checkTransferRestriction(address(0), user, convertToShares(liquidityPool, currencyAmount)),
            "InvestmentManager/transfer-not-allowed"
        );

        // Transfer the currency amount from user to escrow (lock currency in escrow)
        SafeTransferLib.safeTransferFrom(currency, user, address(escrow), _currencyAmount);

        LPValues storage lpValues = orderbook[user][liquidityPool];
        lpValues.remainingInvestOrder = lpValues.remainingInvestOrder + _currencyAmount;

        gateway.increaseInvestOrder(poolId, trancheId, user, currencyId, _currencyAmount);
    }

    /// @notice Request tranche token redemption. Liquidity pools have to request redemptions from Centrifuge before actual currency payouts can be done.
    ///         The redemption requests are added to the order book on Centrifuge. Once the next epoch is executed on Centrifuge,
    ///         liquidity pools can proceed with currency payouts in case their orders got fulfilled.
    ///         If an amount of 0 is passed, this triggers cancelling outstanding redemption orders.
    /// @dev    The user tranche tokens required to fulfill the redemption request have to be locked, even though the currency payout can only happen after epoch execution.
    function requestRedeem(address liquidityPool, uint256 trancheTokenAmount, address user) public auth {
        LiquidityPoolLike lPool = LiquidityPoolLike(liquidityPool);
        uint128 _trancheTokenAmount = _toUint128(trancheTokenAmount);
        require(_trancheTokenAmount != 0, "InvestmentManager/zero-amount-not-allowed");

        uint64 poolId = lPool.poolId();
        bytes16 trancheId = lPool.trancheId();
        address currency = lPool.asset();
        uint128 currencyId = poolManager.currencyAddressToId(currency);

        poolManager.isAllowedAsPoolCurrency(poolId, currency);

        // Transfer the tranche token amount from user to escrow (lock tranche tokens in escrow)
        lPool.transferFrom(user, address(escrow), _trancheTokenAmount);

        LPValues storage lpValues = orderbook[user][liquidityPool];
        lpValues.remainingRedeemOrder = lpValues.remainingRedeemOrder + _trancheTokenAmount;

        gateway.increaseRedeemOrder(poolId, trancheId, user, currencyId, _trancheTokenAmount);
    }

    function decreaseDepositRequest(address liquidityPool, uint256 _currencyAmount, address user) public auth {
        uint128 currencyAmount = _toUint128(_currencyAmount);
        LiquidityPoolLike _liquidityPool = LiquidityPoolLike(msg.sender);
        gateway.decreaseInvestOrder(
            _liquidityPool.poolId(),
            _liquidityPool.trancheId(),
            user,
            poolManager.currencyAddressToId(_liquidityPool.asset()),
            currencyAmount
        );
    }

    function decreaseRedeemRequest(address liquidityPool, uint256 _trancheTokenAmount, address user) public auth {
        uint128 trancheTokenAmount = _toUint128(_trancheTokenAmount);
        LiquidityPoolLike _liquidityPool = LiquidityPoolLike(msg.sender);
        require(
            _liquidityPool.checkTransferRestriction(address(0), user, _trancheTokenAmount),
            "InvestmentManager/transfer-not-allowed"
        );
        gateway.decreaseRedeemOrder(
            _liquidityPool.poolId(),
            _liquidityPool.trancheId(),
            user,
            poolManager.currencyAddressToId(_liquidityPool.asset()),
            trancheTokenAmount
        );
    }

    function cancelDepositRequest(address liquidityPool, address user) public auth {
        LiquidityPoolLike _liquidityPool = LiquidityPoolLike(msg.sender);
        gateway.cancelInvestOrder(
            _liquidityPool.poolId(),
            _liquidityPool.trancheId(),
            user,
            poolManager.currencyAddressToId(_liquidityPool.asset())
        );
    }

    function cancelRedeemRequest(address liquidityPool, address user) public auth {
        LiquidityPoolLike _liquidityPool = LiquidityPoolLike(msg.sender);
        // TODO: last argument should be replaced by remaining redeem order
        require(
            _liquidityPool.checkTransferRestriction(address(0), user, type(uint128).max),
            "InvestmentManager/transfer-not-allowed"
        );
        gateway.cancelRedeemOrder(
            _liquidityPool.poolId(),
            _liquidityPool.trancheId(),
            user,
            poolManager.currencyAddressToId(_liquidityPool.asset())
        );
    }

    function collectDeposit(address liquidityPool, address user) public auth {
        LiquidityPoolLike _liquidityPool = LiquidityPoolLike(msg.sender);
        // TODO: last argument should be replaced by remaining invest order
        require(
            _liquidityPool.checkTransferRestriction(address(escrow), user, type(uint128).max),
            "InvestmentManager/transfer-not-allowed"
        );
        gateway.collectInvest(
            _liquidityPool.poolId(),
            _liquidityPool.trancheId(),
            user,
            poolManager.currencyAddressToId(_liquidityPool.asset())
        );
    }

    function collectRedeem(address liquidityPool, address user) public auth {
        LiquidityPoolLike _liquidityPool = LiquidityPoolLike(msg.sender);
        gateway.collectRedeem(
            _liquidityPool.poolId(),
            _liquidityPool.trancheId(),
            user,
            poolManager.currencyAddressToId(_liquidityPool.asset())
        );
    }

    // --- Incoming message handling ---
    function updateTrancheTokenPrice(uint64 poolId, bytes16 trancheId, uint128 currencyId, uint128 price)
        public
        onlyGateway
    {
        address currency = poolManager.currencyIdToAddress(currencyId);
        address liquidityPool = poolManager.getLiquidityPool(poolId, trancheId, currency);
        require(liquidityPool != address(0), "InvestmentManager/tranche-does-not-exist");

        LiquidityPoolLike(liquidityPool).updatePrice(price);
    }

    function handleExecutedCollectInvest(
        uint64 poolId,
        bytes16 trancheId,
        address recipient,
        uint128 currency,
        uint128 currencyPayout,
        uint128 trancheTokensPayout,
        uint128 remainingInvestOrder
    ) public onlyGateway {
        require(currencyPayout != 0, "InvestmentManager/zero-invest");
        address _currency = poolManager.currencyIdToAddress(currency);
        address liquidityPool = poolManager.getLiquidityPool(poolId, trancheId, _currency);
        require(liquidityPool != address(0), "InvestmentManager/tranche-does-not-exist");

        LPValues storage lpValues = orderbook[recipient][liquidityPool];
        lpValues.maxDeposit = lpValues.maxDeposit + currencyPayout;
        lpValues.maxMint = lpValues.maxMint + trancheTokensPayout;
        lpValues.remainingInvestOrder = remainingInvestOrder;

        LiquidityPoolLike(liquidityPool).mint(address(escrow), trancheTokensPayout); // mint to escrow. Recipient can claim by calling withdraw / redeem
        _updateLiquidityPoolPrice(liquidityPool, currencyPayout, trancheTokensPayout);

        emit ExecutedCollectInvest(poolId, trancheId, recipient, currency, currencyPayout, trancheTokensPayout);
    }

    function handleExecutedCollectRedeem(
        uint64 poolId,
        bytes16 trancheId,
        address recipient,
        uint128 currency,
        uint128 currencyPayout,
        uint128 trancheTokensPayout,
        uint128 remainingRedeemOrder
    ) public onlyGateway {
        require(trancheTokensPayout != 0, "InvestmentManager/zero-redeem");
        address _currency = poolManager.currencyIdToAddress(currency);
        address liquidityPool = poolManager.getLiquidityPool(poolId, trancheId, _currency);
        require(liquidityPool != address(0), "InvestmentManager/tranche-does-not-exist");

        LPValues storage lpValues = orderbook[recipient][liquidityPool];
        lpValues.maxWithdraw = lpValues.maxWithdraw + currencyPayout;
        lpValues.maxRedeem = lpValues.maxRedeem + trancheTokensPayout;
        lpValues.remainingRedeemOrder = remainingRedeemOrder;

        userEscrow.transferIn(_currency, address(escrow), recipient, currencyPayout);
        LiquidityPoolLike(liquidityPool).burn(address(escrow), trancheTokensPayout); // burned redeemed tokens from escrow
        _updateLiquidityPoolPrice(liquidityPool, currencyPayout, trancheTokensPayout);

        emit ExecutedCollectRedeem(poolId, trancheId, recipient, currency, currencyPayout, trancheTokensPayout);
    }

    function handleExecutedDecreaseInvestOrder(
        uint64 poolId,
        bytes16 trancheId,
        address user,
        uint128 currency,
        uint128 currencyPayout,
        uint128 remainingInvestOrder
    ) public onlyGateway {
        require(currencyPayout != 0, "InvestmentManager/zero-payout");

        address _currency = poolManager.currencyIdToAddress(currency);
        address liquidityPool = poolManager.getLiquidityPool(poolId, trancheId, _currency);
        require(liquidityPool != address(0), "InvestmentManager/tranche-does-not-exist");
        require(_currency == LiquidityPoolLike(liquidityPool).asset(), "InvestmentManager/not-tranche-currency");

<<<<<<< HEAD
        LPValues storage lpValues = orderbook[user][liquidityPool];
        lpValues.remainingInvestOrder = remainingInvestOrder;

        SafeTransferLib.safeTransferFrom(_currency, address(escrow), user, currencyPayout);
=======
        // Transfer currency amount to userEscrow
        userEscrow.transferIn(_currency, address(escrow), user, currencyPayout);
        LPValues storage lpValues = orderbook[user][liquidityPool];

        // Increasing maxRedeem and maxWithdraw with the currencyPayout,
        // leads to an effective redeem price of 1.0 and thus the user actually receiving
        // exactly currencyPayout on both redeem() and withdraw()
        lpValues.maxRedeem = lpValues.maxRedeem + currencyPayout;
        lpValues.maxWithdraw = lpValues.maxWithdraw + currencyPayout;
>>>>>>> 181ccc75

        emit ExecutedDecreaseInvestOrder(poolId, trancheId, user, currency, currencyPayout);
    }

    function handleExecutedDecreaseRedeemOrder(
        uint64 poolId,
        bytes16 trancheId,
        address user,
        uint128 currency,
        uint128 trancheTokenPayout,
        uint128 remainingRedeemOrder
    ) public onlyGateway {
        require(trancheTokenPayout != 0, "InvestmentManager/zero-payout");

        address _currency = poolManager.currencyIdToAddress(currency);
        address liquidityPool = poolManager.getLiquidityPool(poolId, trancheId, _currency);
        require(address(liquidityPool) != address(0), "InvestmentManager/tranche-does-not-exist");

        // Increasing maxMint and maxDeposit with the trancheTokensPayout
        // leads to an effective redeem price of 1.0 and thus the user actually receiving
        // exactly trancheTokensPayout on both deposit() and mint()
        LPValues storage lpValues = orderbook[user][liquidityPool];
        lpValues.maxDeposit = lpValues.maxDeposit + trancheTokenPayout;
        lpValues.maxMint = lpValues.maxMint + trancheTokenPayout;

        LPValues storage lpValues = orderbook[user][liquidityPool];
        lpValues.remainingRedeemOrder = remainingRedeemOrder;

        emit ExecutedDecreaseRedeemOrder(poolId, trancheId, user, currency, trancheTokenPayout);
    }

    // --- View functions ---
    function totalAssets(address liquidityPool, uint256 totalSupply) public view returns (uint256 _totalAssets) {
        _totalAssets = convertToAssets(liquidityPool, totalSupply);
    }

    /// @dev Calculates the amount of shares / tranche tokens that any user would get for the amount of currency / assets provided.
    ///      The calculation is based on the tranche token price from the most recent epoch retrieved from Centrifuge.
    function convertToShares(address liquidityPool, uint256 _assets) public view auth returns (uint256 shares) {
        uint128 latestPrice = LiquidityPoolLike(liquidityPool).latestPrice();
        if (latestPrice == 0) {
            // If the price is not set, we assume it is 1.00
            latestPrice = uint128(1 * 10 ** PRICE_DECIMALS);
        }

        (uint8 currencyDecimals, uint8 trancheTokenDecimals) = _getPoolDecimals(liquidityPool);
        uint128 assets = _toUint128(_assets);

        shares = assets.mulDiv(
            10 ** (PRICE_DECIMALS + trancheTokenDecimals - currencyDecimals), latestPrice, MathLib.Rounding.Down
        );
    }

    /// @dev Calculates the asset value for an amount of shares / tranche tokens provided.
    ///      The calculation is based on the tranche token price from the most recent epoch retrieved from Centrifuge.
    function convertToAssets(address liquidityPool, uint256 _shares) public view auth returns (uint256 assets) {
        uint128 latestPrice = LiquidityPoolLike(liquidityPool).latestPrice();
        if (latestPrice == 0) {
            // If the price is not set, we assume it is 1.00
            latestPrice = uint128(1 * 10 ** PRICE_DECIMALS);
        }

        (uint8 currencyDecimals, uint8 trancheTokenDecimals) = _getPoolDecimals(liquidityPool);
        uint128 shares = _toUint128(_shares);

        assets = shares.mulDiv(
            latestPrice, 10 ** (PRICE_DECIMALS + trancheTokenDecimals - currencyDecimals), MathLib.Rounding.Down
        );
    }

    /// @return currencyAmount is type of uint256 to support the EIP4626 Liquidity Pool interface
    function maxDeposit(address liquidityPool, address user) public view returns (uint256 currencyAmount) {
        currencyAmount = uint256(orderbook[user][liquidityPool].maxDeposit);
    }

    /// @return trancheTokenAmount type of uint256 to support the EIP4626 Liquidity Pool interface
    function maxMint(address liquidityPool, address user) public view returns (uint256 trancheTokenAmount) {
        trancheTokenAmount = uint256(orderbook[user][liquidityPool].maxMint);
    }

    /// @return currencyAmount type of uint256 to support the EIP4626 Liquidity Pool interface
    function maxWithdraw(address liquidityPool, address user) public view returns (uint256 currencyAmount) {
        currencyAmount = uint256(orderbook[user][liquidityPool].maxWithdraw);
    }

    /// @return trancheTokenAmount type of uint256 to support the EIP4626 Liquidity Pool interface
    function maxRedeem(address liquidityPool, address user) public view returns (uint256 trancheTokenAmount) {
        trancheTokenAmount = uint256(orderbook[user][liquidityPool].maxRedeem);
    }

    /// @return trancheTokenAmount is type of uint256 to support the EIP4626 Liquidity Pool interface
    function previewDeposit(address liquidityPool, address user, uint256 _currencyAmount)
        public
        view
        returns (uint256 trancheTokenAmount)
    {
        uint128 currencyAmount = _toUint128(_currencyAmount);
        uint256 depositPrice = calculateDepositPrice(user, liquidityPool);
        if (depositPrice == 0) return 0;

        trancheTokenAmount = uint256(_calculateTrancheTokenAmount(currencyAmount, liquidityPool, depositPrice));
    }

    /// @return currencyAmount is type of uint256 to support the EIP4626 Liquidity Pool interface
    function previewMint(address liquidityPool, address user, uint256 _trancheTokenAmount)
        public
        view
        returns (uint256 currencyAmount)
    {
        uint128 trancheTokenAmount = _toUint128(_trancheTokenAmount);
        uint256 depositPrice = calculateDepositPrice(user, liquidityPool);
        if (depositPrice == 0) return 0;

        currencyAmount = uint256(_calculateCurrencyAmount(trancheTokenAmount, liquidityPool, depositPrice));
    }

    /// @return trancheTokenAmount is type of uint256 to support the EIP4626 Liquidity Pool interface
    function previewWithdraw(address liquidityPool, address user, uint256 _currencyAmount)
        public
        view
        returns (uint256 trancheTokenAmount)
    {
        uint128 currencyAmount = _toUint128(_currencyAmount);
        uint256 redeemPrice = calculateRedeemPrice(user, liquidityPool);
        if (redeemPrice == 0) return 0;

        trancheTokenAmount = uint256(_calculateTrancheTokenAmount(currencyAmount, liquidityPool, redeemPrice));
    }

    /// @return currencyAmount is type of uint256 to support the EIP4626 Liquidity Pool interface
    function previewRedeem(address liquidityPool, address user, uint256 _trancheTokenAmount)
        public
        view
        returns (uint256 currencyAmount)
    {
        uint128 trancheTokenAmount = _toUint128(_trancheTokenAmount);
        uint256 redeemPrice = calculateRedeemPrice(user, liquidityPool);
        if (redeemPrice == 0) return 0;

        currencyAmount = uint256(_calculateCurrencyAmount(trancheTokenAmount, liquidityPool, redeemPrice));
    }

    function userDepositRequest(address liquidityPool, address user) public view returns (uint256 currencyAmount) {
        currencyAmount = uint256(orderbook[user][liquidityPool].remainingInvestOrder);
    }

    function userRedeemRequest(address liquidityPool, address user) public view returns (uint256 trancheTokenAmount) {
        trancheTokenAmount = uint256(orderbook[user][liquidityPool].remainingRedeemOrder);
    }

    // --- Liquidity Pool processing functions ---
    /// @notice Processes owner's currency deposit / investment after the epoch has been executed on Centrifuge.
    ///         In case owner's invest order was fulfilled (partially or in full) on Centrifuge during epoch execution MaxDeposit and MaxMint are increased and tranche tokens can be transferred to user's wallet on calling processDeposit.
    ///         Note: The currency required to fulfill the invest order is already locked in escrow upon calling requestDeposit.
    /// @dev    trancheTokenAmount return value is type of uint256 to be compliant with EIP4626 LiquidityPool interface
    /// @return trancheTokenAmount the amount of tranche tokens transferred to the user's wallet after successful deposit.
    function processDeposit(address liquidityPool, uint256 currencyAmount, address receiver, address owner)
        public
        auth
        returns (uint256 trancheTokenAmount)
    {
        uint128 _currencyAmount = _toUint128(currencyAmount);
        require(
            (_currencyAmount <= orderbook[owner][liquidityPool].maxDeposit && _currencyAmount != 0),
            "InvestmentManager/amount-exceeds-deposit-limits"
        );

        uint256 depositPrice = calculateDepositPrice(owner, liquidityPool);
        require(depositPrice != 0, "LiquidityPool/deposit-token-price-0");

        uint128 _trancheTokenAmount = _calculateTrancheTokenAmount(_currencyAmount, liquidityPool, depositPrice);
        _deposit(_trancheTokenAmount, _currencyAmount, liquidityPool, receiver, owner);
        trancheTokenAmount = uint256(_trancheTokenAmount);
    }

    /// @notice Processes owner's currency deposit / investment after the epoch has been executed on Centrifuge.
    ///         In case owner's invest order was fulfilled on Centrifuge during epoch execution MaxDeposit and MaxMint are increased
    ///         and trancheTokens can be transferred to owner's wallet on calling processDeposit or processMint.
    ///         Note: The currency amount required to fulfill the invest order is already locked in escrow upon calling requestDeposit.
    ///         Note: The tranche tokens are already minted on collectInvest and are deposited to the escrow account until the owner calls mint, or deposit.
    ///         Note: The tranche tokens are transferred to the receivers wallet.
    /// @dev    currencyAmount return value is type of uint256 to be compliant with EIP4626 LiquidityPool interface
    /// @return currencyAmount the amount of liquidityPool assets invested and locked in escrow in order
    ///         for the amount of tranche tokens received after successful investment into the pool.
    function processMint(address liquidityPool, uint256 trancheTokenAmount, address receiver, address owner)
        public
        auth
        returns (uint256 currencyAmount)
    {
        uint128 _trancheTokenAmount = _toUint128(trancheTokenAmount);
        require(
            (_trancheTokenAmount <= orderbook[owner][liquidityPool].maxMint && _trancheTokenAmount != 0),
            "InvestmentManager/amount-exceeds-mint-limits"
        );

        uint256 depositPrice = calculateDepositPrice(owner, liquidityPool);
        require(depositPrice != 0, "LiquidityPool/deposit-token-price-0");

        uint128 _currencyAmount = _calculateCurrencyAmount(_trancheTokenAmount, liquidityPool, depositPrice);
        _deposit(_trancheTokenAmount, _currencyAmount, liquidityPool, receiver, owner);
        currencyAmount = uint256(_currencyAmount);
    }

    function _deposit(
        uint128 trancheTokenAmount,
        uint128 currencyAmount,
        address liquidityPool,
        address receiver,
        address owner
    ) internal {
        LiquidityPoolLike lPool = LiquidityPoolLike(liquidityPool);

        // Decrease the deposit limits
        LPValues storage lpValues = orderbook[owner][liquidityPool];
        lpValues.maxDeposit = lpValues.maxDeposit < currencyAmount ? 0 : lpValues.maxDeposit - currencyAmount;
        lpValues.maxMint = lpValues.maxMint < trancheTokenAmount ? 0 : lpValues.maxMint - trancheTokenAmount;

        // Transfer the tranche tokens to the user
        require(
            lPool.transferFrom(address(escrow), receiver, trancheTokenAmount),
            "InvestmentManager/tranche-tokens-transfer-failed"
        );

        emit ProcessDeposit(liquidityPool, owner, currencyAmount, trancheTokenAmount);
    }

    /// @dev    Processes owner's tranche Token redemption after the epoch has been executed on Centrifuge.
    ///         In case owner's redemption order was fulfilled on Centrifuge during epoch execution MaxRedeem and MaxWithdraw
    ///         are increased and LiquidityPool currency can be transferred to owner's wallet on calling processRedeem or processWithdraw.
    ///         Note: The trancheTokenAmount required to fulfill the redemption order was already locked in escrow
    ///         upon calling requestRedeem and burned upon collectRedeem.
    /// @notice currencyAmount return value is type of uint256 to be compliant with EIP4626 LiquidityPool interface
    /// @return currencyAmount the amount of liquidityPool assets received for the amount of redeemed/burned tranche tokens.
    function processRedeem(address liquidityPool, uint256 trancheTokenAmount, address receiver, address owner)
        public
        auth
        returns (uint256 currencyAmount)
    {
        uint128 _trancheTokenAmount = _toUint128(trancheTokenAmount);
        require(
            _trancheTokenAmount <= orderbook[owner][liquidityPool].maxRedeem && _trancheTokenAmount != 0,
            "InvestmentManager/amount-exceeds-redeem-limits"
        );

        uint256 redeemPrice = calculateRedeemPrice(owner, liquidityPool);
        require(redeemPrice != 0, "LiquidityPool/redeem-token-price-0");

        uint128 _currencyAmount = _calculateCurrencyAmount(_trancheTokenAmount, liquidityPool, redeemPrice);
        _redeem(_trancheTokenAmount, _currencyAmount, liquidityPool, receiver, owner);
        currencyAmount = uint256(_currencyAmount);
    }

    /// @dev    Processes owner's tranche token redemption after the epoch has been executed on Centrifuge.
    ///         In case owner's redemption order was fulfilled on Centrifuge during epoch execution MaxRedeem and MaxWithdraw
    ///         are increased and LiquidityPool currency can be transferred to owner's wallet on calling processRedeem or processWithdraw.
    ///         Note: The trancheTokenAmount required to fulfill the redemption order was already locked in escrow upon calling requestRedeem and burned upon collectRedeem.
    /// @notice trancheTokenAmount return value is type of uint256 to be compliant with EIP4626 LiquidityPool interface
    /// @return trancheTokenAmount the amount of trancheTokens redeemed/burned required to receive the currencyAmount payout/withdrawal.
    function processWithdraw(address liquidityPool, uint256 currencyAmount, address receiver, address owner)
        public
        auth
        returns (uint256 trancheTokenAmount)
    {
        uint128 _currencyAmount = _toUint128(currencyAmount);
        require(
            (_currencyAmount <= orderbook[owner][liquidityPool].maxWithdraw && _currencyAmount != 0),
            "InvestmentManager/amount-exceeds-withdraw-limits"
        );

        uint256 redeemPrice = calculateRedeemPrice(owner, liquidityPool);
        require(redeemPrice != 0, "LiquidityPool/redeem-token-price-0");

        uint128 _trancheTokenAmount = _calculateTrancheTokenAmount(_currencyAmount, liquidityPool, redeemPrice);
        _redeem(_trancheTokenAmount, _currencyAmount, liquidityPool, receiver, owner);
        trancheTokenAmount = uint256(_trancheTokenAmount);
    }

    function _redeem(
        uint128 trancheTokenAmount,
        uint128 currencyAmount,
        address liquidityPool,
        address receiver,
        address owner
    ) internal {
        LiquidityPoolLike lPool = LiquidityPoolLike(liquidityPool);

        // Decrease the redemption limits
        LPValues storage lpValues = orderbook[owner][liquidityPool];
        lpValues.maxWithdraw = lpValues.maxWithdraw < currencyAmount ? 0 : lpValues.maxWithdraw - currencyAmount;
        lpValues.maxRedeem = lpValues.maxRedeem < trancheTokenAmount ? 0 : lpValues.maxRedeem - trancheTokenAmount;

        // Transfer the currency to the user
        userEscrow.transferOut(lPool.asset(), owner, receiver, currencyAmount);

        emit ProcessRedeem(liquidityPool, owner, currencyAmount, trancheTokenAmount);
    }

    // --- Helpers ---
    function calculateDepositPrice(address user, address liquidityPool) public view returns (uint256 depositPrice) {
        LPValues storage lpValues = orderbook[user][liquidityPool];
        if (lpValues.maxMint == 0) {
            return 0;
        }

        depositPrice = _calculatePrice(lpValues.maxDeposit, lpValues.maxMint, liquidityPool);
    }

    function calculateRedeemPrice(address user, address liquidityPool) public view returns (uint256 redeemPrice) {
        LPValues storage lpValues = orderbook[user][liquidityPool];
        if (lpValues.maxRedeem == 0) {
            return 0;
        }

        redeemPrice = _calculatePrice(lpValues.maxWithdraw, lpValues.maxRedeem, liquidityPool);
    }

    function _calculatePrice(uint128 currencyAmount, uint128 trancheTokenAmount, address liquidityPool)
        public
        view
        returns (uint256 depositPrice)
    {
        (uint8 currencyDecimals, uint8 trancheTokenDecimals) = _getPoolDecimals(liquidityPool);
        uint256 currencyAmountInPriceDecimals = _toPriceDecimals(currencyAmount, currencyDecimals);
        uint256 trancheTokenAmountInPriceDecimals = _toPriceDecimals(trancheTokenAmount, trancheTokenDecimals);

        depositPrice = currencyAmountInPriceDecimals.mulDiv(
            10 ** PRICE_DECIMALS, trancheTokenAmountInPriceDecimals, MathLib.Rounding.Down
        );
    }

    function _updateLiquidityPoolPrice(address liquidityPool, uint128 currencyPayout, uint128 trancheTokensPayout)
        internal
    {
        uint128 price = _toUint128(_calculatePrice(currencyPayout, trancheTokensPayout, liquidityPool));
        LiquidityPoolLike(liquidityPool).updatePrice(price);
    }

    function _calculateTrancheTokenAmount(uint128 currencyAmount, address liquidityPool, uint256 price)
        internal
        view
        returns (uint128 trancheTokenAmount)
    {
        (uint8 currencyDecimals, uint8 trancheTokenDecimals) = _getPoolDecimals(liquidityPool);

        uint256 currencyAmountInPriceDecimals = _toPriceDecimals(currencyAmount, currencyDecimals).mulDiv(
            10 ** PRICE_DECIMALS, price, MathLib.Rounding.Down
        );

        trancheTokenAmount = _fromPriceDecimals(currencyAmountInPriceDecimals, trancheTokenDecimals);
    }

    function _calculateCurrencyAmount(uint128 trancheTokenAmount, address liquidityPool, uint256 price)
        internal
        view
        returns (uint128 currencyAmount)
    {
        (uint8 currencyDecimals, uint8 trancheTokenDecimals) = _getPoolDecimals(liquidityPool);

        uint256 currencyAmountInPriceDecimals = _toPriceDecimals(trancheTokenAmount, trancheTokenDecimals).mulDiv(
            price, 10 ** PRICE_DECIMALS, MathLib.Rounding.Down
        );

        currencyAmount = _fromPriceDecimals(currencyAmountInPriceDecimals, currencyDecimals);
    }

    /// @dev    Safe type conversion from uint256 to uint128. Revert if value is too big to be stored with uint128. Avoid data loss.
    /// @return value - safely converted without data loss
    function _toUint128(uint256 _value) internal pure returns (uint128 value) {
        if (_value > type(uint128).max) {
            revert("InvestmentManager/uint128-overflow");
        } else {
            value = uint128(_value);
        }
    }

    /// @dev    When converting currency to tranche token amounts using the price,
    ///         all values are normalized to PRICE_DECIMALS
    function _toPriceDecimals(uint128 _value, uint8 decimals) internal pure returns (uint256 value) {
        if (PRICE_DECIMALS == decimals) return uint256(_value);
        value = uint256(_value) * 10 ** (PRICE_DECIMALS - decimals);
    }

    /// @dev    Convert decimals of the value from the price decimals back to the intended decimals
    function _fromPriceDecimals(uint256 _value, uint8 decimals) internal pure returns (uint128 value) {
        if (PRICE_DECIMALS == decimals) return _toUint128(_value);
        value = _toUint128(_value / 10 ** (PRICE_DECIMALS - decimals));
    }

    /// @dev    Return the currency decimals and the tranche token decimals for a given liquidityPool
    function _getPoolDecimals(address liquidityPool)
        internal
        view
        returns (uint8 currencyDecimals, uint8 trancheTokenDecimals)
    {
        currencyDecimals = ERC20Like(LiquidityPoolLike(liquidityPool).asset()).decimals();
        trancheTokenDecimals = LiquidityPoolLike(liquidityPool).decimals();
    }
}<|MERGE_RESOLUTION|>--- conflicted
+++ resolved
@@ -350,26 +350,24 @@
         require(liquidityPool != address(0), "InvestmentManager/tranche-does-not-exist");
         require(_currency == LiquidityPoolLike(liquidityPool).asset(), "InvestmentManager/not-tranche-currency");
 
-<<<<<<< HEAD
+        // Transfer currency amount to userEscrow
+        userEscrow.transferIn(_currency, address(escrow), user, currencyPayout);
+
         LPValues storage lpValues = orderbook[user][liquidityPool];
         lpValues.remainingInvestOrder = remainingInvestOrder;
-
-        SafeTransferLib.safeTransferFrom(_currency, address(escrow), user, currencyPayout);
-=======
-        // Transfer currency amount to userEscrow
-        userEscrow.transferIn(_currency, address(escrow), user, currencyPayout);
-        LPValues storage lpValues = orderbook[user][liquidityPool];
 
         // Increasing maxRedeem and maxWithdraw with the currencyPayout,
         // leads to an effective redeem price of 1.0 and thus the user actually receiving
         // exactly currencyPayout on both redeem() and withdraw()
         lpValues.maxRedeem = lpValues.maxRedeem + currencyPayout;
         lpValues.maxWithdraw = lpValues.maxWithdraw + currencyPayout;
->>>>>>> 181ccc75
 
         emit ExecutedDecreaseInvestOrder(poolId, trancheId, user, currency, currencyPayout);
     }
 
+    /// @dev Compared to handleExecutedDecreaseInvestOrder, there is no
+    ///      transfer of currency in this function because they
+    ///      can stay in the Escrow, ready to be claimed on deposit/mint.
     function handleExecutedDecreaseRedeemOrder(
         uint64 poolId,
         bytes16 trancheId,
@@ -384,15 +382,14 @@
         address liquidityPool = poolManager.getLiquidityPool(poolId, trancheId, _currency);
         require(address(liquidityPool) != address(0), "InvestmentManager/tranche-does-not-exist");
 
+        LPValues storage lpValues = orderbook[user][liquidityPool];
+        lpValues.remainingRedeemOrder = remainingRedeemOrder;
+
         // Increasing maxMint and maxDeposit with the trancheTokensPayout
         // leads to an effective redeem price of 1.0 and thus the user actually receiving
         // exactly trancheTokensPayout on both deposit() and mint()
-        LPValues storage lpValues = orderbook[user][liquidityPool];
         lpValues.maxDeposit = lpValues.maxDeposit + trancheTokenPayout;
         lpValues.maxMint = lpValues.maxMint + trancheTokenPayout;
-
-        LPValues storage lpValues = orderbook[user][liquidityPool];
-        lpValues.remainingRedeemOrder = remainingRedeemOrder;
 
         emit ExecutedDecreaseRedeemOrder(poolId, trancheId, user, currency, trancheTokenPayout);
     }
