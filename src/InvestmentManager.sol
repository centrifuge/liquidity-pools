// SPDX-License-Identifier: AGPL-3.0-only
pragma solidity ^0.8.18;
pragma abicoder v2;

import {MemberlistLike} from "./token/Memberlist.sol";
import "./util/Auth.sol";
import "./util/Math.sol";

interface GatewayLike {
    function increaseInvestOrder(uint64 poolId, bytes16 trancheId, address investor, uint128 currency, uint128 amount)
        external;
    function decreaseInvestOrder(uint64 poolId, bytes16 trancheId, address investor, uint128 currency, uint128 amount)
        external;
    function increaseRedeemOrder(uint64 poolId, bytes16 trancheId, address investor, uint128 currency, uint128 amount)
        external;
    function decreaseRedeemOrder(uint64 poolId, bytes16 trancheId, address investor, uint128 currency, uint128 amount)
        external;
    function collectInvest(uint64 poolId, bytes16 trancheId, address investor, uint128 currency) external;
    function collectRedeem(uint64 poolId, bytes16 trancheId, address investor, uint128 currency) external;
    function cancelInvestOrder(uint64 poolId, bytes16 trancheId, address investor, uint128 currency) external;
    function cancelRedeemOrder(uint64 poolId, bytes16 trancheId, address investor, uint128 currency) external;
}

interface LiquidityPoolLike {
    function rely(address) external;
    // restricted token functions
    function hasMember(address) external returns (bool);
    function file(bytes32 what, address data) external;
    // erc20 functions
    function mint(address, uint256) external;
    function burn(address, uint256) external;
    function balanceOf(address) external returns (uint256);
    function transferFrom(address, address, uint256) external returns (bool);
    function decimals() external view returns (uint8);
    // 4626 functions
    function asset() external view returns (address);
    // centrifuge chain info functions
    function poolId() external returns (uint64);
    function trancheId() external returns (bytes16);
}

interface PoolManagerLike {
    function currencyIdToAddress(uint128 currencyId) external view returns (address);
    function currencyAddressToId(address addr) external view returns (uint128);
    function getTrancheToken(uint64 poolId, bytes16 trancheId) external view returns (address);
    function getLiquidityPool(uint64 poolId, bytes16 trancheId, address currency) external view returns (address);
    function isAllowedAsPoolCurrency(uint64 poolId, address currencyAddress) external view returns (bool);
}

interface ERC20Like {
    function approve(address token, address spender, uint256 value) external;
    function transferFrom(address from, address to, uint256 amount) external returns (bool);
    function balanceOf(address) external returns (uint256);
    function decimals() external view returns (uint8);
}

interface EscrowLike {
    function approve(address token, address spender, uint256 value) external;
}

<<<<<<< HEAD
interface UserEscrowLike {
    function transferIn(address token, address source, address destination, uint256 amount) external;
    function transferOut(address token, address destination, uint256 amount) external;
}

interface AuthLike {
    function rely(address usr) external;
}

/// @dev Centrifuge pools
struct Pool {
    uint64 poolId;
    uint256 createdAt;
    bool isActive;
    mapping(bytes16 => Tranche) tranches;
    mapping(address => bool) allowedCurrencies;
}

/// @dev Each Centrifuge pool is associated to 1 or more tranches
struct Tranche {
    address token;
    uint64 poolId;
    bytes16 trancheId;
    // important: the decimals of the leading pool currency. Liquidity Pool shares have to be denomatimated with the same precision.
    uint8 decimals;
    uint256 createdAt;
    string tokenName;
    string tokenSymbol;
    uint128 latestPrice;
    /// @dev Each tranche can have multiple liquidity pools deployed,
    /// each linked to a unique investment currency (asset)
    mapping(address => address) liquidityPools; // currency -> liquidity pool address
}

=======
>>>>>>> a3021709
/// @dev liquidity pool orders and deposit/redemption limits per user
struct LPValues {
    uint128 maxDeposit; // denominated in assets
    uint128 maxMint; // denominated in tranche tokens
    uint128 maxWithdraw; // denominated in assets
    uint128 maxRedeem; // denominated in tranche tokens
}

contract InvestmentManager is Auth {
    using Math for uint128;

    uint8 public constant PRICE_DECIMALS = 18; // Prices are fixed-point integers with 18 decimals

<<<<<<< HEAD
    EscrowLike public immutable escrow;
    UserEscrowLike public immutable userEscrow;
    LiquidityPoolFactoryLike public immutable liquidityPoolFactory;
    TrancheTokenFactoryLike public immutable trancheTokenFactory;

    GatewayLike public gateway;
    TokenManagerLike public tokenManager;

    mapping(uint64 => Pool) public pools; // Mapping of all deployed Centrifuge pools
    mapping(address => mapping(address => LPValues)) public orderbook; // Liquidity pool orders & limits per user

=======
    mapping(address => mapping(address => LPValues)) public orderbook; // Liquidity pool orders & limits per user

    GatewayLike public gateway;
    PoolManagerLike public poolManager;
    EscrowLike public immutable escrow;

>>>>>>> a3021709
    // --- Events ---
    event File(bytes32 indexed what, address data);
    event DepositProcessed(address indexed liquidityPool, address indexed user, uint128 indexed currencyAmount);
    event RedemptionProcessed(address indexed liquidityPool, address indexed user, uint128 indexed trancheTokenAmount);

<<<<<<< HEAD
    constructor(address escrow_, address userEscrow_, address liquidityPoolFactory_, address trancheTokenFactory_) {
        escrow = EscrowLike(escrow_);
        userEscrow = UserEscrowLike(userEscrow_);
        liquidityPoolFactory = LiquidityPoolFactoryLike(liquidityPoolFactory_);
        trancheTokenFactory = TrancheTokenFactoryLike(trancheTokenFactory_);
=======
    constructor(address escrow_) {
        escrow = EscrowLike(escrow_);
>>>>>>> a3021709

        wards[msg.sender] = 1;
        emit Rely(msg.sender);
    }

    /// @dev gateway must be message.sender. permissions check for incoming message handling.
    modifier onlyGateway() {
        require(msg.sender == address(gateway), "InvestmentManager/not-the-gateway");
        _;
    }

    // --- Administration ---
    function file(bytes32 what, address data) external auth {
        if (what == "gateway") gateway = GatewayLike(data);
        else if (what == "poolManager") poolManager = PoolManagerLike(data);
        else revert("InvestmentManager/file-unrecognized-param");
        emit File(what, data);
    }

    // --- Outgoing message handling ---
    /// @dev request tranche token redemption. Liquidity pools have to request investments from the centrifuge chain before actual tranche token payouts can be done.
    /// The deposit requests are added to the order book on centrifuge chain. Once the next epoch is executed on centrifuge chain, liquidity pools can proceed with tranche token payouts in case their orders got fullfilled.
    /// @notice The user currency amount equired to fullfill the deposit request have to be locked, even though the tranche token payout can only happen after epoch execution.
    /// This function automatically closed all the outstading redemption orders for the user.
    function requestDeposit(uint256 currencyAmount, address user) public auth {
        address liquidityPool = msg.sender;
        LPValues storage lpValues = orderbook[user][liquidityPool];
        LiquidityPoolLike lPool = LiquidityPoolLike(liquidityPool);
        address currency = lPool.asset();
        uint128 _currencyAmount = _toUint128(currencyAmount);

        // check if liquidity pool currency is supported by the centrifuge pool
        require(
            poolManager.isAllowedAsPoolCurrency(lPool.poolId(), currency), "InvestmentManager/currency-not-supported"
        );
        // check if user is allowed to hold the restriced liquidity pool tokens
        require(
            _isAllowedToInvest(lPool.poolId(), lPool.trancheId(), currency, user),
            "InvestmentManager/tranche-tokens-not-supported"
        );

        if (_currencyAmount == 0) {
            // case: outstanding redemption orders only needed to be cancelled
            gateway.cancelInvestOrder(
                lPool.poolId(), lPool.trancheId(), user, poolManager.currencyAddressToId(lPool.asset())
            );
            return;
        }

        // transfer the differene between required and locked currency from user to escrow
        require(ERC20Like(currency).balanceOf(user) >= _currencyAmount, "InvestmentManager/insufficient-balance");
        require(
            ERC20Like(currency).transferFrom(user, address(escrow), _currencyAmount),
            "InvestmentManager/currency-transfer-failed"
        );

        gateway.increaseInvestOrder(
            lPool.poolId(), lPool.trancheId(), user, poolManager.currencyAddressToId(lPool.asset()), _currencyAmount
        );
    }

    /// @dev request tranche token redemption. Liquidity pools have to request redemptions from the centrifuge chain before actual currency payouts can be done.
    /// The redemption requests are added to the order book on centrifuge chain. Once the next epoch is executed on centrifuge chain, liquidity pools can proceed with currency payouts in case their orders got fullfilled.
    /// @notice The user tranche tokens required to fullfill the redemption request have to be locked, even though the currency payout can only happen after epoch execution.
    /// This function automatically closed all the outstading investment orders for the user.
    function requestRedeem(uint256 trancheTokenAmount, address user) public auth {
        address liquidityPool = msg.sender;
        LiquidityPoolLike lPool = LiquidityPoolLike(liquidityPool);
        uint128 _trancheTokenAmount = _toUint128(trancheTokenAmount);

        // check if liquidity pool currency is supported by the centrifuge pool
        require(
            poolManager.isAllowedAsPoolCurrency(lPool.poolId(), lPool.asset()),
            "InvestmentManager/currency-not-supported"
        );
        // check if user is allowed to hold the restriced liquidity pool tokens
        require(
            _isAllowedToInvest(lPool.poolId(), lPool.trancheId(), lPool.asset(), user),
            "InvestmentManager/tranche-tokens-not-supported"
        );

        if (_trancheTokenAmount == 0) {
            // case: outstanding redeem orders will be cancelled
            gateway.cancelRedeemOrder(
                lPool.poolId(), lPool.trancheId(), user, poolManager.currencyAddressToId(lPool.asset())
            );
            return;
        }

        // transfer the differene between required and locked tranche tokens from user to escrow
        require(lPool.balanceOf(user) >= _trancheTokenAmount, "InvestmentManager/insufficient-tranche-token-balance");
        require(
            lPool.transferFrom(user, address(escrow), _trancheTokenAmount),
            "InvestmentManager/tranche-token-transfer-failed"
        );

        gateway.increaseRedeemOrder(
            lPool.poolId(), lPool.trancheId(), user, poolManager.currencyAddressToId(lPool.asset()), _trancheTokenAmount
        );
    }

    function collectInvest(uint64 poolId, bytes16 trancheId, address user, address currency) public auth {
        LiquidityPoolLike lPool = LiquidityPoolLike(msg.sender);
        require(lPool.hasMember(user), "InvestmentManager/not-a-member");
        require(poolManager.isAllowedAsPoolCurrency(poolId, currency), "InvestmentManager/currency-not-supported");
        gateway.collectInvest(poolId, trancheId, user, poolManager.currencyAddressToId(currency));
    }

    function collectRedeem(uint64 poolId, bytes16 trancheId, address user, address currency) public auth {
        LiquidityPoolLike lPool = LiquidityPoolLike(msg.sender);
        require(lPool.hasMember(user), "InvestmentManager/not-a-member");
        require(poolManager.isAllowedAsPoolCurrency(poolId, currency), "InvestmentManager/currency-not-supported");
        gateway.collectRedeem(poolId, trancheId, user, poolManager.currencyAddressToId(currency));
    }

    // --- Incoming message handling ---
    function handleExecutedCollectInvest(
        uint64 poolId,
        bytes16 trancheId,
        address recipient,
        uint128 currency,
        uint128 currencyInvested,
        uint128 tokensPayout
    ) public onlyGateway {
        require(currencyInvested != 0, "InvestmentManager/zero-invest");
        address _currency = poolManager.currencyIdToAddress(currency);
        address liquidityPool = poolManager.getLiquidityPool(poolId, trancheId, _currency);
        require(liquidityPool != address(0), "InvestmentManager/tranche-does-not-exist");

        LPValues storage lpValues = orderbook[recipient][liquidityPool];
        lpValues.maxDeposit = lpValues.maxDeposit + currencyInvested;
        lpValues.maxMint = lpValues.maxMint + tokensPayout;

        LiquidityPoolLike(liquidityPool).mint(address(escrow), tokensPayout); // mint to escrow. Recepeint can claim by calling withdraw / redeem
    }

    function handleExecutedCollectRedeem(
        uint64 poolId,
        bytes16 trancheId,
        address recipient,
        uint128 currency,
        uint128 currencyPayout,
        uint128 trancheTokensPayout
    ) public onlyGateway {
        require(trancheTokensPayout != 0, "InvestmentManager/zero-redeem");
        address _currency = poolManager.currencyIdToAddress(currency);
        address liquidityPool = poolManager.getLiquidityPool(poolId, trancheId, _currency);
        require(liquidityPool != address(0), "InvestmentManager/tranche-does-not-exist");

<<<<<<< HEAD
        LPValues storage lpValues = orderbook[recipient][lPool];
        lpValues.maxWithdraw = lpValues.maxWithdraw + currencyPayout;
        lpValues.maxRedeem = lpValues.maxRedeem + trancheTokensPayout;

        escrow.approve(_currency, address(userEscrow), currencyPayout);
        userEscrow.transferIn(_currency, address(escrow), recipient, currencyPayout);

        LiquidityPoolLike(lPool).burn(address(escrow), trancheTokensPayout); // burned redeemed tokens from escrow
=======
        LPValues storage lpValues = orderbook[recipient][liquidityPool];
        lpValues.maxWithdraw = lpValues.maxWithdraw + currencyPayout;
        lpValues.maxRedeem = lpValues.maxRedeem + trancheTokensPayout;

        LiquidityPoolLike(liquidityPool).burn(address(escrow), trancheTokensPayout); // burned redeemed tokens from escrow
>>>>>>> a3021709
    }

    function handleExecutedDecreaseInvestOrder(
        uint64 poolId,
        bytes16 trancheId,
        address user,
        uint128 currency,
        uint128 currencyPayout
    ) public onlyGateway {
        require(currencyPayout != 0, "InvestmentManager/zero-payout");
        address _currency = poolManager.currencyIdToAddress(currency);
        address liquidityPool = poolManager.getLiquidityPool(poolId, trancheId, _currency);
        require(liquidityPool != address(0), "InvestmentManager/tranche-does-not-exist");
        require(poolManager.isAllowedAsPoolCurrency(poolId, _currency), "InvestmentManager/currency-not-supported");
        require(_currency != address(0), "InvestmentManager/unknown-currency");
        require(_currency == LiquidityPoolLike(liquidityPool).asset(), "InvestmentManager/not-tranche-currency");
        require(
            ERC20Like(_currency).transferFrom(address(escrow), user, currencyPayout),
            "InvestmentManager/currency-transfer-failed"
        );
    }

    function handleExecutedDecreaseRedeemOrder(
        uint64 poolId,
        bytes16 trancheId,
        address user,
        uint128 currency,
        uint128 tokensPayout
    ) public onlyGateway {
        require(tokensPayout != 0, "InvestmentManager/zero-payout");
        address _currency = poolManager.currencyIdToAddress(currency);
        address liquidityPool = poolManager.getLiquidityPool(poolId, trancheId, _currency);
        require(address(liquidityPool) != address(0), "InvestmentManager/tranche-does-not-exist");

        require(LiquidityPoolLike(liquidityPool).hasMember(user), "InvestmentManager/not-a-member");
        require(
            LiquidityPoolLike(liquidityPool).transferFrom(address(escrow), user, tokensPayout),
            "InvestmentManager/trancheTokens-transfer-failed"
        );
    }

    // --- View functions ---
    /// @return currencyAmount is type of uin256 to support the EIP4626 Liquidity Pool interface
    function maxDeposit(address user, address liquidityPool) public view returns (uint256 currencyAmount) {
        currencyAmount = uint256(orderbook[user][liquidityPool].maxDeposit);
    }

    /// @return trancheTokenAmount type of uin256 to support the EIP4626 Liquidity Pool interface
    function maxMint(address user, address liquidityPool) public view returns (uint256 trancheTokenAmount) {
        trancheTokenAmount = uint256(orderbook[user][liquidityPool].maxMint);
    }

    /// @return currencyAmount type of uin256 to support the EIP4626 Liquidity Pool interface
    function maxWithdraw(address user, address liquidityPool) public view returns (uint256 currencyAmount) {
        currencyAmount = uint256(orderbook[user][liquidityPool].maxWithdraw);
    }

    /// @return trancheTokenAmount type of uin256 to support the EIP4626 Liquidity Pool interface
    function maxRedeem(address user, address liquidityPool) public view returns (uint256 trancheTokenAmount) {
        trancheTokenAmount = uint256(orderbook[user][liquidityPool].maxRedeem);
    }

    // --- Liquidity Pool processing functions ---
    /// @dev processes user's currency deposit / investment after the epoch has been executed on Centrifuge chain.
    /// In case user's invest order was fullfilled on Centrifuge chain during epoch execution MaxDeposit and MaxMint are increased and trancheTokens can be transferred to user's wallet on calling processDeposit.
    /// Note: The currency required to fullfill the invest order is already locked in escrow upon calling requestDeposit.
    /// @notice trancheTokenAmount return value is type of uint256 to be compliant with EIP4626 LiquidityPool interface
    /// @return trancheTokenAmount the amount of trancheTokens transferred to the user's wallet after successful depoit
    function processDeposit(address user, uint256 currencyAmount) public auth returns (uint256 trancheTokenAmount) {
        address liquidityPool = msg.sender;
        uint128 _currencyAmount = _toUint128(currencyAmount);
        require(
            (_currencyAmount <= orderbook[user][liquidityPool].maxDeposit && _currencyAmount > 0),
            "InvestmentManager/amount-exceeds-deposit-limits"
        );

        uint128 depositPrice = calculateDepositPrice(user, liquidityPool);
        require(depositPrice > 0, "LiquidityPool/deposit-token-price-0");

        uint128 _trancheTokenAmount = _calculateTrancheTokenAmount(_currencyAmount, liquidityPool, depositPrice);
        _deposit(_trancheTokenAmount, _currencyAmount, liquidityPool, user);
        trancheTokenAmount = uint256(_trancheTokenAmount);
    }

    /// @dev processes user's currency deposit / investment after the epoch has been executed on Centrifuge chain.
    /// In case user's invest order was fullfilled on Centrifuge chain during epoch execution MaxDeposit and MaxMint are increased and trancheTokens can be transferred to user's wallet on calling processDeposit or processMint.
    /// Note: The currency amount required to fullfill the invest order is already locked in escrow upon calling requestDeposit.
    /// Note: The tranche tokens are already minted on collectInvest and are deposited to the escrow account until the users calls mint, or deposit.
    /// @notice currencyAmount return value is type of uint256 to be compliant with EIP4626 LiquidityPool interface
    /// @return currencyAmount the amount of liquidityPool assets invested and locked in escrow in order for the amount of tranche received after successful investment into the pool.
    function processMint(address user, uint256 trancheTokenAmount) public auth returns (uint256 currencyAmount) {
        address liquidityPool = msg.sender;
        uint128 _trancheTokenAmount = _toUint128(trancheTokenAmount);
        require(
            (_trancheTokenAmount <= orderbook[user][liquidityPool].maxMint && _trancheTokenAmount > 0),
            "InvestmentManager/amount-exceeds-mint-limits"
        );

        uint128 depositPrice = calculateDepositPrice(user, liquidityPool);
        require(depositPrice > 0, "LiquidityPool/deposit-token-price-0");

        uint128 _currencyAmount = _calculateCurrencyAmount(_trancheTokenAmount, liquidityPool, depositPrice);
        _deposit(_trancheTokenAmount, _currencyAmount, liquidityPool, user);
        currencyAmount = uint256(_currencyAmount);
    }

    function _deposit(uint128 trancheTokenAmount, uint128 currencyAmount, address liquidityPool, address user)
        internal
    {
        LiquidityPoolLike lPool = LiquidityPoolLike(liquidityPool);

        _decreaseDepositLimits(user, liquidityPool, currencyAmount, trancheTokenAmount); // decrease the possible deposit limits
        require(lPool.hasMember(user), "InvestmentManager/trancheTokens-not-a-member");
        require(
            lPool.transferFrom(address(escrow), user, trancheTokenAmount),
            "InvestmentManager/trancheTokens-transfer-failed"
        );

        emit DepositProcessed(liquidityPool, user, currencyAmount);
    }

    /// @dev processes user's trancheToken redemption after the epoch has been executed on Centrifuge chain.
    /// In case user's redempion order was fullfilled on Centrifuge chain during epoch execution MaxRedeem and MaxWithdraw are increased and LiquidityPool currency can be transferred to user's wallet on calling processRedeem or processWithdraw.
    /// Note: The trancheToken amount required to fullfill the redemption order was already locked in escrow upon calling requestRedeem and burned upon collectRedeem.
    /// @notice currencyAmount return value is type of uint256 to be compliant with EIP4626 LiquidityPool interface
    /// @return currencyAmount the amount of liquidityPool assets received for the amount of redeemed/burned trancheTokens.
    function processRedeem(uint256 trancheTokenAmount, address receiver, address user)
        public
        auth
        returns (uint256 currencyAmount)
    {
        address liquidityPool = msg.sender;
        uint128 _trancheTokenAmount = _toUint128(trancheTokenAmount);
        require(
            (_trancheTokenAmount <= orderbook[user][liquidityPool].maxRedeem && _trancheTokenAmount > 0),
            "InvestmentManager/amount-exceeds-redeem-limits"
        );

        uint128 redeemPrice = calculateRedeemPrice(user, liquidityPool);
        require(redeemPrice > 0, "LiquidityPool/redeem-token-price-0");

        uint128 _currencyAmount = _calculateCurrencyAmount(_trancheTokenAmount, liquidityPool, redeemPrice);
        _redeem(_trancheTokenAmount, _currencyAmount, liquidityPool, receiver, user);
        currencyAmount = uint256(_currencyAmount);
    }

    /// @dev processes user's trancheToken redemption after the epoch has been executed on Centrifuge chain.
    /// In case user's redempion order was fullfilled on Centrifuge chain during epoch execution MaxRedeem and MaxWithdraw are increased and LiquidityPool currency can be transferred to user's wallet on calling processRedeem or processWithdraw.
    /// Note: The trancheToken amount required to fullfill the redemption order was already locked in escrow upon calling requestRedeem and burned upon collectRedeem.
    /// @notice trancheTokenAmount return value is type of uint256 to be compliant with EIP4626 LiquidityPool interface
    /// @return trancheTokenAmount the amount of trancheTokens redeemed/burned required to receive the currencyAmount payout/withdrawel.
    function processWithdraw(uint256 currencyAmount, address receiver, address user)
        public
        auth
        returns (uint256 trancheTokenAmount)
    {
        address liquidityPool = msg.sender;
        uint128 _currencyAmount = _toUint128(currencyAmount);
        require(
            (_currencyAmount <= orderbook[user][liquidityPool].maxWithdraw && _currencyAmount > 0),
            "InvestmentManager/amount-exceeds-withdraw-limits"
        );

        uint128 redeemPrice = calculateRedeemPrice(user, liquidityPool);
        require(redeemPrice > 0, "LiquidityPool/redeem-token-price-0");

        uint128 _trancheTokenAmount = _calculateTrancheTokenAmount(_currencyAmount, liquidityPool, redeemPrice);
        _redeem(_trancheTokenAmount, _currencyAmount, liquidityPool, receiver, user);
        trancheTokenAmount = uint256(_trancheTokenAmount);
    }

    function _redeem(
        uint128 trancheTokenAmount,
        uint128 currencyAmount,
        address liquidityPool,
        address receiver,
        address user
    ) internal {
        LiquidityPoolLike lPool = LiquidityPoolLike(liquidityPool);

        _decreaseRedemptionLimits(user, liquidityPool, currencyAmount, trancheTokenAmount); // decrease the possible deposit limits
        userEscrow.transferOut(lPool.asset(), receiver, currencyAmount);

        emit RedemptionProcessed(liquidityPool, user, trancheTokenAmount);
    }

    // --- Helpers ---
    function calculateDepositPrice(address user, address liquidityPool) public view returns (uint128 depositPrice) {
        LPValues storage lpValues = orderbook[user][liquidityPool];
        if (lpValues.maxMint == 0) {
            return 0;
        }

        (uint8 poolDecimals, uint8 currencyDecimals, uint8 trancheTokenDecimals) = _getPoolDecimals(liquidityPool);
        uint128 maxDepositInPoolDecimals = _toPoolDecimals(lpValues.maxDeposit, currencyDecimals, liquidityPool);
        uint128 maxMintInPoolDecimals = _toPoolDecimals(lpValues.maxMint, trancheTokenDecimals, liquidityPool);

        depositPrice =
            _toUint128(maxDepositInPoolDecimals.mulDiv(10 ** poolDecimals, maxMintInPoolDecimals, Math.Rounding.Down));
    }

    function calculateRedeemPrice(address user, address liquidityPool) public view returns (uint128 redeemPrice) {
        LPValues storage lpValues = orderbook[user][liquidityPool];
        if (lpValues.maxRedeem == 0) {
            return 0;
        }

        (uint8 poolDecimals, uint8 currencyDecimals, uint8 trancheTokenDecimals) = _getPoolDecimals(liquidityPool);
        uint128 maxWithdrawInPoolDecimals = _toPoolDecimals(lpValues.maxWithdraw, currencyDecimals, liquidityPool);
        uint128 maxRedeemInPoolDecimals = _toPoolDecimals(lpValues.maxRedeem, trancheTokenDecimals, liquidityPool);

        redeemPrice = _toUint128(
            maxWithdrawInPoolDecimals.mulDiv(10 ** poolDecimals, maxRedeemInPoolDecimals, Math.Rounding.Down)
        );
    }

    function _calculateTrancheTokenAmount(uint128 currencyAmount, address liquidityPool, uint128 price)
        internal
        view
        returns (uint128 trancheTokenAmount)
    {
        (uint8 poolDecimals, uint8 currencyDecimals, uint8 trancheTokenDecimals) = _getPoolDecimals(liquidityPool);

        uint128 currencyAmountInPoolDecimals = _toUint128(
            _toPoolDecimals(currencyAmount, currencyDecimals, liquidityPool).mulDiv(
                10 ** poolDecimals, price, Math.Rounding.Down
            )
        );

        trancheTokenAmount = _fromPoolDecimals(currencyAmountInPoolDecimals, trancheTokenDecimals, liquidityPool);
    }

    function _calculateCurrencyAmount(uint128 trancheTokenAmount, address liquidityPool, uint128 price)
        internal
        view
        returns (uint128 currencyAmount)
    {
        (uint8 poolDecimals, uint8 currencyDecimals, uint8 trancheTokenDecimals) = _getPoolDecimals(liquidityPool);

        uint128 currencyAmountInPoolDecimals = _toUint128(
            _toPoolDecimals(trancheTokenAmount, trancheTokenDecimals, liquidityPool).mulDiv(
                price, 10 ** poolDecimals, Math.Rounding.Down
            )
        );

        currencyAmount = _fromPoolDecimals(currencyAmountInPoolDecimals, currencyDecimals, liquidityPool);
    }

    function _decreaseDepositLimits(address user, address liquidityPool, uint128 _currency, uint128 trancheTokens)
        internal
    {
        LPValues storage lpValues = orderbook[user][liquidityPool];
        if (lpValues.maxDeposit < _currency) {
            lpValues.maxDeposit = 0;
        } else {
            lpValues.maxDeposit = lpValues.maxDeposit - _currency;
        }
        if (lpValues.maxMint < trancheTokens) {
            lpValues.maxMint = 0;
        } else {
            lpValues.maxMint = lpValues.maxMint - trancheTokens;
        }
    }

    function _decreaseRedemptionLimits(address user, address liquidityPool, uint128 _currency, uint128 trancheTokens)
        internal
    {
        LPValues storage lpValues = orderbook[user][liquidityPool];
        if (lpValues.maxWithdraw < _currency) {
            lpValues.maxWithdraw = 0;
        } else {
            lpValues.maxWithdraw = lpValues.maxWithdraw - _currency;
        }
        if (lpValues.maxRedeem < trancheTokens) {
            lpValues.maxRedeem = 0;
        } else {
            lpValues.maxRedeem = lpValues.maxRedeem - trancheTokens;
        }
    }

    function _isAllowedToInvest(uint64 poolId, bytes16 trancheId, address currency, address user)
        internal
        returns (bool)
    {
        address liquidityPool = poolManager.getLiquidityPool(poolId, trancheId, currency);
        require(liquidityPool != address(0), "InvestmentManager/unknown-liquidity-pool");
        require(LiquidityPoolLike(liquidityPool).hasMember(user), "InvestmentManager/not-a-member");
        return true;
    }

    /// @dev safe type conversion from uint256 to uint128. Revert if value is too big to be stored with uint128. Avoid data loss.
    /// @return value - safely converted without data loss
    function _toUint128(uint256 _value) internal pure returns (uint128 value) {
        if (_value > type(uint128).max) {
            revert();
        } else {
            value = uint128(_value);
        }
    }

    /// @dev convert decimals of the value into the pool decimals
    function _toPoolDecimals(uint128 _value, uint8 decimals, address liquidityPool)
        internal
        view
        returns (uint128 value)
    {
        (uint8 maxDecimals,,) = _getPoolDecimals(liquidityPool);
        if (maxDecimals == decimals) return _value;
        return _toUint128(_value * 10 ** (maxDecimals - decimals));
    }

    /// @dev convert decimals of the value from the pool decimals back to the intended decimals
    function _fromPoolDecimals(uint128 _value, uint8 decimals, address liquidityPool)
        internal
        view
        returns (uint128 value)
    {
        (uint8 maxDecimals,,) = _getPoolDecimals(liquidityPool);
        if (maxDecimals == decimals) return _value;
        return _toUint128(_value / 10 ** (maxDecimals - decimals));
    }

    /// @dev pool decimals are the max of the currency decimals and the tranche token decimals
    function _getPoolDecimals(address liquidityPool)
        internal
        view
        returns (uint8 poolDecimals, uint8 currencyDecimals, uint8 trancheTokenDecimals)
    {
        currencyDecimals = ERC20Like(LiquidityPoolLike(liquidityPool).asset()).decimals();
        trancheTokenDecimals = LiquidityPoolLike(liquidityPool).decimals();
        poolDecimals = uint8(Math.max(currencyDecimals, trancheTokenDecimals));
    }
}<|MERGE_RESOLUTION|>--- conflicted
+++ resolved
@@ -58,43 +58,11 @@
     function approve(address token, address spender, uint256 value) external;
 }
 
-<<<<<<< HEAD
 interface UserEscrowLike {
     function transferIn(address token, address source, address destination, uint256 amount) external;
     function transferOut(address token, address destination, uint256 amount) external;
 }
 
-interface AuthLike {
-    function rely(address usr) external;
-}
-
-/// @dev Centrifuge pools
-struct Pool {
-    uint64 poolId;
-    uint256 createdAt;
-    bool isActive;
-    mapping(bytes16 => Tranche) tranches;
-    mapping(address => bool) allowedCurrencies;
-}
-
-/// @dev Each Centrifuge pool is associated to 1 or more tranches
-struct Tranche {
-    address token;
-    uint64 poolId;
-    bytes16 trancheId;
-    // important: the decimals of the leading pool currency. Liquidity Pool shares have to be denomatimated with the same precision.
-    uint8 decimals;
-    uint256 createdAt;
-    string tokenName;
-    string tokenSymbol;
-    uint128 latestPrice;
-    /// @dev Each tranche can have multiple liquidity pools deployed,
-    /// each linked to a unique investment currency (asset)
-    mapping(address => address) liquidityPools; // currency -> liquidity pool address
-}
-
-=======
->>>>>>> a3021709
 /// @dev liquidity pool orders and deposit/redemption limits per user
 struct LPValues {
     uint128 maxDeposit; // denominated in assets
@@ -108,41 +76,22 @@
 
     uint8 public constant PRICE_DECIMALS = 18; // Prices are fixed-point integers with 18 decimals
 
-<<<<<<< HEAD
     EscrowLike public immutable escrow;
     UserEscrowLike public immutable userEscrow;
-    LiquidityPoolFactoryLike public immutable liquidityPoolFactory;
-    TrancheTokenFactoryLike public immutable trancheTokenFactory;
-
-    GatewayLike public gateway;
-    TokenManagerLike public tokenManager;
-
-    mapping(uint64 => Pool) public pools; // Mapping of all deployed Centrifuge pools
-    mapping(address => mapping(address => LPValues)) public orderbook; // Liquidity pool orders & limits per user
-
-=======
-    mapping(address => mapping(address => LPValues)) public orderbook; // Liquidity pool orders & limits per user
 
     GatewayLike public gateway;
     PoolManagerLike public poolManager;
-    EscrowLike public immutable escrow;
-
->>>>>>> a3021709
+
+    mapping(address => mapping(address => LPValues)) public orderbook; // Liquidity pool orders & limits per user
+
     // --- Events ---
     event File(bytes32 indexed what, address data);
     event DepositProcessed(address indexed liquidityPool, address indexed user, uint128 indexed currencyAmount);
     event RedemptionProcessed(address indexed liquidityPool, address indexed user, uint128 indexed trancheTokenAmount);
 
-<<<<<<< HEAD
-    constructor(address escrow_, address userEscrow_, address liquidityPoolFactory_, address trancheTokenFactory_) {
+    constructor(address escrow_, address userEscrow_) {
         escrow = EscrowLike(escrow_);
         userEscrow = UserEscrowLike(userEscrow_);
-        liquidityPoolFactory = LiquidityPoolFactoryLike(liquidityPoolFactory_);
-        trancheTokenFactory = TrancheTokenFactoryLike(trancheTokenFactory_);
-=======
-    constructor(address escrow_) {
-        escrow = EscrowLike(escrow_);
->>>>>>> a3021709
 
         wards[msg.sender] = 1;
         emit Rely(msg.sender);
@@ -169,7 +118,6 @@
     /// This function automatically closed all the outstading redemption orders for the user.
     function requestDeposit(uint256 currencyAmount, address user) public auth {
         address liquidityPool = msg.sender;
-        LPValues storage lpValues = orderbook[user][liquidityPool];
         LiquidityPoolLike lPool = LiquidityPoolLike(liquidityPool);
         address currency = lPool.asset();
         uint128 _currencyAmount = _toUint128(currencyAmount);
@@ -292,22 +240,14 @@
         address liquidityPool = poolManager.getLiquidityPool(poolId, trancheId, _currency);
         require(liquidityPool != address(0), "InvestmentManager/tranche-does-not-exist");
 
-<<<<<<< HEAD
-        LPValues storage lpValues = orderbook[recipient][lPool];
-        lpValues.maxWithdraw = lpValues.maxWithdraw + currencyPayout;
-        lpValues.maxRedeem = lpValues.maxRedeem + trancheTokensPayout;
-
-        escrow.approve(_currency, address(userEscrow), currencyPayout);
-        userEscrow.transferIn(_currency, address(escrow), recipient, currencyPayout);
-
-        LiquidityPoolLike(lPool).burn(address(escrow), trancheTokensPayout); // burned redeemed tokens from escrow
-=======
         LPValues storage lpValues = orderbook[recipient][liquidityPool];
         lpValues.maxWithdraw = lpValues.maxWithdraw + currencyPayout;
         lpValues.maxRedeem = lpValues.maxRedeem + trancheTokensPayout;
 
+        escrow.approve(_currency, address(userEscrow), currencyPayout);
+        userEscrow.transferIn(_currency, address(escrow), recipient, currencyPayout);
+
         LiquidityPoolLike(liquidityPool).burn(address(escrow), trancheTokensPayout); // burned redeemed tokens from escrow
->>>>>>> a3021709
     }
 
     function handleExecutedDecreaseInvestOrder(
