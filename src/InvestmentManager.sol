// SPDX-License-Identifier: AGPL-3.0-only
pragma solidity ^0.8.18;
pragma abicoder v2;

import {TrancheTokenFactoryLike, LiquidityPoolFactoryLike} from "./util/Factory.sol";
import {MemberlistLike} from "./token/Memberlist.sol";
import "./util/Auth.sol";
import "./util/Math.sol";

interface GatewayLike {
    function increaseInvestOrder(uint64 poolId, bytes16 trancheId, address investor, uint128 currency, uint128 amount)
        external;
    function decreaseInvestOrder(uint64 poolId, bytes16 trancheId, address investor, uint128 currency, uint128 amount)
        external;
    function increaseRedeemOrder(uint64 poolId, bytes16 trancheId, address investor, uint128 currency, uint128 amount)
        external;
    function decreaseRedeemOrder(uint64 poolId, bytes16 trancheId, address investor, uint128 currency, uint128 amount)
        external;
    function collectInvest(uint64 poolId, bytes16 trancheId, address investor, uint128 currency) external;
    function collectRedeem(uint64 poolId, bytes16 trancheId, address investor, uint128 currency) external;
}

interface LiquidityPoolLike {
    function rely(address) external;
    // restricted token functions
    function hasMember(address) external returns (bool);
    function file(bytes32 what, address data) external;
    // erc20 functions
    function mint(address, uint256) external;
    function burn(address, uint256) external;
    function balanceOf(address) external returns (uint256);
    function transferFrom(address, address, uint256) external returns (bool);
    function decimals() external view returns (uint8);
    // 4626 functions
    function asset() external returns (address);
    // centrifuge chain info functions
    function poolId() external returns (uint64);
    function trancheId() external returns (bytes16);
}

interface TokenManagerLike {
    function currencyIdToAddress(uint128 currencyId) external view returns (address);
    function currencyAddressToId(address addr) external view returns (uint128);
}

interface ERC20Like {
    function transferFrom(address from, address to, uint256 amount) external returns (bool);
    function balanceOf(address) external returns (uint256);
    function decimals() external returns (uint8);
}

interface EscrowLike {
    function approve(address token, address spender, uint256 value) external;
}

interface AuthLike {
    function rely(address usr) external;
}

/// @dev Centrifuge pools
struct Pool {
    uint64 poolId;
    uint256 createdAt;
    bool isActive;
    mapping(bytes16 => Tranche) tranches;
    mapping(address => bool) allowedCurrencies;
}

/// @dev Each Centrifuge pool is associated to 1 or more tranches
struct Tranche {
    address token;
    uint64 poolId;
    bytes16 trancheId;
    // important: the decimals of the leading pool currency. Liquidity Pool shares have to be denomatimated with the same precision.
    uint8 decimals;
    uint256 createdAt;
    string tokenName;
    string tokenSymbol;
    uint128 latestPrice;
    /// @dev Each tranche can have multiple liquidity pools deployed,
    /// each linked to a unique investment currency (asset)
    mapping(address => address) liquidityPools; // currency -> liquidity pool address
}

/// @dev liquidity pool orders and deposit/redemption limits per user
struct LPValues {
    uint128 maxDeposit;
    uint128 maxMint;
    uint128 maxWithdraw;
    uint128 maxRedeem;
}

contract InvestmentManager is Auth {
    using Math for uint128;

    uint8 public constant PRICE_DECIMALS = 27; // Prices are fixed-point integers with 27 decimals

    mapping(uint64 => Pool) public pools; // Mapping of all deployed Centrifuge pools
    mapping(address => mapping(address => LPValues)) public orderbook; // Liquidity pool orders & limits per user

    GatewayLike public gateway;
    TokenManagerLike public tokenManager;
    EscrowLike public immutable escrow;

    LiquidityPoolFactoryLike public immutable liquidityPoolFactory;
    TrancheTokenFactoryLike public immutable trancheTokenFactory;

    // --- Events ---
    event File(bytes32 indexed what, address data);
    event PoolAdded(uint64 indexed poolId);
    event PoolCurrencyAllowed(uint128 indexed currency, uint64 indexed poolId);
    event TrancheAdded(uint64 indexed poolId, bytes16 indexed trancheId);
    event TrancheDeployed(uint64 indexed poolId, bytes16 indexed trancheId, address indexed token);
    event DepositProcessed(address indexed liquidityPool, address indexed user, uint128 indexed currencyAmount);
    event RedemptionProcessed(address indexed liquidityPool, address indexed user, uint128 indexed trancheTokenAmount);
    event LiquidityPoolDeployed(uint64 indexed poolId, bytes16 indexed trancheId, address indexed liquidityPoool);
    event TrancheTokenDeployed(uint64 indexed poolId, bytes16 indexed trancheId);

    constructor(address escrow_, address liquidityPoolFactory_, address trancheTokenFactory_) {
        escrow = EscrowLike(escrow_);
        liquidityPoolFactory = LiquidityPoolFactoryLike(liquidityPoolFactory_);
        trancheTokenFactory = TrancheTokenFactoryLike(trancheTokenFactory_);

        wards[msg.sender] = 1;
        emit Rely(msg.sender);
    }

    /// @dev gateway must be message.sender. permissions check for incoming message handling.
    modifier onlyGateway() {
        require(msg.sender == address(gateway), "InvestmentManager/not-the-gateway");
        _;
    }

    // --- Administration ---
    function file(bytes32 what, address data) external auth {
        if (what == "gateway") gateway = GatewayLike(data);
        else if (what == "tokenManager") tokenManager = TokenManagerLike(data);
        else revert("InvestmentManager/file-unrecognized-param");
        emit File(what, data);
    }

    // --- Outgoing message handling ---
    /// @dev request tranche token redemption. Liquidity pools have to request redemptions from the centrifuge chain before actual currency payouts can be done.
    /// The redemption requests are added to the order book on centrifuge chain. Once the next epoch is executed on centrifuge chain, liquidity pools can proceed with currency payouts in case their orders got fullfilled.
    /// @notice The user tranche tokens required to fullfill the redemption request have to be locked, even though the currency payout can only happen after epoch execution.
    /// This function automatically closed all the outstading investment orders for the user.
    function requestRedeem(uint256 trancheTokenAmount, address user) public auth {
        address liquidityPool = msg.sender;
        LPValues storage lpValues = orderbook[user][liquidityPool];
        LiquidityPoolLike lPool = LiquidityPoolLike(liquidityPool);
        uint128 _trancheTokenAmount = _toUint128(trancheTokenAmount);

        // check if liquidity pool currency is supported by the centrifuge pool
        require(_poolCurrencyCheck(lPool.poolId(), lPool.asset()), "InvestmentManager/currency-not-supported");
        // check if user is allowed to hold the restriced liquidity pool tokens
        require(
            _liquidityPoolTokensCheck(lPool.poolId(), lPool.trancheId(), lPool.asset(), user),
            "InvestmentManager/tranche-tokens-not-supported"
        );

        // todo: cancel outstanding order
        //    gateway.decreaseInvestOrder(lPool.poolId(), lPool.trancheId(), user, tokenManager.currencyAddressToId(lPool.asset()), lpValues.openInvest);
        // }

        if (_trancheTokenAmount == 0) {
            // case: outstanding deposit orders only needed to be cancelled
            return;
        }

        if (lpValues.maxMint >= _trancheTokenAmount) {
            // case: user has unclaimed trancheTokens in escrow -> more than redemption request
            uint128 userTrancheTokenPrice = calculateDepositPrice(user, liquidityPool);

            uint128 currencyAmount =
                _toUint128(_trancheTokenAmount.mulDiv(userTrancheTokenPrice, 10 ** PRICE_DECIMALS, Math.Rounding.Down));

            _decreaseDepositLimits(user, liquidityPool, currencyAmount, _trancheTokenAmount);
        } else {
            uint256 transferAmount = _trancheTokenAmount - lpValues.maxMint;
            lpValues.maxDeposit = 0;
            lpValues.maxMint = 0;

            // transfer the differene between required and locked tranche tokens from user to escrow
            require(lPool.balanceOf(user) >= transferAmount, "InvestmentManager/insufficient-tranche-token-balance");
            require(
                lPool.transferFrom(user, address(escrow), transferAmount),
                "InvestmentManager/tranche-token-transfer-failed"
            );
        }
        gateway.increaseRedeemOrder(
            lPool.poolId(),
            lPool.trancheId(),
            user,
            tokenManager.currencyAddressToId(lPool.asset()),
            _trancheTokenAmount
        );
    }

    /// @dev request tranche token redemption. Liquidity pools have to request investments from the centrifuge chain before actual tranche token payouts can be done.
    /// The deposit requests are added to the order book on centrifuge chain. Once the next epoch is executed on centrifuge chain, liquidity pools can proceed with tranche token payouts in case their orders got fullfilled.
    /// @notice The user currency amount equired to fullfill the deposit request have to be locked, even though the tranche token payout can only happen after epoch execution.
    /// This function automatically closed all the outstading redemption orders for the user.
    function requestDeposit(uint256 currencyAmount, address user) public auth {
        address liquidityPool = msg.sender;
        LPValues storage lpValues = orderbook[user][liquidityPool];
        LiquidityPoolLike lPool = LiquidityPoolLike(liquidityPool);
        address currency = lPool.asset();
        uint128 _currencyAmount = _toUint128(currencyAmount);

        // check if liquidity pool currency is supported by the centrifuge pool
        require(_poolCurrencyCheck(lPool.poolId(), currency), "InvestmentManager/currency-not-supported");
        // check if user is allowed to hold the restriced liquidity pool tokens
        require(
            _liquidityPoolTokensCheck(lPool.poolId(), lPool.trancheId(), currency, user),
            "InvestmentManager/tranche-tokens-not-supported"
        );

        // todo: cancel outstanding order
        //    gateway.decreaseRedeemOrder(lPool.poolId(), lPool.trancheId(), user, tokenManager.currencyAddressToId(lPool.asset()), lpValues.openRedeem);

        if (_currencyAmount == 0) {
            // case: outstanding redemption orders only needed to be cancelled
            return;
        }
        if (lpValues.maxWithdraw >= _currencyAmount) {
            // case: user has some claimable funds in escrow -> funds > depositRequest _currencyAmount
            uint128 userTrancheTokenPrice = calculateRedeemPrice(user, liquidityPool);
            uint128 trancheTokens = _currencyAmount / userTrancheTokenPrice;
            _decreaseRedemptionLimits(user, liquidityPool, _currencyAmount, trancheTokens);
        } else {
            uint128 transferAmount = _currencyAmount - lpValues.maxWithdraw;
            lpValues.maxWithdraw = 0;
            lpValues.maxRedeem = 0;

            // transfer the differene between required and locked currency from user to escrow
            require(ERC20Like(currency).balanceOf(user) >= transferAmount, "InvestmentManager/insufficient-balance");
            require(
                ERC20Like(currency).transferFrom(user, address(escrow), transferAmount),
                "InvestmentManager/currency-transfer-failed"
            );
        }
        gateway.increaseInvestOrder(
            lPool.poolId(), lPool.trancheId(), user, tokenManager.currencyAddressToId(lPool.asset()), _currencyAmount
        );
    }

    function collectInvest(uint64 poolId, bytes16 trancheId, address user, address currency) public auth {
        LiquidityPoolLike lPool = LiquidityPoolLike(msg.sender);
        require(lPool.hasMember(user), "InvestmentManager/not-a-member");
        require(_poolCurrencyCheck(poolId, currency), "InvestmentManager/currency-not-supported");
        gateway.collectInvest(poolId, trancheId, user, tokenManager.currencyAddressToId(currency));
    }

    function collectRedeem(uint64 poolId, bytes16 trancheId, address user, address currency) public auth {
        LiquidityPoolLike lPool = LiquidityPoolLike(msg.sender);
        require(lPool.hasMember(user), "InvestmentManager/not-a-member");
        require(_poolCurrencyCheck(poolId, currency), "InvestmentManager/currency-not-supported");
        gateway.collectRedeem(poolId, trancheId, user, tokenManager.currencyAddressToId(currency));
    }

    // --- Incoming message handling ---
    /// @dev new pool details from an existing centrifuge chain pool are added.
    /// @notice the function can only be executed by the gateway contract.
    function addPool(uint64 poolId) public onlyGateway {
        Pool storage pool = pools[poolId];
        require(pool.createdAt == 0, "InvestmentManager/pool-already-added");
        pool.poolId = poolId;
        pool.createdAt = block.timestamp;
        pool.isActive = true;
        emit PoolAdded(poolId);
    }

    /// @dev centrifuge pools can support multiple currencies for investing. this function adds a new supported currency to the pool details.
    /// Adding new currencies allow the creation of new liquidity pools for the underlying centrifuge chain pool.
    /// @notice the function can only be executed by the gateway contract.
    function allowPoolCurrency(uint64 poolId, uint128 currency) public onlyGateway {
        Pool storage pool = pools[poolId];
        require(pool.createdAt > 0, "InvestmentManager/invalid-pool");

        address currencyAddress = tokenManager.currencyIdToAddress(currency);
        require(currencyAddress != address(0), "InvestmentManager/unknown-currency");

        pools[poolId].allowedCurrencies[currencyAddress] = true;
        emit PoolCurrencyAllowed(currency, poolId);
    }

    /// @dev new tranche details from an existng centrifuge chain pool are added.
    /// @notice the function can only be executed by the gateway contract.
    function addTranche(
        uint64 poolId,
        bytes16 trancheId,
        string memory tokenName,
        string memory tokenSymbol,
        uint8 decimals,
        uint128 latestPrice
    ) public onlyGateway {
        Pool storage pool = pools[poolId];
        require(pool.createdAt > 0, "InvestmentManager/invalid-pool");
        Tranche storage tranche = pool.tranches[trancheId];
        require(tranche.createdAt == 0, "InvestmentManager/tranche-already-exists");

        tranche.poolId = poolId;
        tranche.trancheId = trancheId;
        tranche.decimals = decimals;
        tranche.tokenName = tokenName;
        tranche.tokenSymbol = tokenSymbol;
        tranche.createdAt = block.timestamp;
        tranche.latestPrice = latestPrice;

        emit TrancheAdded(poolId, trancheId);
    }

    function handleExecutedCollectInvest(
        uint64 poolId,
        bytes16 trancheId,
        address _recepient,
        uint128 currency,
        uint128 currencyInvested,
        uint128 tokensPayout
    ) public onlyGateway {
        require(currencyInvested != 0, "InvestmentManager/zero-invest");
        address _currency = tokenManager.currencyIdToAddress(currency);
        address lPool = pools[poolId].tranches[trancheId].liquidityPools[_currency];
        require(lPool != address(0), "InvestmentManager/tranche-does-not-exist");

        LPValues storage values = orderbook[_recepient][lPool];
        values.maxDeposit = values.maxDeposit + currencyInvested;
        values.maxMint = values.maxMint + tokensPayout;

        LiquidityPoolLike(lPool).mint(address(escrow), tokensPayout); // mint to escrow. Recepeint can claim by calling withdraw / redeem
    }

    function handleExecutedCollectRedeem(
        uint64 poolId,
        bytes16 trancheId,
        address _recepient,
        uint128 currency,
        uint128 currencyPayout,
        uint128 trancheTokensPayout
    ) public onlyGateway {
        require(trancheTokensPayout != 0, "InvestmentManager/zero-redeem");
        address _currency = tokenManager.currencyIdToAddress(currency);
        address lPool = pools[poolId].tranches[trancheId].liquidityPools[_currency];
        require(lPool != address(0), "InvestmentManager/tranche-does-not-exist");

        LPValues storage values = orderbook[_recepient][lPool];
        values.maxWithdraw = values.maxWithdraw + currencyPayout;
        values.maxRedeem = values.maxRedeem + trancheTokensPayout;

        LiquidityPoolLike(lPool).burn(address(escrow), trancheTokensPayout); // burned redeemed tokens from escrow
    }

    function handleExecutedDecreaseInvestOrder(
        uint64 poolId,
        bytes16 trancheId,
        address user,
        uint128 currency,
        uint128 currencyPayout
    ) public onlyGateway {
        require(currencyPayout != 0, "InvestmentManager/zero-payout");
        address _currency = tokenManager.currencyIdToAddress(currency);
        Pool storage pool = pools[poolId];
        LiquidityPoolLike lPool = LiquidityPoolLike(pool.tranches[trancheId].liquidityPools[_currency]);
        require(address(lPool) != address(0), "InvestmentManager/tranche-does-not-exist");
        require(pool.allowedCurrencies[_currency], "InvestmentManager/pool-currency-not-allowed");
        require(_currency != address(0), "InvestmentManager/unknown-currency");
        require(_currency == lPool.asset(), "InvestmentManager/not-tranche-currency");
        require(
            ERC20Like(_currency).transferFrom(address(escrow), user, currencyPayout),
            "InvestmentManager/currency-transfer-failed"
        );
    }

    function handleExecutedDecreaseRedeemOrder(
        uint64 poolId,
        bytes16 trancheId,
        address user,
        uint128 currency,
        uint128 tokensPayout
    ) public onlyGateway {
        require(tokensPayout != 0, "InvestmentManager/zero-payout");
        address _currency = tokenManager.currencyIdToAddress(currency);
        LiquidityPoolLike lPool = LiquidityPoolLike(pools[poolId].tranches[trancheId].liquidityPools[_currency]);
        require(address(lPool) != address(0), "InvestmentManager/tranche-does-not-exist");

        require(LiquidityPoolLike(lPool).hasMember(user), "InvestmentManager/not-a-member");
        require(
            lPool.transferFrom(address(escrow), user, tokensPayout), "InvestmentManager/trancheTokens-transfer-failed"
        );
    }

    // --- View functions ---
    /// @return currencyAmount is type of uin256 to support the EIP4626 Liquidity Pool interface
    function maxDeposit(address user, address liquidityPool) public view returns (uint256 currencyAmount) {
        currencyAmount = uint256(orderbook[user][liquidityPool].maxDeposit);
    }

    /// @return trancheTokenAmount type of uin256 to support the EIP4626 Liquidity Pool interface
    function maxMint(address user, address liquidityPool) public view returns (uint256 trancheTokenAmount) {
        trancheTokenAmount = uint256(orderbook[user][liquidityPool].maxMint);
    }

    /// @return currencyAmount type of uin256 to support the EIP4626 Liquidity Pool interface
    function maxWithdraw(address user, address liquidityPool) public view returns (uint256 currencyAmount) {
        currencyAmount = uint256(orderbook[user][liquidityPool].maxWithdraw);
    }

    /// @return trancheTokenAmount type of uin256 to support the EIP4626 Liquidity Pool interface
    function maxRedeem(address user, address liquidityPool) public view returns (uint256 trancheTokenAmount) {
        trancheTokenAmount = uint256(orderbook[user][liquidityPool].maxRedeem);
    }

    // --- Liquidity Pool processing functions ---
    /// @dev processes user's currency deposit / investment after the epoch has been executed on Centrifuge chain.
    /// In case user's invest order was fullfilled on Centrifuge chain during epoch execution MaxDeposit and MaxMint are increased and trancheTokens can be transferred to user's wallet on calling processDeposit.
    /// Note: The currency required to fullfill the invest order is already locked in escrow upon calling requestDeposit.
    /// @notice trancheTokenAmount return value is type of uint256 to be compliant with EIP4626 LiquidityPool interface
    /// @return trancheTokenAmount the amount of trancheTokens transferred to the user's wallet after successful depoit
    function processDeposit(address user, uint256 currencyAmount) public auth returns (uint256 trancheTokenAmount) {
        address liquidityPool = msg.sender;
        uint128 _currencyAmount = _toUint128(currencyAmount);
        require(
            (_currencyAmount <= orderbook[user][liquidityPool].maxDeposit && _currencyAmount > 0),
            "InvestmentManager/amount-exceeds-deposit-limits"
        );
        (trancheTokenAmount,) = _deposit(0, _currencyAmount, liquidityPool, user);
    }

    /// @dev processes user's currency deposit / investment after the epoch has been executed on Centrifuge chain.
    /// In case user's invest order was fullfilled on Centrifuge chain during epoch execution MaxDeposit and MaxMint are increased and trancheTokens can be transferred to user's wallet on calling processDeposit or processMint.
    /// Note: The currency amount required to fullfill the invest order is already locked in escrow upon calling requestDeposit.
    /// Note: The tranche tokens are already minted on collectInvest and are deposited to the escrow account until the users calls mint, or deposit.
    /// @notice currencyAmount return value is type of uint256 to be compliant with EIP4626 LiquidityPool interface
    /// @return currencyAmount the amount of liquidityPool assets invested and locked in escrow in order for the amount of tranche received after successful investment into the pool.
    function processMint(address user, uint256 trancheTokenAmount) public auth returns (uint256 currencyAmount) {
        address liquidityPool = msg.sender;
        uint128 _trancheTokenAmount = _toUint128(trancheTokenAmount);
        require(
            (_trancheTokenAmount <= orderbook[user][liquidityPool].maxMint && _trancheTokenAmount > 0),
            "InvestmentManager/amount-exceeds-mint-limits"
        );

        (, currencyAmount) = _deposit(_trancheTokenAmount, 0, liquidityPool, user);
    }

    function _deposit(uint128 trancheTokenAmount, uint128 currencyAmount, address liquidityPool, address user)
        internal
        returns (uint128 _trancheTokenAmount, uint128 _currencyAmount)
    {
        LiquidityPoolLike lPool = LiquidityPoolLike(liquidityPool);
        uint128 depositPrice = calculateDepositPrice(user, liquidityPool);
        require((depositPrice > 0), "LiquidityPool/deposit-token-price-0");

        if (currencyAmount == 0) {
            _currencyAmount =
                _toUint128(trancheTokenAmount.mulDiv(depositPrice, 10 ** PRICE_DECIMALS, Math.Rounding.Down));
            _trancheTokenAmount = trancheTokenAmount;
        } else {
            _trancheTokenAmount =
                _toUint128(currencyAmount.mulDiv(10 ** PRICE_DECIMALS, depositPrice, Math.Rounding.Down));
            _currencyAmount = currencyAmount;
        }

        _decreaseDepositLimits(user, liquidityPool, _currencyAmount, _trancheTokenAmount); // decrease the possible deposit limits
        require(lPool.hasMember(user), "InvestmentManager/trancheTokens-not-a-member");
        require(
            lPool.transferFrom(address(escrow), user, _trancheTokenAmount),
            "InvestmentManager/trancheTokens-transfer-failed"
        );

        emit DepositProcessed(liquidityPool, user, _currencyAmount);
    }

    /// @dev processes user's trancheToken redemption after the epoch has been executed on Centrifuge chain.
    /// In case user's redempion order was fullfilled on Centrifuge chain during epoch execution MaxRedeem and MaxWithdraw are increased and LiquidityPool currency can be transferred to user's wallet on calling processRedeem or processWithdraw.
    /// Note: The trancheToken amount required to fullfill the redemption order was already locked in escrow upon calling requestRedeem and burned upon collectRedeem.
    /// @notice currencyAmount return value is type of uint256 to be compliant with EIP4626 LiquidityPool interface
    /// @return currencyAmount the amount of liquidityPool assets received for the amount of redeemed/burned trancheTokens.
    function processRedeem(uint256 trancheTokenAmount, address receiver, address user)
        public
        auth
        returns (uint256 currencyAmount)
    {
        address liquidityPool = msg.sender;
        uint128 _trancheTokenAmount = _toUint128(trancheTokenAmount);
        require(
            (_trancheTokenAmount <= orderbook[user][liquidityPool].maxRedeem && _trancheTokenAmount > 0),
            "InvestmentManager/amount-exceeds-redeem-limits"
        );
        (, currencyAmount) = _redeem(_trancheTokenAmount, 0, liquidityPool, receiver, user);
    }

    /// @dev processes user's trancheToken redemption after the epoch has been executed on Centrifuge chain.
    /// In case user's redempion order was fullfilled on Centrifuge chain during epoch execution MaxRedeem and MaxWithdraw are increased and LiquidityPool currency can be transferred to user's wallet on calling processRedeem or processWithdraw.
    /// Note: The trancheToken amount required to fullfill the redemption order was already locked in escrow upon calling requestRedeem and burned upon collectRedeem.
    /// @notice trancheTokenAmount return value is type of uint256 to be compliant with EIP4626 LiquidityPool interface
    /// @return trancheTokenAmount the amount of trancheTokens redeemed/burned required to receive the currencyAmount payout/withdrawel.
    function processWithdraw(uint256 currencyAmount, address receiver, address user)
        public
        auth
        returns (uint256 trancheTokenAmount)
    {
        address liquidityPool = msg.sender;
        uint128 _currencyAmount = _toUint128(currencyAmount);
        require(
            (_currencyAmount <= orderbook[user][liquidityPool].maxWithdraw && _currencyAmount > 0),
            "InvestmentManager/amount-exceeds-withdraw-limits"
        );
        (trancheTokenAmount,) = _redeem(0, _currencyAmount, liquidityPool, receiver, user);
    }

    function _redeem(
        uint128 trancheTokenAmount,
        uint128 currencyAmount,
        address liquidityPool,
        address receiver,
        address user
    ) internal returns (uint128 _trancheTokenAmount, uint128 _currencyAmount) {
        LiquidityPoolLike lPool = LiquidityPoolLike(liquidityPool);
<<<<<<< HEAD

        uint128 redeemPrice = calcRedeemTokenPrice(user, liquidityPool);
=======
        uint128 redeemPrice = calculateRedeemPrice(user, liquidityPool);
>>>>>>> 653b0373
        require((redeemPrice > 0), "LiquidityPool/redeem-token-price-0");

        if (currencyAmount == 0) {
            _currencyAmount =
                _toUint128(trancheTokenAmount.mulDiv(redeemPrice, 10 ** PRICE_DECIMALS, Math.Rounding.Down));
            _trancheTokenAmount = trancheTokenAmount;
        } else {
            _trancheTokenAmount =
                _toUint128(currencyAmount.mulDiv(10 ** PRICE_DECIMALS, redeemPrice, Math.Rounding.Down));
            _currencyAmount = currencyAmount;
        }

        _decreaseRedemptionLimits(user, liquidityPool, _currencyAmount, _trancheTokenAmount); // decrease the possible deposit limits
        require(
            ERC20Like(lPool.asset()).transferFrom(address(escrow), receiver, _currencyAmount),
            "InvestmentManager/shares-transfer-failed"
        );
        emit RedemptionProcessed(liquidityPool, user, _trancheTokenAmount);
    }

    // --- Public functions ---
    function deployTranche(uint64 poolId, bytes16 trancheId) public returns (address) {
        Tranche storage tranche = pools[poolId].tranches[trancheId];
        require(tranche.token == address(0), "InvestmentManager/tranche-already-deployed");
        require(tranche.createdAt > 0, "InvestmentManager/tranche-not-added");

        address token = trancheTokenFactory.newTrancheToken(
            poolId,
            trancheId,
            address(this),
            address(tokenManager),
            tranche.tokenName,
            tranche.tokenSymbol,
            tranche.decimals,
            tranche.latestPrice,
            tranche.createdAt
        );

        tranche.token = token;
        emit TrancheTokenDeployed(poolId, trancheId);
        return token;
    }

    function deployLiquidityPool(uint64 poolId, bytes16 trancheId, address _currency) public returns (address) {
        Tranche storage tranche = pools[poolId].tranches[trancheId];
        require(tranche.token != address(0), "InvestmentManager/tranche-does-not-exist"); // tranche must have been added
        require(_poolCurrencyCheck(poolId, _currency), "InvestmentManager/currency-not-supported"); // currency must be supported by pool

        address liquidityPool = tranche.liquidityPools[_currency];
        require(liquidityPool == address(0), "InvestmentManager/liquidityPool-already-deployed");
        require(pools[poolId].createdAt > 0, "InvestmentManager/pool-does-not-exist");

        liquidityPool =
            liquidityPoolFactory.newLiquidityPool(poolId, trancheId, _currency, tranche.token, address(this));

        EscrowLike(escrow).approve(tranche.token, liquidityPool, type(uint256).max);
        tranche.liquidityPools[_currency] = liquidityPool;
        wards[liquidityPool] = 1;

        // enable LP to take the liquidity pool tokens out of escrow in case if investments
        AuthLike(tranche.token).rely(liquidityPool); // add liquidityPool as ward on tranche Token

        emit LiquidityPoolDeployed(poolId, trancheId, liquidityPool);
        return liquidityPool;
    }

    // --- Helpers ---
    function getTrancheToken(uint64 poolId, bytes16 trancheId) public view returns (address) {
        Tranche storage tranche = pools[poolId].tranches[trancheId];
        return tranche.token;
    }

    function getLiquidityPool(uint64 poolId, bytes16 trancheId, address currency) public view returns (address) {
        return pools[poolId].tranches[trancheId].liquidityPools[currency];
    }

    function isAllowedAsPoolCurrency(uint64 poolId, address currency) public view returns (bool) {
        return pools[poolId].allowedCurrencies[currency];
    }

    function calculateDepositPrice(address user, address liquidityPool)
        public
        returns (uint128 userTrancheTokenPrice)
    {
        LPValues storage lpValues = orderbook[user][liquidityPool];
        if (lpValues.maxMint == 0) {
            return 0;
        }

        uint8 assetPrecision = ERC20Like(LiquidityPoolLike(liquidityPool).asset()).decimals();
        uint8 trancheTokenPrecision = LiquidityPoolLike(liquidityPool).decimals();

        userTrancheTokenPrice = _toUint128(
            lpValues.maxDeposit.mulDiv(
                10 ** (trancheTokenPrecision - assetPrecision + PRICE_DECIMALS), lpValues.maxMint, Math.Rounding.Down
            )
        );
    }

    function calculateRedeemPrice(address user, address liquidityPool) public returns (uint128 userTrancheTokenPrice) {
        LPValues storage lpValues = orderbook[user][liquidityPool];
        if (lpValues.maxRedeem == 0) {
            return 0;
        }
<<<<<<< HEAD
        userTrancheTokenPrice = lpValues.maxWithdraw / lpValues.maxRedeem;
        return userTrancheTokenPrice;
=======

        uint8 assetPrecision = ERC20Like(LiquidityPoolLike(liquidityPool).asset()).decimals();
        uint8 trancheTokenPrecision = LiquidityPoolLike(liquidityPool).decimals();

        userTrancheTokenPrice = _toUint128(
            lpValues.maxWithdraw.mulDiv(
                10 ** (trancheTokenPrecision - assetPrecision + PRICE_DECIMALS), lpValues.maxRedeem, Math.Rounding.Down
            )
        );
>>>>>>> 653b0373
    }

    function _poolCurrencyCheck(uint64 poolId, address currencyAddress) internal view returns (bool) {
        uint128 currency = tokenManager.currencyAddressToId(currencyAddress);
        require(currency != 0, "InvestmentManager/unknown-currency"); // currency index on the centrifuge chain side should start at 1
        require(pools[poolId].allowedCurrencies[currencyAddress], "InvestmentManager/pool-currency-not-allowed");
        return true;
    }

    function _liquidityPoolTokensCheck(uint64 poolId, bytes16 trancheId, address _currency, address user)
        internal
        returns (bool)
    {
        LiquidityPoolLike lPool = LiquidityPoolLike(pools[poolId].tranches[trancheId].liquidityPools[_currency]);
        require(address(lPool) != address(0), "InvestmentManager/unknown-liquidity-pool");
        require(lPool.hasMember(user), "InvestmentManager/not-a-member");
        return true;
    }

    function _decreaseDepositLimits(address user, address liquidityPool, uint128 _currency, uint128 trancheTokens)
        internal
    {
        LPValues storage values = orderbook[user][liquidityPool];
        if (values.maxDeposit < _currency) {
            values.maxDeposit = 0;
        } else {
            values.maxDeposit = values.maxDeposit - _currency;
        }
        if (values.maxMint < trancheTokens) {
            values.maxMint = 0;
        } else {
            values.maxMint = values.maxMint - trancheTokens;
        }
    }

    function _decreaseRedemptionLimits(address user, address liquidityPool, uint128 _currency, uint128 trancheTokens)
        internal
    {
        LPValues storage values = orderbook[user][liquidityPool];
        if (values.maxWithdraw < _currency) {
            values.maxWithdraw = 0;
        } else {
            values.maxWithdraw = values.maxWithdraw - _currency;
        }
        if (values.maxRedeem < trancheTokens) {
            values.maxRedeem = 0;
        } else {
            values.maxRedeem = values.maxRedeem - trancheTokens;
        }
    }

    /// @dev safe type conversion from uint256 to uint128. Revert if value is too big to be stored with uint128. Avoid data loss.
    /// @return value - safely converted without data loss
    function _toUint128(uint256 _value) internal pure returns (uint128 value) {
        if (_value > type(uint128).max) {
            revert();
        } else {
            value = uint128(_value);
        }
    }
}<|MERGE_RESOLUTION|>--- conflicted
+++ resolved
@@ -517,12 +517,7 @@
         address user
     ) internal returns (uint128 _trancheTokenAmount, uint128 _currencyAmount) {
         LiquidityPoolLike lPool = LiquidityPoolLike(liquidityPool);
-<<<<<<< HEAD
-
-        uint128 redeemPrice = calcRedeemTokenPrice(user, liquidityPool);
-=======
         uint128 redeemPrice = calculateRedeemPrice(user, liquidityPool);
->>>>>>> 653b0373
         require((redeemPrice > 0), "LiquidityPool/redeem-token-price-0");
 
         if (currencyAmount == 0) {
@@ -627,10 +622,6 @@
         if (lpValues.maxRedeem == 0) {
             return 0;
         }
-<<<<<<< HEAD
-        userTrancheTokenPrice = lpValues.maxWithdraw / lpValues.maxRedeem;
-        return userTrancheTokenPrice;
-=======
 
         uint8 assetPrecision = ERC20Like(LiquidityPoolLike(liquidityPool).asset()).decimals();
         uint8 trancheTokenPrecision = LiquidityPoolLike(liquidityPool).decimals();
@@ -640,7 +631,6 @@
                 10 ** (trancheTokenPrecision - assetPrecision + PRICE_DECIMALS), lpValues.maxRedeem, Math.Rounding.Down
             )
         );
->>>>>>> 653b0373
     }
 
     function _poolCurrencyCheck(uint64 poolId, address currencyAddress) internal view returns (bool) {
