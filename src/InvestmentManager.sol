--- conflicted
+++ resolved
@@ -364,9 +364,7 @@
         require(liquidityPool != address(0), "InvestmentManager/tranche-does-not-exist");
 
         LPValues storage lpValues = orderbook[liquidityPool][recipient];
-<<<<<<< HEAD
         require(remainingRedeemOrder != 0, "InvestmentManager/no-outstanding-order");
-=======
         lpValues.redeemPrice = _calculateNewRedeemPrice(
             liquidityPool,
             maxRedeem(liquidityPool, recipient),
@@ -374,7 +372,6 @@
             currencyPayout,
             trancheTokensPayout
         );
->>>>>>> 9c00dfdc
         lpValues.maxWithdraw = lpValues.maxWithdraw + currencyPayout;
         lpValues.remainingRedeemOrder = remainingRedeemOrder;
 
@@ -410,16 +407,9 @@
         // Transfer currency amount to userEscrow
         userEscrow.transferIn(_currency, address(escrow), user, currencyPayout);
 
-<<<<<<< HEAD
-        lpValues.remainingInvestOrder = remainingInvestOrder;
-
-        // Increasing maxRedeem and maxWithdraw with the currencyPayout,
-=======
         // Calculating the price with both payouts as currencyPayout
->>>>>>> 9c00dfdc
         // leads to an effective redeem price of 1.0 and thus the user actually receiving
         // exactly currencyPayout on both deposit() and mint()
-        LPValues storage lpValues = orderbook[liquidityPool][user];
         lpValues.redeemPrice = _calculateNewRedeemPrice(
             liquidityPool, maxRedeem(liquidityPool, user), lpValues.maxWithdraw, currencyPayout, currencyPayout
         );
