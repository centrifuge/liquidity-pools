// SPDX-License-Identifier: AGPL-3.0-only
pragma solidity 0.8.21;

import {Auth} from "./util/Auth.sol";
import {MathLib} from "./util/MathLib.sol";
import {SafeTransferLib} from "./util/SafeTransferLib.sol";

interface GatewayLike {
    function increaseInvestOrder(uint64 poolId, bytes16 trancheId, address investor, uint128 currencyId, uint128 amount)
        external;
    function decreaseInvestOrder(uint64 poolId, bytes16 trancheId, address investor, uint128 currencyId, uint128 amount)
        external;
    function increaseRedeemOrder(uint64 poolId, bytes16 trancheId, address investor, uint128 currencyId, uint128 amount)
        external;
    function decreaseRedeemOrder(uint64 poolId, bytes16 trancheId, address investor, uint128 currencyId, uint128 amount)
        external;
    function cancelInvestOrder(uint64 poolId, bytes16 trancheId, address investor, uint128 currencyId) external;
    function cancelRedeemOrder(uint64 poolId, bytes16 trancheId, address investor, uint128 currencyId) external;
}

interface ERC20Like {
    function approve(address token, address spender, uint256 value) external;
    function transferFrom(address from, address to, uint256 amount) external returns (bool);
    function balanceOf(address user) external view returns (uint256);
    function decimals() external view returns (uint8);
    function mint(address, uint256) external;
    function burn(address, uint256) external;
}

interface TrancheTokenLike is ERC20Like {
    function checkTransferRestriction(address from, address to, uint256 value) external view returns (bool);
}

interface LiquidityPoolLike is ERC20Like {
    function poolId() external view returns (uint64);
    function trancheId() external view returns (bytes16);
    function asset() external view returns (address);
    function share() external view returns (address);
    function emitDepositClaimable(address operator, uint256 assets, uint256 shares) external;
    function emitRedeemClaimable(address operator, uint256 assets, uint256 shares) external;
}

interface AuthTransferLike {
    function authTransferFrom(address from, address to, uint256 amount) external returns (bool);
}

interface PoolManagerLike {
    function currencyIdToAddress(uint128 currencyId) external view returns (address);
    function currencyAddressToId(address addr) external view returns (uint128);
    function getTrancheToken(uint64 poolId, bytes16 trancheId) external view returns (address);
    function getTrancheTokenPrice(uint64 poolId, bytes16 trancheId, address currencyAddress)
        external
        view
        returns (uint256 price, uint64 computedAt);
    function getLiquidityPool(uint64 poolId, bytes16 trancheId, uint128 currencyId) external view returns (address);
    function isAllowedAsInvestmentCurrency(uint64 poolId, address currencyAddress) external view returns (bool);
}

interface EscrowLike {
    function approve(address token, address spender, uint256 value) external;
}

interface UserEscrowLike {
    function transferIn(address token, address source, address destination, uint256 amount) external;
    function transferOut(address token, address owner, address destination, uint256 amount) external;
}

/// @dev Liquidity Pool orders and investment/redemption limits per user
struct InvestmentState {
    /// @dev Tranche tokens that can be claimed using `mint()`
    uint128 maxMint;
    /// @dev Weighted average price of deposits, used to convert maxMint to maxDeposit
    uint256 depositPrice;
    /// @dev Currency that can be claimed using `withdraw()`
    uint128 maxWithdraw;
    /// @dev Weighted average price of redemptions, used to convert maxWithdraw to maxRedeem
    uint256 redeemPrice;
    /// @dev Remaining invest (deposit) order in currency
    uint128 pendingDepositRequest;
    /// @dev Remaining redeem order in currency
    uint128 pendingRedeemRequest;
    ///@dev Flag whether this user has ever interacted with this liquidity pool
    bool exists;
}

/// @title  Investment Manager
/// @notice This is the main contract LiquidityPools interact with for
///         both incoming and outgoing investment transactions.
contract InvestmentManager is Auth {
    using MathLib for uint256;

    /// @dev Prices are fixed-point integers with 18 decimals
    uint8 internal constant PRICE_DECIMALS = 18;

    EscrowLike public immutable escrow;
    UserEscrowLike public immutable userEscrow;

    GatewayLike public gateway;
    PoolManagerLike public poolManager;

    mapping(address liquidityPool => mapping(address investor => InvestmentState)) public investments;

    // --- Events ---
    event File(bytes32 indexed what, address data);
    event TriggerIncreaseRedeemOrder(
        uint64 indexed poolId, bytes16 indexed trancheId, address user, address currency, uint128 trancheTokenAmount
    );

    constructor(address escrow_, address userEscrow_) {
        escrow = EscrowLike(escrow_);
        userEscrow = UserEscrowLike(userEscrow_);

        wards[msg.sender] = 1;
        emit Rely(msg.sender);
    }

    /// @dev Gateway must be msg.sender for incoming messages
    modifier onlyGateway() {
        require(msg.sender == address(gateway), "InvestmentManager/not-the-gateway");
        _;
    }

    // --- Administration ---
    function file(bytes32 what, address data) external auth {
        if (what == "gateway") gateway = GatewayLike(data);
        else if (what == "poolManager") poolManager = PoolManagerLike(data);
        else revert("InvestmentManager/file-unrecognized-param");
        emit File(what, data);
    }

    // --- Outgoing message handling ---
    /// @notice Liquidity pools have to request investments from Centrifuge before
    ///         tranche tokens can be minted. The deposit requests are added to the order book
    ///         on Centrifuge. Once the next epoch is executed on Centrifuge, liquidity pools can
    ///         proceed with tranche token payouts in case their orders got fulfilled.
    /// @dev    The user currency amount required to fulfill the deposit request have to be locked,
    ///         even though the tranche token payout can only happen after epoch execution.
<<<<<<< HEAD
    function requestDeposit(address liquidityPool, uint256 currencyAmount, address sender, address user)
=======
    function requestDeposit(address liquidityPool, uint256 currencyAmount, address sender, address operator)
>>>>>>> 29b59de1
        public
        auth
        returns (bool)
    {
        LiquidityPoolLike lPool = LiquidityPoolLike(liquidityPool);
        uint128 _currencyAmount = currencyAmount.toUint128();
        require(_currencyAmount != 0, "InvestmentManager/zero-amount-not-allowed");

        uint64 poolId = lPool.poolId();
        address currency = lPool.asset();
        require(poolManager.isAllowedAsInvestmentCurrency(poolId, currency), "InvestmentManager/currency-not-allowed");

<<<<<<< HEAD
        require(
            _checkTransferRestriction(liquidityPool, address(0), sender, 0), "InvestmentManager/sender-is-restricted"
        );
=======
>>>>>>> 29b59de1
        require(
            _checkTransferRestriction(liquidityPool, address(0), sender, 0), "InvestmentManager/sender-is-restricted"
        );
        require(
            _checkTransferRestriction(
                liquidityPool, address(0), operator, convertToShares(liquidityPool, currencyAmount)
            ),
            "InvestmentManager/transfer-not-allowed"
        );

<<<<<<< HEAD
        InvestmentState storage state = investments[liquidityPool][user];
        state.remainingDepositRequest = state.remainingDepositRequest + _currencyAmount;
        state.exists = true;

        gateway.increaseInvestOrder(
            poolId, lPool.trancheId(), user, poolManager.currencyAddressToId(currency), _currencyAmount
=======
        InvestmentState storage state = investments[liquidityPool][operator];
        state.pendingDepositRequest = state.pendingDepositRequest + _currencyAmount;
        state.exists = true;

        gateway.increaseInvestOrder(
            poolId, lPool.trancheId(), operator, poolManager.currencyAddressToId(currency), _currencyAmount
>>>>>>> 29b59de1
        );

        return true;
    }

    /// @notice Request tranche token redemption. Liquidity pools have to request redemptions
    ///         from Centrifuge before actual currency payouts can be done. The redemption
    ///         requests are added to the order book on Centrifuge. Once the next epoch is
    ///         executed on Centrifuge, liquidity pools can proceed with currency payouts
    ///         in case their orders got fulfilled.
    /// @dev    The user tranche tokens required to fulfill the redemption request have to be locked,
    ///         even though the currency payout can only happen after epoch execution.
<<<<<<< HEAD
    function requestRedeem(address liquidityPool, uint256 trancheTokenAmount, address user)
=======
    function requestRedeem(address liquidityPool, uint256 trancheTokenAmount, address operator, address /* owner */ )
>>>>>>> 29b59de1
        public
        auth
        returns (bool)
    {
        uint128 _trancheTokenAmount = trancheTokenAmount.toUint128();
        require(_trancheTokenAmount != 0, "InvestmentManager/zero-amount-not-allowed");
        LiquidityPoolLike lPool = LiquidityPoolLike(liquidityPool);

        // You cannot redeem using a disallowed investment currency, instead another LP will have to be used
        require(
            poolManager.isAllowedAsInvestmentCurrency(lPool.poolId(), lPool.asset()),
            "InvestmentManager/currency-not-allowed"
        );

<<<<<<< HEAD
        return _processRedeemRequest(liquidityPool, _trancheTokenAmount, user);
=======
        require(
            _checkTransferRestriction(
                liquidityPool, operator, address(escrow), convertToAssets(liquidityPool, trancheTokenAmount)
            ),
            "InvestmentManager/transfer-not-allowed"
        );

        return _processRedeemRequest(liquidityPool, _trancheTokenAmount, operator);
>>>>>>> 29b59de1
    }

    function _processRedeemRequest(address liquidityPool, uint128 trancheTokenAmount, address user)
        internal
        returns (bool)
    {
        LiquidityPoolLike lPool = LiquidityPoolLike(liquidityPool);
        InvestmentState storage state = investments[liquidityPool][user];
        state.pendingRedeemRequest = state.pendingRedeemRequest + trancheTokenAmount;
        state.exists = true;

        gateway.increaseRedeemOrder(
            lPool.poolId(), lPool.trancheId(), user, poolManager.currencyAddressToId(lPool.asset()), trancheTokenAmount
        );

        return true;
    }

    function decreaseDepositRequest(address liquidityPool, uint256 _currencyAmount, address user) public auth {
        LiquidityPoolLike _liquidityPool = LiquidityPoolLike(liquidityPool);
        gateway.decreaseInvestOrder(
            _liquidityPool.poolId(),
            _liquidityPool.trancheId(),
            user,
            poolManager.currencyAddressToId(_liquidityPool.asset()),
            _currencyAmount.toUint128()
        );
    }

    function decreaseRedeemRequest(address liquidityPool, uint256 _trancheTokenAmount, address user) public auth {
        uint128 trancheTokenAmount = _trancheTokenAmount.toUint128();
        LiquidityPoolLike _liquidityPool = LiquidityPoolLike(liquidityPool);
        require(
            _checkTransferRestriction(liquidityPool, address(0), user, _trancheTokenAmount),
            "InvestmentManager/transfer-not-allowed"
        );
        gateway.decreaseRedeemOrder(
            _liquidityPool.poolId(),
            _liquidityPool.trancheId(),
            user,
            poolManager.currencyAddressToId(_liquidityPool.asset()),
            trancheTokenAmount
        );
    }

    function cancelDepositRequest(address liquidityPool, address user) public auth {
        LiquidityPoolLike _liquidityPool = LiquidityPoolLike(liquidityPool);
        gateway.cancelInvestOrder(
            _liquidityPool.poolId(),
            _liquidityPool.trancheId(),
            user,
            poolManager.currencyAddressToId(_liquidityPool.asset())
        );
    }

    function cancelRedeemRequest(address liquidityPool, address user) public auth {
        LiquidityPoolLike _liquidityPool = LiquidityPoolLike(liquidityPool);
        uint256 approximateTrancheTokensPayout = pendingRedeemRequest(liquidityPool, user);
        require(
            _checkTransferRestriction(liquidityPool, address(0), user, approximateTrancheTokensPayout),
            "InvestmentManager/transfer-not-allowed"
        );
        gateway.cancelRedeemOrder(
            _liquidityPool.poolId(),
            _liquidityPool.trancheId(),
            user,
            poolManager.currencyAddressToId(_liquidityPool.asset())
        );
    }

    // --- Incoming message handling ---
    function handleExecutedCollectInvest(
        uint64 poolId,
        bytes16 trancheId,
        address user,
        uint128 currencyId,
        uint128 currencyPayout,
        uint128 trancheTokenPayout,
        uint128 remainingInvestOrder
    ) public onlyGateway {
        address liquidityPool = poolManager.getLiquidityPool(poolId, trancheId, currencyId);

        InvestmentState storage state = investments[liquidityPool][user];
        state.depositPrice = _calculatePrice(
            liquidityPool, _maxDeposit(liquidityPool, user) + currencyPayout, state.maxMint + trancheTokenPayout
        );
        state.maxMint = state.maxMint + trancheTokenPayout;
        state.pendingDepositRequest = remainingInvestOrder;

        // Mint to escrow. Recipient can claim by calling withdraw / redeem
        ERC20Like trancheToken = ERC20Like(LiquidityPoolLike(liquidityPool).share());
        trancheToken.mint(address(escrow), trancheTokenPayout);

        LiquidityPoolLike(liquidityPool).emitDepositClaimable(user, currencyPayout, trancheTokenPayout);
    }

    function handleExecutedCollectRedeem(
        uint64 poolId,
        bytes16 trancheId,
        address user,
        uint128 currencyId,
        uint128 currencyPayout,
        uint128 trancheTokenPayout,
        uint128 remainingRedeemOrder
    ) public onlyGateway {
        address liquidityPool = poolManager.getLiquidityPool(poolId, trancheId, currencyId);

        InvestmentState storage state = investments[liquidityPool][user];
        require(state.exists == true, "InvestmentManager/non-existent-user");

        // Calculate new weighted average redeem price and update order book values
        state.redeemPrice = _calculatePrice(
            liquidityPool,
            state.maxWithdraw + currencyPayout,
            ((maxRedeem(liquidityPool, user)) + trancheTokenPayout).toUint128()
        );
        state.maxWithdraw = state.maxWithdraw + currencyPayout;
        state.pendingRedeemRequest = remainingRedeemOrder;

        // Transfer currency to user escrow to claim on withdraw/redeem,
        // and burn redeemed tranche tokens from escrow
        userEscrow.transferIn(poolManager.currencyIdToAddress(currencyId), address(escrow), user, currencyPayout);
        ERC20Like trancheToken = ERC20Like(LiquidityPoolLike(liquidityPool).share());
        trancheToken.burn(address(escrow), trancheTokenPayout);

        LiquidityPoolLike(liquidityPool).emitRedeemClaimable(user, currencyPayout, trancheTokenPayout);
    }

    function handleExecutedDecreaseInvestOrder(
        uint64 poolId,
        bytes16 trancheId,
        address user,
        uint128 currencyId,
        uint128 currencyPayout,
        uint128 remainingInvestOrder
    ) public onlyGateway {
        address liquidityPool = poolManager.getLiquidityPool(poolId, trancheId, currencyId);

        InvestmentState storage state = investments[liquidityPool][user];
        require(state.exists == true, "InvestmentManager/non-existent-user");

        // Calculating the price with both payouts as currencyPayout
        // leads to an effective redeem price of 1.0 and thus the user actually receiving
        // exactly currencyPayout on both deposit() and mint()
        (uint8 currencyDecimals, uint8 trancheTokenDecimals) = _getPoolDecimals(liquidityPool);
        uint256 currencyPayoutInPriceDecimals = _toPriceDecimals(currencyPayout, currencyDecimals);
        state.redeemPrice = _calculatePrice(
            _toPriceDecimals(state.maxWithdraw, currencyDecimals) + currencyPayoutInPriceDecimals,
            _toPriceDecimals(maxRedeem(liquidityPool, user).toUint128(), trancheTokenDecimals)
                + currencyPayoutInPriceDecimals
        );

        state.maxWithdraw = state.maxWithdraw + currencyPayout;
        state.pendingDepositRequest = remainingInvestOrder;

        // Transfer currency amount to userEscrow
        userEscrow.transferIn(poolManager.currencyIdToAddress(currencyId), address(escrow), user, currencyPayout);

        LiquidityPoolLike(liquidityPool).emitRedeemClaimable(user, currencyPayout, currencyPayout);
    }

    /// @dev Compared to handleExecutedDecreaseInvestOrder, there is no
    ///      transfer of currency in this function because they
    ///      can stay in the Escrow, ready to be claimed on deposit/mint.
    function handleExecutedDecreaseRedeemOrder(
        uint64 poolId,
        bytes16 trancheId,
        address user,
        uint128 currencyId,
        uint128 trancheTokenPayout,
        uint128 remainingRedeemOrder
    ) public onlyGateway {
        address liquidityPool = poolManager.getLiquidityPool(poolId, trancheId, currencyId);
        InvestmentState storage state = investments[liquidityPool][user];

        // Calculating the price with both payouts as trancheTokenPayout
        // leads to an effective redeem price of 1.0 and thus the user actually receiving
        // exactly trancheTokenPayout on both deposit() and mint()
        (uint8 currencyDecimals, uint8 trancheTokenDecimals) = _getPoolDecimals(liquidityPool);
        uint256 trancheTokenPayoutInPriceDecimals = _toPriceDecimals(trancheTokenPayout, trancheTokenDecimals);
        state.depositPrice = _calculatePrice(
            _toPriceDecimals(_maxDeposit(liquidityPool, user), currencyDecimals).toUint128()
                + trancheTokenPayoutInPriceDecimals,
            _toPriceDecimals(state.maxMint, trancheTokenDecimals) + trancheTokenPayoutInPriceDecimals
        );

        state.maxMint = state.maxMint + trancheTokenPayout;
        state.pendingRedeemRequest = remainingRedeemOrder;

        LiquidityPoolLike(liquidityPool).emitRedeemClaimable(user, trancheTokenPayout, trancheTokenPayout);
    }

    function handleTriggerIncreaseRedeemOrder(
        uint64 poolId,
        bytes16 trancheId,
        address user,
        uint128 currencyId,
        uint128 trancheTokenAmount
    ) public onlyGateway {
        require(trancheTokenAmount != 0, "InvestmentManager/tranche-token-amount-is-zero");
        address liquidityPool = poolManager.getLiquidityPool(poolId, trancheId, currencyId);
<<<<<<< HEAD
=======

        // If there's any unclaimed deposits, claim those first
        InvestmentState storage state = investments[liquidityPool][user];
        uint128 tokensToTransfer = trancheTokenAmount;
        if (state.maxMint >= trancheTokenAmount) {
            // The full redeem request is covered by the claimable amount
            tokensToTransfer = 0;
            state.maxMint = state.maxMint - trancheTokenAmount;
        } else if (state.maxMint > 0) {
            // The redeem request is only partially covered by the claimable amount
            tokensToTransfer = trancheTokenAmount - state.maxMint;
            state.maxMint = 0;
        }

>>>>>>> 29b59de1
        require(
            _processRedeemRequest(liquidityPool, trancheTokenAmount, user), "InvestmentManager/failed-redeem-request"
        );

<<<<<<< HEAD
        // Transfer the tranche token amount from user to escrow (lock tranche tokens in escrow)
        require(
            AuthTransferLike(address(LiquidityPoolLike(liquidityPool).share())).authTransferFrom(
                user, address(escrow), trancheTokenAmount
            ),
            "InvestmentManager/transfer-failed"
        );

        emit TriggerIncreaseRedeemOrder(poolId, trancheId, user, currencyId, trancheTokenAmount);
=======
        // Transfer the tranche token amount that was not covered by tokens still in escrow for claims,
        // from user to escrow (lock tranche tokens in escrow)
        if (tokensToTransfer > 0) {
            require(
                AuthTransferLike(address(LiquidityPoolLike(liquidityPool).share())).authTransferFrom(
                    user, address(escrow), tokensToTransfer
                ),
                "InvestmentManager/transfer-failed"
            );
        }
        emit TriggerIncreaseRedeemOrder(
            poolId, trancheId, user, poolManager.currencyIdToAddress(currencyId), trancheTokenAmount
        );
>>>>>>> 29b59de1
    }

    // --- View functions ---
    function convertToShares(address liquidityPool, uint256 _assets) public view returns (uint256 shares) {
        LiquidityPoolLike liquidityPool_ = LiquidityPoolLike(liquidityPool);
        (uint256 latestPrice,) = poolManager.getTrancheTokenPrice(
            liquidityPool_.poolId(), liquidityPool_.trancheId(), liquidityPool_.asset()
        );
        shares = uint256(_calculateTrancheTokenAmount(_assets.toUint128(), liquidityPool, latestPrice));
    }

    function convertToAssets(address liquidityPool, uint256 _shares) public view returns (uint256 assets) {
        LiquidityPoolLike liquidityPool_ = LiquidityPoolLike(liquidityPool);
        (uint256 latestPrice,) = poolManager.getTrancheTokenPrice(
            liquidityPool_.poolId(), liquidityPool_.trancheId(), liquidityPool_.asset()
        );
        assets = uint256(_calculateCurrencyAmount(_shares.toUint128(), liquidityPool, latestPrice));
    }

    function maxDeposit(address liquidityPool, address user) public view returns (uint256) {
        if (!_checkTransferRestriction(liquidityPool, address(escrow), user, 0)) return 0;
        return uint256(_maxDeposit(liquidityPool, user));
    }

    function _maxDeposit(address liquidityPool, address user) internal view returns (uint128) {
        InvestmentState memory state = investments[liquidityPool][user];
        return _calculateCurrencyAmount(state.maxMint, liquidityPool, state.depositPrice);
    }

    function maxMint(address liquidityPool, address user) public view returns (uint256 trancheTokenAmount) {
        if (!_checkTransferRestriction(liquidityPool, address(escrow), user, 0)) return 0;
        return uint256(investments[liquidityPool][user].maxMint);
    }

    function maxWithdraw(address liquidityPool, address user) public view returns (uint256 currencyAmount) {
        return uint256(investments[liquidityPool][user].maxWithdraw);
    }

    function maxRedeem(address liquidityPool, address user) public view returns (uint256 trancheTokenAmount) {
        InvestmentState memory state = investments[liquidityPool][user];
        return uint256(_calculateTrancheTokenAmount(state.maxWithdraw, liquidityPool, state.redeemPrice));
    }

    function pendingDepositRequest(address liquidityPool, address user) public view returns (uint256 currencyAmount) {
<<<<<<< HEAD
        currencyAmount = uint256(investments[liquidityPool][user].remainingDepositRequest);
=======
        currencyAmount = uint256(investments[liquidityPool][user].pendingDepositRequest);
>>>>>>> 29b59de1
    }

    function pendingRedeemRequest(address liquidityPool, address user)
        public
        view
        returns (uint256 trancheTokenAmount)
    {
<<<<<<< HEAD
        trancheTokenAmount = uint256(investments[liquidityPool][user].remainingRedeemRequest);
=======
        trancheTokenAmount = uint256(investments[liquidityPool][user].pendingRedeemRequest);
    }

    function exchangeRateLastUpdated(address liquidityPool) public view returns (uint64 lastUpdated) {
        LiquidityPoolLike liquidityPool_ = LiquidityPoolLike(liquidityPool);
        (, lastUpdated) = poolManager.getTrancheTokenPrice(
            liquidityPool_.poolId(), liquidityPool_.trancheId(), liquidityPool_.asset()
        );
>>>>>>> 29b59de1
    }

    // --- Liquidity Pool processing functions ---
    /// @notice Processes owner's currency deposit / investment after the epoch has been executed on Centrifuge.
    ///         The currency required to fulfill the invest order is already locked in escrow upon calling
    ///         requestDeposit.
    function deposit(address liquidityPool, uint256 currencyAmount, address receiver, address owner)
        public
        auth
        returns (uint256 trancheTokenAmount)
    {
        InvestmentState storage state = investments[liquidityPool][owner];
        uint128 trancheTokenAmount_ =
            _calculateTrancheTokenAmount(currencyAmount.toUint128(), liquidityPool, state.depositPrice);
        _processDeposit(state, trancheTokenAmount_, liquidityPool, receiver);
        trancheTokenAmount = uint256(trancheTokenAmount_);
    }

    /// @notice Processes owner's currency deposit / investment after the epoch has been executed on Centrifuge.
    ///         The currency required to fulfill the invest order is already locked in escrow upon calling
    ///         requestDeposit.
    function mint(address liquidityPool, uint256 trancheTokenAmount, address receiver, address owner)
        public
        auth
        returns (uint256 currencyAmount)
    {
        InvestmentState storage state = investments[liquidityPool][owner];
        _processDeposit(state, trancheTokenAmount.toUint128(), liquidityPool, receiver);
        currencyAmount =
            uint256(_calculateCurrencyAmount(trancheTokenAmount.toUint128(), liquidityPool, state.depositPrice));
    }

    function _processDeposit(
        InvestmentState storage state,
        uint128 trancheTokenAmount,
        address liquidityPool,
        address receiver
    ) internal {
        LiquidityPoolLike lPool = LiquidityPoolLike(liquidityPool);
        require(trancheTokenAmount != 0, "InvestmentManager/tranche-token-amount-is-zero");
        require(trancheTokenAmount <= state.maxMint, "InvestmentManager/exceeds-deposit-limits");
        state.maxMint = state.maxMint - trancheTokenAmount;
        require(
            lPool.transferFrom(address(escrow), receiver, trancheTokenAmount),
            "InvestmentManager/tranche-tokens-transfer-failed"
        );
    }

    /// @dev    Processes owner's tranche Token redemption after the epoch has been executed on Centrifuge.
    ///         The trancheTokenAmount required to fulfill the redemption order was already locked in escrow
    ///         upon calling requestRedeem.
    function redeem(address liquidityPool, uint256 trancheTokenAmount, address receiver, address owner)
        public
        auth
        returns (uint256 currencyAmount)
    {
        InvestmentState storage state = investments[liquidityPool][owner];
        uint128 currencyAmount_ =
            _calculateCurrencyAmount(trancheTokenAmount.toUint128(), liquidityPool, state.redeemPrice);
        _processRedeem(state, currencyAmount_, liquidityPool, receiver, owner);
        currencyAmount = uint256(currencyAmount_);
    }

    /// @dev    Processes owner's tranche token redemption after the epoch has been executed on Centrifuge.
    ///         The trancheTokenAmount required to fulfill the redemption order was already locked in escrow
    ///         upon calling requestRedeem.
    function withdraw(address liquidityPool, uint256 currencyAmount, address receiver, address owner)
        public
        auth
        returns (uint256 trancheTokenAmount)
    {
        InvestmentState storage state = investments[liquidityPool][owner];
        _processRedeem(state, currencyAmount.toUint128(), liquidityPool, receiver, owner);
        trancheTokenAmount =
            uint256(_calculateTrancheTokenAmount(currencyAmount.toUint128(), liquidityPool, state.redeemPrice));
    }

    function _processRedeem(
        InvestmentState storage state,
        uint128 currencyAmount,
        address liquidityPool,
        address receiver,
        address owner
    ) internal {
        LiquidityPoolLike lPool = LiquidityPoolLike(liquidityPool);
        require(currencyAmount != 0, "InvestmentManager/currency-amount-is-zero");
        require(currencyAmount <= state.maxWithdraw, "InvestmentManager/exceeds-redeem-limits");
        state.maxWithdraw = state.maxWithdraw - currencyAmount;
        userEscrow.transferOut(lPool.asset(), owner, receiver, currencyAmount);
    }

    // --- Helpers ---
    function _calculateTrancheTokenAmount(uint128 currencyAmount, address liquidityPool, uint256 price)
        internal
        view
        returns (uint128 trancheTokenAmount)
    {
        if (price == 0 || currencyAmount == 0) {
            trancheTokenAmount = 0;
        } else {
            (uint8 currencyDecimals, uint8 trancheTokenDecimals) = _getPoolDecimals(liquidityPool);

            uint256 trancheTokenAmountInPriceDecimals = _toPriceDecimals(currencyAmount, currencyDecimals).mulDiv(
                10 ** PRICE_DECIMALS, price, MathLib.Rounding.Down
            );

            trancheTokenAmount = _fromPriceDecimals(trancheTokenAmountInPriceDecimals, trancheTokenDecimals);
        }
    }

    function _calculateCurrencyAmount(uint128 trancheTokenAmount, address liquidityPool, uint256 price)
        internal
        view
        returns (uint128 currencyAmount)
    {
        if (price == 0 || trancheTokenAmount == 0) {
            currencyAmount = 0;
        } else {
            (uint8 currencyDecimals, uint8 trancheTokenDecimals) = _getPoolDecimals(liquidityPool);

            uint256 currencyAmountInPriceDecimals = _toPriceDecimals(trancheTokenAmount, trancheTokenDecimals).mulDiv(
                price, 10 ** PRICE_DECIMALS, MathLib.Rounding.Down
            );

            currencyAmount = _fromPriceDecimals(currencyAmountInPriceDecimals, currencyDecimals);
        }
    }

    function _calculatePrice(address liquidityPool, uint128 currencyAmount, uint128 trancheTokenAmount)
        internal
        view
        returns (uint256 price)
    {
        (uint8 currencyDecimals, uint8 trancheTokenDecimals) = _getPoolDecimals(liquidityPool);
        price = _calculatePrice(
            _toPriceDecimals(currencyAmount, currencyDecimals),
            _toPriceDecimals(trancheTokenAmount, trancheTokenDecimals)
        );
    }

    function _calculatePrice(uint256 currencyAmountInPriceDecimals, uint256 trancheTokenAmountInPriceDecimals)
        internal
        pure
        returns (uint256 price)
    {
        if (currencyAmountInPriceDecimals == 0 || trancheTokenAmountInPriceDecimals == 0) {
            return 0;
        }

        price = currencyAmountInPriceDecimals.mulDiv(
            10 ** PRICE_DECIMALS, trancheTokenAmountInPriceDecimals, MathLib.Rounding.Down
        );
    }

    /// @dev    When converting currency to tranche token amounts using the price,
    ///         all values are normalized to PRICE_DECIMALS
    function _toPriceDecimals(uint128 _value, uint8 decimals) internal pure returns (uint256 value) {
        if (PRICE_DECIMALS == decimals) return uint256(_value);
        value = uint256(_value) * 10 ** (PRICE_DECIMALS - decimals);
    }

    /// @dev    Convert decimals of the value from the price decimals back to the intended decimals
    function _fromPriceDecimals(uint256 _value, uint8 decimals) internal pure returns (uint128 value) {
        if (PRICE_DECIMALS == decimals) return _value.toUint128();
        value = (_value / 10 ** (PRICE_DECIMALS - decimals)).toUint128();
    }

    /// @dev    Return the currency decimals and the tranche token decimals for a given liquidityPool
    function _getPoolDecimals(address liquidityPool)
        internal
        view
        returns (uint8 currencyDecimals, uint8 trancheTokenDecimals)
    {
        currencyDecimals = ERC20Like(LiquidityPoolLike(liquidityPool).asset()).decimals();
        trancheTokenDecimals = LiquidityPoolLike(liquidityPool).decimals();
    }

    function _checkTransferRestriction(address liquidityPool, address from, address to, uint256 value)
        internal
        view
        returns (bool)
    {
        TrancheTokenLike trancheToken = TrancheTokenLike(LiquidityPoolLike(liquidityPool).share());
        return trancheToken.checkTransferRestriction(from, to, value);
    }
}<|MERGE_RESOLUTION|>--- conflicted
+++ resolved
@@ -135,11 +135,7 @@
     ///         proceed with tranche token payouts in case their orders got fulfilled.
     /// @dev    The user currency amount required to fulfill the deposit request have to be locked,
     ///         even though the tranche token payout can only happen after epoch execution.
-<<<<<<< HEAD
-    function requestDeposit(address liquidityPool, uint256 currencyAmount, address sender, address user)
-=======
     function requestDeposit(address liquidityPool, uint256 currencyAmount, address sender, address operator)
->>>>>>> 29b59de1
         public
         auth
         returns (bool)
@@ -152,12 +148,6 @@
         address currency = lPool.asset();
         require(poolManager.isAllowedAsInvestmentCurrency(poolId, currency), "InvestmentManager/currency-not-allowed");
 
-<<<<<<< HEAD
-        require(
-            _checkTransferRestriction(liquidityPool, address(0), sender, 0), "InvestmentManager/sender-is-restricted"
-        );
-=======
->>>>>>> 29b59de1
         require(
             _checkTransferRestriction(liquidityPool, address(0), sender, 0), "InvestmentManager/sender-is-restricted"
         );
@@ -168,21 +158,12 @@
             "InvestmentManager/transfer-not-allowed"
         );
 
-<<<<<<< HEAD
-        InvestmentState storage state = investments[liquidityPool][user];
-        state.remainingDepositRequest = state.remainingDepositRequest + _currencyAmount;
-        state.exists = true;
-
-        gateway.increaseInvestOrder(
-            poolId, lPool.trancheId(), user, poolManager.currencyAddressToId(currency), _currencyAmount
-=======
         InvestmentState storage state = investments[liquidityPool][operator];
         state.pendingDepositRequest = state.pendingDepositRequest + _currencyAmount;
         state.exists = true;
 
         gateway.increaseInvestOrder(
             poolId, lPool.trancheId(), operator, poolManager.currencyAddressToId(currency), _currencyAmount
->>>>>>> 29b59de1
         );
 
         return true;
@@ -195,11 +176,7 @@
     ///         in case their orders got fulfilled.
     /// @dev    The user tranche tokens required to fulfill the redemption request have to be locked,
     ///         even though the currency payout can only happen after epoch execution.
-<<<<<<< HEAD
-    function requestRedeem(address liquidityPool, uint256 trancheTokenAmount, address user)
-=======
     function requestRedeem(address liquidityPool, uint256 trancheTokenAmount, address operator, address /* owner */ )
->>>>>>> 29b59de1
         public
         auth
         returns (bool)
@@ -214,9 +191,6 @@
             "InvestmentManager/currency-not-allowed"
         );
 
-<<<<<<< HEAD
-        return _processRedeemRequest(liquidityPool, _trancheTokenAmount, user);
-=======
         require(
             _checkTransferRestriction(
                 liquidityPool, operator, address(escrow), convertToAssets(liquidityPool, trancheTokenAmount)
@@ -225,7 +199,6 @@
         );
 
         return _processRedeemRequest(liquidityPool, _trancheTokenAmount, operator);
->>>>>>> 29b59de1
     }
 
     function _processRedeemRequest(address liquidityPool, uint128 trancheTokenAmount, address user)
@@ -427,8 +400,6 @@
     ) public onlyGateway {
         require(trancheTokenAmount != 0, "InvestmentManager/tranche-token-amount-is-zero");
         address liquidityPool = poolManager.getLiquidityPool(poolId, trancheId, currencyId);
-<<<<<<< HEAD
-=======
 
         // If there's any unclaimed deposits, claim those first
         InvestmentState storage state = investments[liquidityPool][user];
@@ -443,22 +414,10 @@
             state.maxMint = 0;
         }
 
->>>>>>> 29b59de1
         require(
             _processRedeemRequest(liquidityPool, trancheTokenAmount, user), "InvestmentManager/failed-redeem-request"
         );
 
-<<<<<<< HEAD
-        // Transfer the tranche token amount from user to escrow (lock tranche tokens in escrow)
-        require(
-            AuthTransferLike(address(LiquidityPoolLike(liquidityPool).share())).authTransferFrom(
-                user, address(escrow), trancheTokenAmount
-            ),
-            "InvestmentManager/transfer-failed"
-        );
-
-        emit TriggerIncreaseRedeemOrder(poolId, trancheId, user, currencyId, trancheTokenAmount);
-=======
         // Transfer the tranche token amount that was not covered by tokens still in escrow for claims,
         // from user to escrow (lock tranche tokens in escrow)
         if (tokensToTransfer > 0) {
@@ -472,7 +431,6 @@
         emit TriggerIncreaseRedeemOrder(
             poolId, trancheId, user, poolManager.currencyIdToAddress(currencyId), trancheTokenAmount
         );
->>>>>>> 29b59de1
     }
 
     // --- View functions ---
@@ -517,11 +475,7 @@
     }
 
     function pendingDepositRequest(address liquidityPool, address user) public view returns (uint256 currencyAmount) {
-<<<<<<< HEAD
-        currencyAmount = uint256(investments[liquidityPool][user].remainingDepositRequest);
-=======
         currencyAmount = uint256(investments[liquidityPool][user].pendingDepositRequest);
->>>>>>> 29b59de1
     }
 
     function pendingRedeemRequest(address liquidityPool, address user)
@@ -529,9 +483,6 @@
         view
         returns (uint256 trancheTokenAmount)
     {
-<<<<<<< HEAD
-        trancheTokenAmount = uint256(investments[liquidityPool][user].remainingRedeemRequest);
-=======
         trancheTokenAmount = uint256(investments[liquidityPool][user].pendingRedeemRequest);
     }
 
@@ -540,7 +491,6 @@
         (, lastUpdated) = poolManager.getTrancheTokenPrice(
             liquidityPool_.poolId(), liquidityPool_.trancheId(), liquidityPool_.asset()
         );
->>>>>>> 29b59de1
     }
 
     // --- Liquidity Pool processing functions ---
