// SPDX-License-Identifier: AGPL-3.0-only
pragma solidity 0.8.21;

import {Auth} from "src/Auth.sol";
import {SafeTransferLib} from "src/libraries/SafeTransferLib.sol";
import {IInvestmentManager} from "src/interfaces/IInvestmentManager.sol";
import "src/interfaces/IERC7540.sol";
import "src/interfaces/IERC7575.sol";
import "src/interfaces/IERC20.sol";

interface AuthTransferLike {
    function authTransferFrom(address sender, address from, address to, uint256 amount) external returns (bool);
}

/// @title  ERC7540Vault
/// @notice Asynchronous Tokenized Vault standard implementation for Centrifuge pools
///
/// @dev    Each vault issues shares of Centrifuge tranches as restricted ERC-20 tokens
///         against asset deposits based on the current share price.
///
///         ERC-7540 is an extension of the ERC-4626 standard by 'requestDeposit' & 'requestRedeem' methods, where
///         deposit and redeem orders are submitted to the pools to be included in the execution of the following epoch.
///         After execution users can use the deposit, mint, redeem and withdraw functions to get their shares
///         and/or assets from the pools.
contract ERC7540Vault is Auth, IERC7540 {
    /// @notice Identifier of the Centrifuge pool
    uint64 public immutable poolId;

    /// @notice Identifier of the tranche of the Centrifuge pool
    bytes16 public immutable trancheId;

    /// @notice The investment asset for this vault.
    ///         Each tranche of a Centrifuge pool can have multiple vaults.
    ///         One vault for each supported investment asset.
    ///         Thus tranche shares can be linked to multiple vaults with different assets.
    address public immutable asset;

    /// @notice The restricted ERC-20 vault share (tranche token).
    ///         Has a ratio (token price) of underlying assets exchanged on deposit/mint/withdraw/redeem.
    address public immutable share;
    uint8 public immutable shareDecimals;

    /// @notice Escrow contract for tokens
    address public immutable escrow;

    /// @notice Vault implementation contract
    IInvestmentManager public manager;

    /// @dev    Requests for Centrifuge pool are non-transferable and all have ID = 0
    uint256 constant REQUEST_ID = 0;

    /// @notice Routers that are allowed to claim withdrawels / redemptions on behalf of investors
    mapping(address => uint256) public endorsements;

    /// @inheritdoc IERC7540
    mapping(address => mapping(address => bool)) public isOperator;

    // --- Events ---
    event File(bytes32 indexed what, address data);
    event Endorse(address indexed user);
    event Veto(address indexed user);

    constructor(uint64 poolId_, bytes16 trancheId_, address asset_, address share_, address escrow_, address manager_) {
        poolId = poolId_;
        trancheId = trancheId_;
        asset = asset_;
        share = share_;
        shareDecimals = IERC20Metadata(share).decimals();
        escrow = escrow_;
        manager = IInvestmentManager(manager_);

        wards[msg.sender] = 1;
        emit Rely(msg.sender);
    }

    // --- Administration ---
    function file(bytes32 what, address data) external auth {
        if (what == "manager") manager = IInvestmentManager(data);
        else revert("ERC7540Vault/file-unrecognized-param");
        emit File(what, data);
    }

    /// @dev add endorsement
    function endorse(address user) external auth {
        endorsements[user] = 1;
        emit Endorse(user);
    }

    /// @dev remove endorsement
    function veto(address user) external auth {
        endorsements[user] = 0;
        emit Veto(user);
    }

    function endorsed(address user) public view returns (bool) {
        return endorsements[user] == 1;
    }

    function recoverTokens(address token, address to, uint256 amount) external auth {
        SafeTransferLib.safeTransfer(token, to, amount);
    }

    // --- ERC-7540 methods ---
    /// @inheritdoc IERC7540Deposit
    function requestDeposit(uint256 assets, address receiver, address owner) public returns (uint256) {
        validateOwner(owner);
        require(IERC20(asset).balanceOf(owner) >= assets, "ERC7540Vault/insufficient-balance");

        require(manager.requestDeposit(address(this), assets, receiver, owner), "ERC7540Vault/request-deposit-failed");
        SafeTransferLib.safeTransferFrom(asset, owner, address(escrow), assets);

        emit DepositRequest(receiver, owner, REQUEST_ID, msg.sender, assets);
        return REQUEST_ID;
    }

    /// @notice Uses EIP-2612 permit to set approval of asset, then transfers assets from msg.sender
    ///         into the Vault and submits a Request for asynchronous deposit/mint.
    function requestDepositWithPermit(uint256 assets, address receiver, uint256 deadline, uint8 v, bytes32 r, bytes32 s)
        external
    {
        try IERC20Permit(asset).permit(msg.sender, address(this), assets, deadline, v, r, s) {} catch {}
        requestDeposit(assets, receiver, msg.sender);
    }

    /// @inheritdoc IERC7540Deposit
    function pendingDepositRequest(uint256, address owner) public view returns (uint256 pendingAssets) {
        pendingAssets = manager.pendingDepositRequest(address(this), owner);
    }

    /// @inheritdoc IERC7540Deposit
    function claimableDepositRequest(uint256, address owner) external view returns (uint256 claimableAssets) {
        claimableAssets = maxDeposit(owner);
    }

    /// @inheritdoc IERC7540Redeem
    function requestRedeem(uint256 shares, address receiver, address owner) public returns (uint256) {
        require(IERC20(share).balanceOf(owner) >= shares, "ERC7540Vault/insufficient-balance");
        require(manager.requestRedeem(address(this), shares, receiver, owner), "ERC7540Vault/request-redeem-failed");

        // If msg.sender is operator of owner, the transfer is executed as if
        // the sender is the owner, to bypass the allowance check
        address sender = isOperator[owner][msg.sender] ? owner : msg.sender;

        require(
            AuthTransferLike(share).authTransferFrom(sender, owner, address(escrow), shares),
            "ERC7540Vault/transfer-failed"
        );

        emit RedeemRequest(receiver, owner, REQUEST_ID, msg.sender, shares);
        return REQUEST_ID;
    }

    /// @inheritdoc IERC7540Redeem
    function pendingRedeemRequest(uint256, address owner) public view returns (uint256 pendingShares) {
        pendingShares = manager.pendingRedeemRequest(address(this), owner);
    }

    /// @inheritdoc IERC7540Redeem
    function claimableRedeemRequest(uint256, address owner) external view returns (uint256 claimableShares) {
        claimableShares = maxRedeem(owner);
    }

    // --- Asynchronous cancellation methods ---
    /// @inheritdoc IERC7540CancelDeposit
    function cancelDepositRequest(uint256, address owner) external {
        validateOwner(owner);
        manager.cancelDepositRequest(address(this), owner);
        emit CancelDepositRequest(owner, REQUEST_ID, msg.sender);
    }

    /// @inheritdoc IERC7540CancelDeposit
    function pendingCancelDepositRequest(uint256, address owner) public view returns (bool isPending) {
        isPending = manager.pendingCancelDepositRequest(address(this), owner);
    }

    /// @inheritdoc IERC7540CancelDeposit
    function claimableCancelDepositRequest(uint256, address owner) public view returns (uint256 claimableAssets) {
        claimableAssets = manager.claimableCancelDepositRequest(address(this), owner);
    }

    /// @inheritdoc IERC7540CancelDeposit
    function claimCancelDepositRequest(uint256, address receiver, address owner) external returns (uint256 assets) {
        validateOwner(owner);
        assets = manager.claimCancelDepositRequest(address(this), receiver, owner);
        emit CancelDepositClaim(receiver, owner, REQUEST_ID, msg.sender, assets);
    }

    /// @inheritdoc IERC7540CancelRedeem
    function cancelRedeemRequest(uint256, address owner) external {
        validateOwner(owner);
        manager.cancelRedeemRequest(address(this), owner);
        emit CancelRedeemRequest(owner, REQUEST_ID, msg.sender);
    }

    /// @inheritdoc IERC7540CancelRedeem
    function pendingCancelRedeemRequest(uint256, address owner) public view returns (bool isPending) {
        isPending = manager.pendingCancelRedeemRequest(address(this), owner);
    }

    /// @inheritdoc IERC7540CancelRedeem
    function claimableCancelRedeemRequest(uint256, address owner) public view returns (uint256 claimableShares) {
        claimableShares = manager.claimableCancelRedeemRequest(address(this), owner);
    }

    /// @inheritdoc IERC7540CancelRedeem
    function claimCancelRedeemRequest(uint256, address receiver, address owner) external returns (uint256 shares) {
        validateOwner(owner);
        shares = manager.claimCancelRedeemRequest(address(this), receiver, owner);
        emit CancelRedeemClaim(receiver, owner, REQUEST_ID, msg.sender, shares);
    }

    /// @inheritdoc IERC7540
    function setOperator(address operator, bool approved) public virtual returns (bool) {
        isOperator[msg.sender][operator] = approved;
        emit OperatorSet(msg.sender, operator, approved);
        return true;
    }

    // --- ERC165 support ---
    /// @inheritdoc IERC165
    function supportsInterface(bytes4 interfaceId) external pure override returns (bool) {
        return interfaceId == type(IERC7540Deposit).interfaceId || interfaceId == type(IERC7540Redeem).interfaceId
            || interfaceId == type(IERC7540CancelDeposit).interfaceId
            || interfaceId == type(IERC7540CancelRedeem).interfaceId || interfaceId == type(IERC7575).interfaceId
            || interfaceId == type(IERC165).interfaceId;
    }

    // --- ERC-4626 methods ---
    /// @inheritdoc IERC7575
    function totalAssets() external view returns (uint256) {
        return convertToAssets(IERC20Metadata(share).totalSupply());
    }

    /// @inheritdoc IERC7575
    /// @notice     The calculation is based on the token price from the most recent epoch retrieved from Centrifuge.
    ///             The actual conversion MAY change between order submission and execution.
    function convertToShares(uint256 assets) public view returns (uint256 shares) {
        shares = manager.convertToShares(address(this), assets);
    }

    /// @inheritdoc IERC7575
    /// @notice     The calculation is based on the token price from the most recent epoch retrieved from Centrifuge.
    ///             The actual conversion MAY change between order submission and execution.
    function convertToAssets(uint256 shares) public view returns (uint256 assets) {
        assets = manager.convertToAssets(address(this), shares);
    }

    /// @inheritdoc IERC7575
    function maxDeposit(address owner) public view returns (uint256 maxAssets) {
        maxAssets = manager.maxDeposit(address(this), owner);
    }

    /// @inheritdoc IERC7540
    function deposit(uint256 assets, address receiver, address owner) public returns (uint256 shares) {
        validateOwner(owner);
        shares = manager.deposit(address(this), assets, receiver, owner);
        emit Deposit(receiver, owner, assets, shares);
    }

    /// @inheritdoc IERC7575
    function deposit(uint256 assets, address receiver) external returns (uint256 shares) {
        shares = deposit(assets, receiver, msg.sender);
    }

    /// @inheritdoc IERC7575
    function maxMint(address owner) public view returns (uint256 maxShares) {
        maxShares = manager.maxMint(address(this), owner);
    }

    /// @inheritdoc IERC7540
    function mint(uint256 shares, address receiver, address owner) public returns (uint256 assets) {
        validateOwner(owner);
        assets = manager.mint(address(this), shares, receiver, owner);
        emit Deposit(receiver, owner, assets, shares);
    }

    /// @inheritdoc IERC7575
    function mint(uint256 shares, address receiver) public returns (uint256 assets) {
        assets = mint(shares, receiver, msg.sender);
    }

    /// @inheritdoc IERC7575
    function maxWithdraw(address owner) public view returns (uint256 maxAssets) {
        maxAssets = manager.maxWithdraw(address(this), owner);
    }

    /// @inheritdoc IERC7575
    /// @notice DOES NOT support owner != msg.sender since shares are already transferred on requestRedeem
    function withdraw(uint256 assets, address receiver, address owner) public returns (uint256 shares) {
        validateOwner(owner);
        shares = manager.withdraw(address(this), assets, receiver, owner);
        emit Withdraw(msg.sender, receiver, owner, assets, shares);
    }

    /// @inheritdoc IERC7575
    function maxRedeem(address owner) public view returns (uint256 maxShares) {
        maxShares = manager.maxRedeem(address(this), owner);
    }

    /// @inheritdoc IERC7575
    /// @notice     DOES NOT support owner != msg.sender since shares are already transferred on requestRedeem
    function redeem(uint256 shares, address receiver, address owner) external returns (uint256 assets) {
        validateOwner(owner);
        assets = manager.redeem(address(this), shares, receiver, owner);
        emit Withdraw(msg.sender, receiver, owner, assets, shares);
    }

    /// @dev Preview functions for ERC-7540 vaults revert
    function previewDeposit(uint256) external pure returns (uint256) {
        revert();
    }

    /// @dev Preview functions for ERC-7540 vaults revert
    function previewMint(uint256) external pure returns (uint256) {
        revert();
    }

    /// @dev Preview functions for ERC-7540 vaults revert
    function previewWithdraw(uint256) external pure returns (uint256) {
        revert();
    }

    /// @dev Preview functions for ERC-7540 vaults revert
    function previewRedeem(uint256) external pure returns (uint256) {
        revert();
    }

    // --- Event emitters ---
    function onDepositClaimable(address owner, uint256 assets, uint256 shares) public auth {
        emit DepositClaimable(owner, REQUEST_ID, assets, shares);
    }

    function onRedeemClaimable(address owner, uint256 assets, uint256 shares) public auth {
        emit RedeemClaimable(owner, REQUEST_ID, assets, shares);
    }

    function onCancelDepositClaimable(address owner, uint256 assets) public auth {
        emit CancelDepositClaimable(owner, REQUEST_ID, assets);
    }

    function onCancelRedeemClaimable(address owner, uint256 shares) public auth {
        emit CancelRedeemClaimable(owner, REQUEST_ID, shares);
    }

    // --- Helpers ---
    /// @notice Price of 1 unit of share, quoted in the decimals of the asset
    function pricePerShare() external view returns (uint256) {
        return convertToAssets(10 ** shareDecimals);
    }

    function priceLastUpdated() external view returns (uint64) {
        return manager.priceLastUpdated(address(this));
    }

<<<<<<< HEAD
    function validateOwner(address owner) internal view returns (bool) {
        require(
            owner == msg.sender || isOperator[owner][msg.sender] || endorsed(msg.sender), "ERC7540Vault/invalid-owner"
=======
    function validateOwner(address owner) internal view {
        require(
            owner == msg.sender || isOperator[owner][msg.sender] || manager.isGlobalOperator(address(this), msg.sender),
            "ERC7540Vault/invalid-owner"
>>>>>>> 7e0756bf
        );
    }
}<|MERGE_RESOLUTION|>--- conflicted
+++ resolved
@@ -352,16 +352,10 @@
         return manager.priceLastUpdated(address(this));
     }
 
-<<<<<<< HEAD
-    function validateOwner(address owner) internal view returns (bool) {
-        require(
-            owner == msg.sender || isOperator[owner][msg.sender] || endorsed(msg.sender), "ERC7540Vault/invalid-owner"
-=======
     function validateOwner(address owner) internal view {
         require(
             owner == msg.sender || isOperator[owner][msg.sender] || manager.isGlobalOperator(address(this), msg.sender),
             "ERC7540Vault/invalid-owner"
->>>>>>> 7e0756bf
         );
     }
 }