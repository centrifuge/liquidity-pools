--- conflicted
+++ resolved
@@ -329,34 +329,4 @@
     function priceLastUpdated() external view returns (uint64) {
         return manager.priceLastUpdated(address(this));
     }
-
-<<<<<<< HEAD
-    function emitDepositClaimable(address owner, uint256 assets, uint256 shares) public auth {
-        emit DepositClaimable(owner, REQUEST_ID, assets, shares);
-    }
-
-    function emitRedeemClaimable(address owner, uint256 assets, uint256 shares) public auth {
-        emit RedeemClaimable(owner, REQUEST_ID, assets, shares);
-=======
-    function _transferFrom(address from, address to, uint256 value) internal returns (bool) {
-        (bool success, bytes memory data) = address(share).call(
-            bytes.concat(
-                abi.encodeWithSignature("transferFrom(address,address,uint256)", from, to, value), bytes20(msg.sender)
-            )
-        );
-        _successCheck(success);
-        return abi.decode(data, (bool));
-    }
-
-    function _successCheck(bool success) internal pure {
-        if (!success) {
-            assembly {
-                let ptr := mload(0x40)
-                let size := returndatasize()
-                returndatacopy(ptr, 0, size)
-                revert(ptr, size)
-            }
-        }
->>>>>>> 61950c8a
-    }
 }