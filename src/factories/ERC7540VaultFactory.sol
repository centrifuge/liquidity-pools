// SPDX-License-Identifier: AGPL-3.0-only
pragma solidity 0.8.21;

import {ERC7540Vault} from "src/ERC7540Vault.sol";
import {Auth} from "src/Auth.sol";

interface ERC7540VaultFactoryLike {
    function newVault(
        uint64 poolId,
        bytes16 trancheId,
        address asset,
        address trancheToken,
        address escrow,
        address investmentManager,
        address[] calldata wards_
    ) external returns (address);
    function denyVault(address vault, address investmentManager) external;
}

interface AuthLike {
    function rely(address) external;
    function deny(address) external;
}

/// @title  ERC7540 Vault Factory
/// @dev    Utility for deploying new vault contracts
contract ERC7540VaultFactory is Auth {
    address public immutable root;

    constructor(address _root) {
        root = _root;

        wards[msg.sender] = 1;
        emit Rely(msg.sender);
    }

    function newVault(
        uint64 poolId,
        bytes16 trancheId,
        address asset,
        address trancheToken,
        address escrow,
        address investmentManager,
        address[] calldata wards_,
        address router
    ) public auth returns (address) {
        ERC7540Vault vault = new ERC7540Vault(poolId, trancheId, asset, trancheToken, escrow, investmentManager);

        vault.rely(root);
        for (uint256 i = 0; i < wards_.length; i++) {
            vault.rely(wards_[i]);
        }

        AuthLike(investmentManager).rely(address(vault));
<<<<<<< HEAD
        vault.endorse(router);
=======
>>>>>>> 7e0756bf
        vault.deny(address(this));
        return address(vault);
    }

    function denyVault(address vault, address investmentManager) public auth {
        AuthLike(investmentManager).deny(address(vault));
    }
}<|MERGE_RESOLUTION|>--- conflicted
+++ resolved
@@ -52,10 +52,6 @@
         }
 
         AuthLike(investmentManager).rely(address(vault));
-<<<<<<< HEAD
-        vault.endorse(router);
-=======
->>>>>>> 7e0756bf
         vault.deny(address(this));
         return address(vault);
     }
