--- conflicted
+++ resolved
@@ -147,18 +147,9 @@
     }
 
     /// @inheritdoc ICentrifugeRouter
-<<<<<<< HEAD
-    function cancelDepositRequest(address vault, address controller, uint256 topUpAmount) external payable protected {
-        validateController(vault, controller);
-        _pay(topUpAmount);
-        IERC7540Vault(vault).cancelDepositRequest(0, controller);
-=======
     function cancelDepositRequest(address vault, uint256 topUpAmount) external payable protected {
-        require(topUpAmount <= address(this).balance, "CentrifugeRouter/insufficient-funds-to-topup");
-
-        gateway.topUp{value: topUpAmount}();
+        _pay(topUpAmount);
         IERC7540Vault(vault).cancelDepositRequest(0, _initiator);
->>>>>>> e845c6d6
     }
 
     /// @inheritdoc ICentrifugeRouter
@@ -204,18 +195,9 @@
     }
 
     /// @inheritdoc ICentrifugeRouter
-<<<<<<< HEAD
-    function cancelRedeemRequest(address vault, address controller, uint256 topUpAmount) external payable protected {
-        validateController(vault, controller);
-        _pay(topUpAmount);
-        IERC7540Vault(vault).cancelRedeemRequest(0, controller);
-=======
     function cancelRedeemRequest(address vault, uint256 topUpAmount) external payable protected {
-        require(topUpAmount <= address(this).balance, "CentrifugeRouter/insufficient-funds-to-topup");
-
-        gateway.topUp{value: topUpAmount}();
+        _pay(topUpAmount);
         IERC7540Vault(vault).cancelRedeemRequest(0, _initiator);
->>>>>>> e845c6d6
     }
 
     /// @inheritdoc ICentrifugeRouter
@@ -356,20 +338,9 @@
             SafeTransferLib.safeApprove(token, spender, type(uint256).max);
         }
     }
-<<<<<<< HEAD
 
     function _pay(uint256 amount) internal {
         require(amount <= address(this).balance, "CentrifugeRouter/insufficient-funds-to-topup");
         gateway.topUp{value: amount}();
     }
-
-    function validateController(address vault, address controller) internal view {
-        require(
-            controller == msg.sender || IERC7540Vault(vault).isOperator(controller, msg.sender)
-                || IInvestmentManager(poolManager.investmentManager()).isGlobalOperator(address(this), msg.sender),
-            "CentrifugeRouter/invalid-controller"
-        );
-    }
-=======
->>>>>>> e845c6d6
 }