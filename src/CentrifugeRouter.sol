// SPDX-License-Identifier: AGPL-3.0-only
pragma solidity 0.8.26;

import {Auth} from "src/Auth.sol";
import {MathLib} from "src/libraries/MathLib.sol";
import {SafeTransferLib} from "src/libraries/SafeTransferLib.sol";
import {IERC20, IERC20Permit, IERC20Wrapper} from "src/interfaces/IERC20.sol";
import {IERC7540Vault} from "src/interfaces/IERC7540.sol";
import {ICentrifugeRouter} from "src/interfaces/ICentrifugeRouter.sol";
import {IPoolManager} from "src/interfaces/IPoolManager.sol";
import {IEscrow} from "src/interfaces/IEscrow.sol";
import {IGateway} from "src/interfaces/gateway/IGateway.sol";
import {TransientStorage} from "src/libraries/TransientStorage.sol";

contract CentrifugeRouter is Auth, ICentrifugeRouter {
    using TransientStorage for bytes32;

    // The slot holding the initiator state, transiently. bytes32(uint256(keccak256("initiator")) - 1)
    bytes32 public constant INITIATOR_SLOT = 0x390f14ca25a428cfdaf9fa3f25a94d06d247d3fa36c5a914ca10e13a4120db3c;

    IEscrow public immutable escrow;
    IGateway public immutable gateway;
    IPoolManager public immutable poolManager;

    /// @inheritdoc ICentrifugeRouter
    mapping(address controller => mapping(address vault => bool)) public opened;

    /// @inheritdoc ICentrifugeRouter
    mapping(address controller => mapping(address vault => uint256 amount)) public lockedRequests;

    constructor(address escrow_, address gateway_, address poolManager_) {
        escrow = IEscrow(escrow_);
        gateway = IGateway(gateway_);
        poolManager = IPoolManager(poolManager_);

        wards[msg.sender] = 1;
        emit Rely(msg.sender);
    }

    modifier protected() {
        address currentInitiator = initiator();
        if (currentInitiator == address(0)) {
            // Single call re-entrancy lock
            INITIATOR_SLOT.store(msg.sender);
            _;
            INITIATOR_SLOT.store(address(0));
        } else {
            // Multicall re-entrancy lock
            require(msg.sender == currentInitiator, "CentrifugeRouter/unauthorized-sender");
            _;
        }
    }

    function initiator() internal returns (address) {
        return INITIATOR_SLOT.loadAddress();
    }

    // --- Administration ---
    /// @inheritdoc ICentrifugeRouter
    function recoverTokens(address token, address to, uint256 amount) external auth {
        SafeTransferLib.safeTransfer(token, to, amount);
    }

    // --- Deposit ---
    /// @inheritdoc ICentrifugeRouter
    function requestDeposit(address vault, uint256 amount, address controller, address owner, uint256 topUpAmount)
        external
        payable
        protected
    {
        require(topUpAmount <= address(this).balance, "CentrifugeRouter/insufficient-funds-to-topup");

        (address asset,) = poolManager.getVaultAsset(vault);
        if (owner == address(this)) {
            _approveMax(asset, vault);
        }

        gateway.topUp{value: topUpAmount}();
        IERC7540Vault(vault).requestDeposit(amount, controller, owner);
    }

    /// @inheritdoc ICentrifugeRouter
    function lockDepositRequest(address vault, uint256 amount, address controller, address owner)
        public
        payable
        protected
    {
        require(owner == initiator() || owner == address(this), "CentrifugeRouter/invalid-owner");

        lockedRequests[controller][vault] += amount;
<<<<<<< HEAD
        SafeTransferLib.safeTransferFrom(poolManager.getVaultAsset(vault), owner, address(escrow), amount);
        emit LockDepositRequest(vault, controller, owner, initiator(), amount);
=======
        (address asset,) = poolManager.getVaultAsset(vault);
        SafeTransferLib.safeTransferFrom(asset, owner, address(escrow), amount);

        emit LockDepositRequest(vault, controller, owner, _initiator, amount);
>>>>>>> 74847481
    }

    /// @inheritdoc ICentrifugeRouter
    function openLockDepositRequest(address vault, uint256 amount) external payable protected {
        open(vault);
<<<<<<< HEAD
        lockDepositRequest(vault, amount, initiator(), initiator());
    }

    /// @inheritdoc ICentrifugeRouter
    function unlockDepositRequest(address vault) external payable protected {
        uint256 lockedRequest = lockedRequests[initiator()][vault];
=======

        (address asset, bool isWrapper) = poolManager.getVaultAsset(vault);

        if (isWrapper) {
            wrap(asset, amount, address(this), _initiator);
            lockDepositRequest(vault, amount, _initiator, address(this));
        } else {
            lockDepositRequest(vault, amount, _initiator, _initiator);
        }
    }

    /// @inheritdoc ICentrifugeRouter
    function unlockDepositRequest(address vault, address receiver) external payable protected {
        uint256 lockedRequest = lockedRequests[_initiator][vault];
>>>>>>> 74847481
        require(lockedRequest > 0, "CentrifugeRouter/user-has-no-locked-balance");
        lockedRequests[initiator()][vault] = 0;

        (address asset,) = poolManager.getVaultAsset(vault);
        escrow.approveMax(asset, address(this));
<<<<<<< HEAD
        SafeTransferLib.safeTransferFrom(asset, address(escrow), initiator(), lockedRequest);
        emit UnlockDepositRequest(vault, initiator());
=======
        SafeTransferLib.safeTransferFrom(asset, address(escrow), receiver, lockedRequest);

        emit UnlockDepositRequest(vault, _initiator, receiver);
>>>>>>> 74847481
    }

    // TODO This should be also payable.
    /// @inheritdoc ICentrifugeRouter
    function executeLockedDepositRequest(address vault, address controller) external payable protected {
        uint256 lockedRequest = lockedRequests[controller][vault];
        require(lockedRequest > 0, "CentrifugeRouter/controller-has-no-balance");
        lockedRequests[controller][vault] = 0;

        (address asset,) = poolManager.getVaultAsset(vault);

        escrow.approveMax(asset, address(this));
        SafeTransferLib.safeTransferFrom(asset, address(escrow), address(this), lockedRequest);

        _approveMax(asset, vault);
        IERC7540Vault(vault).requestDeposit(lockedRequest, controller, address(this));
        emit ExecuteLockedDepositRequest(vault, controller, initiator());
    }

    /// @inheritdoc ICentrifugeRouter
    function claimDeposit(address vault, address receiver, address controller) external payable protected {
        require(
            controller == initiator() || (controller == receiver && opened[controller][vault] == true),
            "CentrifugeRouter/invalid-sender"
        );
        uint256 maxDeposit = IERC7540Vault(vault).maxDeposit(controller);
        IERC7540Vault(vault).deposit(maxDeposit, receiver, controller);
    }

    // --- Redeem ---
    // TODO this should be payable
    /// @inheritdoc ICentrifugeRouter
    function requestRedeem(address vault, uint256 amount, address controller, address owner)
        external
        payable
        protected
    {
        IERC7540Vault(vault).requestRedeem(amount, controller, owner);
    }

    /// @inheritdoc ICentrifugeRouter
    function claimRedeem(address vault, address receiver, address controller) external payable protected {
<<<<<<< HEAD
        require(
            controller == initiator() || (controller == receiver && opened[controller][vault] == true),
            "CentrifugeRouter/invalid-sender"
        );
=======
        bool permissionlesslyClaiming =
            controller != _initiator && controller == receiver && opened[controller][vault] == true;

        require(controller == _initiator || permissionlesslyClaiming, "CentrifugeRouter/invalid-sender");
>>>>>>> 74847481
        uint256 maxRedeem = IERC7540Vault(vault).maxRedeem(controller);

        (address asset, bool isWrapper) = poolManager.getVaultAsset(vault);
        if (isWrapper && permissionlesslyClaiming) {
            // Auto-unwrap if permissionlesly claiming for another controller
            uint256 assets = IERC7540Vault(vault).redeem(maxRedeem, address(this), controller);
            unwrap(asset, assets, receiver);
        } else {
            IERC7540Vault(vault).redeem(maxRedeem, receiver, controller);
        }
    }

    // --- Manage permissionless claiming ---
    function open(address vault) public protected {
        opened[initiator()][vault] = true;
    }

    function close(address vault) external protected {
        opened[initiator()][vault] = false;
    }

    // --- ERC20 permits ---
    /// @inheritdoc ICentrifugeRouter
    function permit(address asset, address spender, uint256 assets, uint256 deadline, uint8 v, bytes32 r, bytes32 s)
        external
        payable
        protected
    {
        try IERC20Permit(asset).permit(initiator(), spender, assets, deadline, v, r, s) {} catch {}
    }

    // --- ERC20 wrapping ---
    function wrap(address wrapper, uint256 amount, address receiver, address owner) public payable protected {
        require(owner == _initiator || owner == address(this), "CentrifugeRouter/invalid-owner");
        address underlying = IERC20Wrapper(wrapper).underlying();

<<<<<<< HEAD
        amount = MathLib.min(amount, IERC20(underlying).balanceOf(initiator()));
        require(amount != 0, "CentrifugeRouter/zero-balance");
        SafeTransferLib.safeTransferFrom(underlying, initiator(), address(this), amount);
=======
        amount = MathLib.min(amount, IERC20(underlying).balanceOf(owner));
        require(amount != 0, "CentrifugeRouter/zero-balance");
        SafeTransferLib.safeTransferFrom(underlying, owner, address(this), amount);
>>>>>>> 74847481

        _approveMax(underlying, wrapper);
        require(IERC20Wrapper(wrapper).depositFor(receiver, amount), "CentrifugeRouter/deposit-for-failed");
    }

    function unwrap(address wrapper, uint256 amount, address receiver) public payable protected {
        amount = MathLib.min(amount, IERC20(wrapper).balanceOf(address(this)));
        require(amount != 0, "CentrifugeRouter/zero-balance");

        require(IERC20Wrapper(wrapper).withdrawTo(receiver, amount), "CentrifugeRouter/withdraw-to-failed");
    }

    // --- Batching ---
    /// @inheritdoc ICentrifugeRouter
    function multicall(bytes[] memory data) external payable {
        require(INITIATOR_SLOT.loadAddress() == address(0), "CentrifugeRouter/already-initiated");

        INITIATOR_SLOT.store(msg.sender);
        for (uint256 i; i < data.length; ++i) {
            (bool success, bytes memory returnData) = address(this).delegatecall(data[i]);
            if (!success) {
                uint256 length = returnData.length;
                require(length > 0, "CentrifugeRouter/call-failed");

                assembly ("memory-safe") {
                    revert(add(32, returnData), length)
                }
            }
        }
        INITIATOR_SLOT.store(address(0));
    }

    // --- View Methods ---
    /// @inheritdoc ICentrifugeRouter
    function getVault(uint64 poolId, bytes16 trancheId, address asset) external view returns (address) {
        return IPoolManager(poolManager).getVault(poolId, trancheId, asset);
    }

    function estimate(bytes calldata payload) external view returns (uint256 amount) {
        (, amount) = IGateway(gateway).estimate(payload);
    }

    // --- Helpers ---
    /// @dev Gives the max approval to `to` to spend the given `asset` if not already approved.
    /// @dev Assumes that `type(uint256).max` is large enough to never have to increase the allowance again.
    function _approveMax(address token, address spender) internal {
        if (IERC20(token).allowance(address(this), spender) == 0) {
            SafeTransferLib.safeApprove(token, spender, type(uint256).max);
        }
    }
}<|MERGE_RESOLUTION|>--- conflicted
+++ resolved
@@ -88,56 +88,37 @@
         require(owner == initiator() || owner == address(this), "CentrifugeRouter/invalid-owner");
 
         lockedRequests[controller][vault] += amount;
-<<<<<<< HEAD
-        SafeTransferLib.safeTransferFrom(poolManager.getVaultAsset(vault), owner, address(escrow), amount);
+        (address asset,) = poolManager.getVaultAsset(vault);
+        SafeTransferLib.safeTransferFrom(asset, owner, address(escrow), amount);
+
         emit LockDepositRequest(vault, controller, owner, initiator(), amount);
-=======
-        (address asset,) = poolManager.getVaultAsset(vault);
-        SafeTransferLib.safeTransferFrom(asset, owner, address(escrow), amount);
-
-        emit LockDepositRequest(vault, controller, owner, _initiator, amount);
->>>>>>> 74847481
     }
 
     /// @inheritdoc ICentrifugeRouter
     function openLockDepositRequest(address vault, uint256 amount) external payable protected {
         open(vault);
-<<<<<<< HEAD
-        lockDepositRequest(vault, amount, initiator(), initiator());
-    }
-
-    /// @inheritdoc ICentrifugeRouter
-    function unlockDepositRequest(address vault) external payable protected {
+
+        (address asset, bool isWrapper) = poolManager.getVaultAsset(vault);
+
+        if (isWrapper) {
+            wrap(asset, amount, address(this), initiator());
+            lockDepositRequest(vault, amount, initiator(), address(this));
+        } else {
+            lockDepositRequest(vault, amount, initiator(), initiator());
+        }
+    }
+
+    /// @inheritdoc ICentrifugeRouter
+    function unlockDepositRequest(address vault, address receiver) external payable protected {
         uint256 lockedRequest = lockedRequests[initiator()][vault];
-=======
-
-        (address asset, bool isWrapper) = poolManager.getVaultAsset(vault);
-
-        if (isWrapper) {
-            wrap(asset, amount, address(this), _initiator);
-            lockDepositRequest(vault, amount, _initiator, address(this));
-        } else {
-            lockDepositRequest(vault, amount, _initiator, _initiator);
-        }
-    }
-
-    /// @inheritdoc ICentrifugeRouter
-    function unlockDepositRequest(address vault, address receiver) external payable protected {
-        uint256 lockedRequest = lockedRequests[_initiator][vault];
->>>>>>> 74847481
         require(lockedRequest > 0, "CentrifugeRouter/user-has-no-locked-balance");
         lockedRequests[initiator()][vault] = 0;
 
         (address asset,) = poolManager.getVaultAsset(vault);
         escrow.approveMax(asset, address(this));
-<<<<<<< HEAD
-        SafeTransferLib.safeTransferFrom(asset, address(escrow), initiator(), lockedRequest);
-        emit UnlockDepositRequest(vault, initiator());
-=======
         SafeTransferLib.safeTransferFrom(asset, address(escrow), receiver, lockedRequest);
 
-        emit UnlockDepositRequest(vault, _initiator, receiver);
->>>>>>> 74847481
+        emit UnlockDepositRequest(vault, initiator(), receiver);
     }
 
     // TODO This should be also payable.
@@ -180,17 +161,10 @@
 
     /// @inheritdoc ICentrifugeRouter
     function claimRedeem(address vault, address receiver, address controller) external payable protected {
-<<<<<<< HEAD
-        require(
-            controller == initiator() || (controller == receiver && opened[controller][vault] == true),
-            "CentrifugeRouter/invalid-sender"
-        );
-=======
         bool permissionlesslyClaiming =
-            controller != _initiator && controller == receiver && opened[controller][vault] == true;
-
-        require(controller == _initiator || permissionlesslyClaiming, "CentrifugeRouter/invalid-sender");
->>>>>>> 74847481
+            controller != initiator() && controller == receiver && opened[controller][vault] == true;
+
+        require(controller == initiator() || permissionlesslyClaiming, "CentrifugeRouter/invalid-sender");
         uint256 maxRedeem = IERC7540Vault(vault).maxRedeem(controller);
 
         (address asset, bool isWrapper) = poolManager.getVaultAsset(vault);
@@ -224,18 +198,12 @@
 
     // --- ERC20 wrapping ---
     function wrap(address wrapper, uint256 amount, address receiver, address owner) public payable protected {
-        require(owner == _initiator || owner == address(this), "CentrifugeRouter/invalid-owner");
+        require(owner == initiator() || owner == address(this), "CentrifugeRouter/invalid-owner");
         address underlying = IERC20Wrapper(wrapper).underlying();
 
-<<<<<<< HEAD
-        amount = MathLib.min(amount, IERC20(underlying).balanceOf(initiator()));
-        require(amount != 0, "CentrifugeRouter/zero-balance");
-        SafeTransferLib.safeTransferFrom(underlying, initiator(), address(this), amount);
-=======
         amount = MathLib.min(amount, IERC20(underlying).balanceOf(owner));
         require(amount != 0, "CentrifugeRouter/zero-balance");
         SafeTransferLib.safeTransferFrom(underlying, owner, address(this), amount);
->>>>>>> 74847481
 
         _approveMax(underlying, wrapper);
         require(IERC20Wrapper(wrapper).depositFor(receiver, amount), "CentrifugeRouter/deposit-for-failed");
