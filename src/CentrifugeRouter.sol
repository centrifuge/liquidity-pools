--- conflicted
+++ resolved
@@ -15,14 +15,10 @@
 import {TransientStorage} from "src/libraries/TransientStorage.sol";
 
 contract CentrifugeRouter is Auth, ICentrifugeRouter {
-<<<<<<< HEAD
+    using CastLib for address;
     using TransientStorage for bytes32;
 
-    // The slot holding the initiator state, transiently. bytes32(uint256(keccak256("initiator")) - 1)
-    bytes32 public constant INITIATOR_SLOT = 0x390f14ca25a428cfdaf9fa3f25a94d06d247d3fa36c5a914ca10e13a4120db3c;
-=======
-    using CastLib for address;
->>>>>>> 0a8130eb
+    bytes32 public constant INITIATOR_SLOT = bytes32(uint256(keccak256("initiator")) - 1);
 
     IEscrow public immutable escrow;
     IGateway public immutable gateway;
@@ -46,7 +42,7 @@
             // Single call re-entrancy lock
             INITIATOR_SLOT.tstore(msg.sender);
             _;
-            INITIATOR_SLOT.tstore(address(0));
+            INITIATOR_SLOT.tstore(0);
         } else {
             // Multicall re-entrancy lock
             require(msg.sender == currentInitiator, "CentrifugeRouter/unauthorized-sender");
@@ -91,40 +87,43 @@
         payable
         protected
     {
-        require(owner == _initiator() || owner == address(this), "CentrifugeRouter/invalid-owner");
+        address initiator = _initiator();
+        require(owner == initiator || owner == address(this), "CentrifugeRouter/invalid-owner");
 
         lockedRequests[controller][vault] += amount;
         (address asset,) = poolManager.getVaultAsset(vault);
         SafeTransferLib.safeTransferFrom(asset, owner, address(escrow), amount);
 
-        emit LockDepositRequest(vault, controller, owner, _initiator(), amount);
+        emit LockDepositRequest(vault, controller, owner, initiator, amount);
     }
 
     /// @inheritdoc ICentrifugeRouter
     function openLockDepositRequest(address vault, uint256 amount) external payable protected {
         open(vault);
 
+        address initiator = _initiator();
         (address asset, bool isWrapper) = poolManager.getVaultAsset(vault);
 
         if (isWrapper) {
-            wrap(asset, amount, address(this), _initiator());
-            lockDepositRequest(vault, amount, _initiator(), address(this));
+            wrap(asset, amount, address(this), initiator);
+            lockDepositRequest(vault, amount, initiator, address(this));
         } else {
-            lockDepositRequest(vault, amount, _initiator(), _initiator());
+            lockDepositRequest(vault, amount, initiator, initiator);
         }
     }
 
     /// @inheritdoc ICentrifugeRouter
     function unlockDepositRequest(address vault, address receiver) external payable protected {
-        uint256 lockedRequest = lockedRequests[_initiator()][vault];
+        address initiator = _initiator();
+        uint256 lockedRequest = lockedRequests[initiator][vault];
         require(lockedRequest > 0, "CentrifugeRouter/user-has-no-locked-balance");
-        lockedRequests[_initiator()][vault] = 0;
+        lockedRequests[initiator][vault] = 0;
 
         (address asset,) = poolManager.getVaultAsset(vault);
         escrow.approveMax(asset, address(this));
         SafeTransferLib.safeTransferFrom(asset, address(escrow), receiver, lockedRequest);
 
-        emit UnlockDepositRequest(vault, _initiator(), receiver);
+        emit UnlockDepositRequest(vault, initiator, receiver);
     }
 
     /// @inheritdoc ICentrifugeRouter
@@ -162,7 +161,7 @@
     /// @inheritdoc ICentrifugeRouter
     function cancelDepositRequest(address vault, uint256 topUpAmount) external payable protected {
         _pay(topUpAmount);
-        IERC7540Vault(vault).cancelDepositRequest(0, _initiator);
+        IERC7540Vault(vault).cancelDepositRequest(0, _initiator());
     }
 
     /// @inheritdoc ICentrifugeRouter
@@ -172,7 +171,7 @@
         protected
     {
         require(
-            controller == _initiator
+            controller == _initiator()
                 || (controller == receiver && IERC7540Vault(vault).isOperator(controller, address(this))),
             "CentrifugeRouter/invalid-sender"
         );
@@ -192,10 +191,11 @@
 
     /// @inheritdoc ICentrifugeRouter
     function claimRedeem(address vault, address receiver, address controller) external payable protected {
-        bool permissionlesslyClaiming = controller != _initiator() && controller == receiver
+        address initiator = _initiator();
+        bool permissionlesslyClaiming = controller != initiator && controller == receiver
             && IERC7540Vault(vault).isOperator(controller, address(this));
 
-        require(controller == _initiator() || permissionlesslyClaiming, "CentrifugeRouter/invalid-sender");
+        require(controller == initiator || permissionlesslyClaiming, "CentrifugeRouter/invalid-sender");
         uint256 maxRedeem = IERC7540Vault(vault).maxRedeem(controller);
 
         (address asset, bool isWrapper) = poolManager.getVaultAsset(vault);
@@ -211,13 +211,13 @@
     /// @inheritdoc ICentrifugeRouter
     function cancelRedeemRequest(address vault, uint256 topUpAmount) external payable protected {
         _pay(topUpAmount);
-        IERC7540Vault(vault).cancelRedeemRequest(0, _initiator);
+        IERC7540Vault(vault).cancelRedeemRequest(0, _initiator());
     }
 
     /// @inheritdoc ICentrifugeRouter
     function claimCancelRedeemRequest(address vault, address receiver, address controller) external payable protected {
         require(
-            controller == _initiator
+            controller == _initiator()
                 || (controller == receiver && IERC7540Vault(vault).isOperator(controller, address(this))),
             "CentrifugeRouter/invalid-sender"
         );
@@ -231,7 +231,7 @@
         payable
         protected
     {
-        SafeTransferLib.safeTransferFrom(asset, _initiator, address(this), amount);
+        SafeTransferLib.safeTransferFrom(asset, _initiator(), address(this), amount);
         _approveMax(asset, address(poolManager));
         _pay(topUpAmount);
         poolManager.transferAssets(asset, recipient, amount);
@@ -255,7 +255,7 @@
         uint128 amount,
         uint256 topUpAmount
     ) public payable protected {
-        SafeTransferLib.safeTransferFrom(IERC7540Vault(vault).share(), _initiator, address(this), amount);
+        SafeTransferLib.safeTransferFrom(IERC7540Vault(vault).share(), _initiator(), address(this), amount);
         _approveMax(IERC7540Vault(vault).share(), address(poolManager));
         _pay(topUpAmount);
         IPoolManager(poolManager).transferTrancheTokens(
@@ -322,7 +322,6 @@
                 }
             }
         }
-        INITIATOR_SLOT.tstore(address(0));
     }
 
     // --- View Methods ---
