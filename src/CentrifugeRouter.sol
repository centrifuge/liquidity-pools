// SPDX-License-Identifier: AGPL-3.0-only
pragma solidity 0.8.21;

import {Auth} from "src/Auth.sol";
import {Multicall} from "src/Multicall.sol";
import {SafeTransferLib} from "src/libraries/SafeTransferLib.sol";
import {IERC7540Vault} from "src/interfaces/IERC7540.sol";
import {IERC20} from "src/interfaces/IERC20.sol";
import {ICentrifugeRouter} from "src/interfaces/ICentrifugeRouter.sol";
import {IPoolManager} from "src/interfaces/IPoolManager.sol";

interface GatewayLike {
    function topUp() external payable;
    function estimate(bytes calldata payload) external returns (uint256[] memory tranches, uint256 total);
}

contract CentrifugeRouter is Auth, Multicall, ICentrifugeRouter {
    address public poolManager;
    address public gateway;

    /// @inheritdoc ICentrifugeRouter
    mapping(address user => mapping(address vault => uint256 amount)) public lockedRequests;

    constructor(address poolManager_, address gateway_) {
        poolManager = poolManager_;
        gateway = gateway_;

        wards[msg.sender] = 1;
        emit Rely(msg.sender);
    }

    // --- Administration ---
    /// @inheritdoc ICentrifugeRouter
    function recoverTokens(address token, address to, uint256 amount) external auth {
        SafeTransferLib.safeTransfer(token, to, amount);
    }

    /// @inheritdoc ICentrifugeRouter
    function file(bytes32 what, address data) external auth {
        if (what == "poolManager") poolManager = data;
        else if (what == "gateway") gateway = data;
        else revert("CentrifugeRouter/file-unrecognized-param");
        emit File(what, data);
    }

    // --- Approval ---
    /// @inheritdoc ICentrifugeRouter
    function approveVault(address vault) external {
        IERC20(IERC7540Vault(vault).asset()).approve(vault, type(uint256).max);
    }

    // --- Deposit ---
<<<<<<< HEAD
    function requestDeposit(address vault, uint256 amount, uint256 topUpAmount) external payable {
        // Assumption: This contract won't hold any ETH
        require(topUpAmount <= msg.value, "CentrifugeRouter/must-pay-for-tx-costs");
        // In a situation where we have multiple calls ( as in multicall ) the msg.value remains the same
        // but with each call the balance will get reduced by `topUp`
        require(topUpAmount <= address(this).balance, "CentrifugeRouter/insufficient-funds-to-topup");
        GatewayLike(gateway).topUp{value: topUpAmount}();
        IERC7540(vault).requestDeposit(amount, msg.sender, msg.sender);
=======
    /// @inheritdoc ICentrifugeRouter
    function requestDeposit(address vault, uint256 amount) external {
        IERC7540Vault(vault).requestDeposit(amount, msg.sender, msg.sender);
>>>>>>> 33a142ca
    }

    /// @inheritdoc ICentrifugeRouter
    function lockDepositRequest(address vault, uint256 amount) external {
        SafeTransferLib.safeTransferFrom(IERC7540Vault(vault).asset(), msg.sender, address(this), amount);
        lockedRequests[msg.sender][vault] += amount;
        emit LockDepositRequest(vault, msg.sender, amount);
    }

    /// @inheritdoc ICentrifugeRouter
    function unlockDepositRequest(address vault) external {
        uint256 lockedRequest = lockedRequests[msg.sender][vault];
        require(lockedRequest > 0, "CentrifugeRouter/user-has-no-locked-balance");
        lockedRequests[msg.sender][vault] = 0;
        SafeTransferLib.safeTransfer(IERC7540Vault(vault).asset(), msg.sender, lockedRequest);
        emit UnlockDepositRequest(vault, msg.sender);
    }

    // TODO This should be also payable.
    /// @inheritdoc ICentrifugeRouter
    function executeLockedDepositRequest(address vault, address user) external {
        uint256 lockedRequest = lockedRequests[user][vault];
        require(lockedRequest > 0, "CentrifugeRouter/user-has-no-balance");
        lockedRequests[user][vault] = 0;
        IERC7540Vault(vault).requestDeposit(lockedRequest, user, address(this));
        emit ExecuteLockedDepositRequest(vault, user);
    }

    /// @inheritdoc ICentrifugeRouter
    function claimDeposit(address vault, address user) external {
        uint256 maxDeposit = IERC7540Vault(vault).maxDeposit(user);
        IERC7540Vault(vault).deposit(maxDeposit, user, user);
    }

    // --- Redeem ---
    // TODO this should be payable
    /// @inheritdoc ICentrifugeRouter
    function requestRedeem(address vault, uint256 amount) external {
        IERC7540Vault(vault).requestRedeem(amount, msg.sender, msg.sender);
    }

    /// @inheritdoc ICentrifugeRouter
    function claimRedeem(address vault, address user) external {
        uint256 maxRedeem = IERC7540Vault(vault).maxRedeem(user);
        IERC7540Vault(vault).redeem(maxRedeem, user, user);
    }

    // --- View Methods ---
    /// @inheritdoc ICentrifugeRouter
    function getVault(uint64 poolId, bytes16 trancheId, address asset) external view returns (address) {
        return IPoolManager(poolManager).getVault(poolId, trancheId, asset);
    }

    function estimate(bytes calldata payload) external returns (uint256 amount) {
        (, amount) = GatewayLike(gateway).estimate(payload);
    }
}<|MERGE_RESOLUTION|>--- conflicted
+++ resolved
@@ -50,7 +50,6 @@
     }
 
     // --- Deposit ---
-<<<<<<< HEAD
     function requestDeposit(address vault, uint256 amount, uint256 topUpAmount) external payable {
         // Assumption: This contract won't hold any ETH
         require(topUpAmount <= msg.value, "CentrifugeRouter/must-pay-for-tx-costs");
@@ -58,12 +57,7 @@
         // but with each call the balance will get reduced by `topUp`
         require(topUpAmount <= address(this).balance, "CentrifugeRouter/insufficient-funds-to-topup");
         GatewayLike(gateway).topUp{value: topUpAmount}();
-        IERC7540(vault).requestDeposit(amount, msg.sender, msg.sender);
-=======
-    /// @inheritdoc ICentrifugeRouter
-    function requestDeposit(address vault, uint256 amount) external {
         IERC7540Vault(vault).requestDeposit(amount, msg.sender, msg.sender);
->>>>>>> 33a142ca
     }
 
     /// @inheritdoc ICentrifugeRouter
