--- conflicted
+++ resolved
@@ -1,18 +1,15 @@
 // SPDX-License-Identifier: AGPL-3.0-only
 pragma solidity 0.8.21;
 
-import {Auth} from "./Auth.sol";
-import {SafeTransferLib} from "./libraries/SafeTransferLib.sol";
-import "./interfaces/IERC7540.sol";
-
-<<<<<<< HEAD
-contract CentrifugeRouter is Auth {
-    address payable immutable gateway;
-    mapping(address => mapping(address => uint256)) public lockedRequests;
-
-    constructor(address payable gateway_) {
-        gateway = gateway_;
-=======
+import {Auth} from "src/Auth.sol";
+import {MathLib} from "src/libraries/MathLib.sol";
+import {SafeTransferLib} from "src/libraries/SafeTransferLib.sol";
+import {IERC20, IERC20Permit, IERC20Wrapper} from "src/interfaces/IERC20.sol";
+import {IERC7540Vault} from "src/interfaces/IERC7540.sol";
+import {ICentrifugeRouter} from "src/interfaces/ICentrifugeRouter.sol";
+import {IPoolManager} from "src/interfaces/IPoolManager.sol";
+import {IEscrow} from "src/interfaces/IEscrow.sol";
+
 interface GatewayLike {
     function topUp() external payable;
     function estimate(bytes calldata payload) external returns (uint256[] memory tranches, uint256 total);
@@ -49,58 +46,15 @@
             require(msg.sender == _initiator, "CentrifugeRouter/unauthorized-sender");
             _;
         }
->>>>>>> 9152bbe3
     }
 
     // --- Administration ---
+    /// @inheritdoc ICentrifugeRouter
     function recoverTokens(address token, address to, uint256 amount) external auth {
         SafeTransferLib.safeTransfer(token, to, amount);
     }
 
-    // TODO distinguish the source of the TX  whether it comes from CentrifugeRouter or ERC7540Vault directrly.
     // --- Deposit ---
-<<<<<<< HEAD
-    function requestDeposit(address vault, uint256 amount) external payable {
-        require(msg.value > 0, "CentrifugeRouter/not-enough-funds");
-        gateway.transfer(msg.value);
-        IERC7540Vault(vault).requestDeposit(amount, msg.sender, msg.sender);
-    }
-
-    function lockDepositRequest(address vault, uint256 amount) external {
-        SafeTransferLib.safeTransferFrom(IERC7540Vault(vault).asset(), msg.sender, address(this), amount);
-        lockedRequests[msg.sender][vault] += amount;
-    }
-
-    function unlockDepositRequest(address vault) external {
-        uint256 lockedRequest = lockedRequests[msg.sender][vault];
-        require(lockedRequest > 0, "CentrifugeRouter/investor-has-no-locked-balance");
-        lockedRequests[msg.sender][vault] = 0;
-        SafeTransferLib.safeTransfer(IERC7540Vault(vault).asset(), msg.sender, lockedRequest);
-    }
-
-    function executeLockedDepositRequest(address vault, address investor) external {
-        uint256 lockedRequest = lockedRequests[investor][vault];
-        require(lockedRequest > 0, "CentrifugeRouter/investor-has-no-balance");
-        lockedRequests[investor][vault] = 0;
-        IERC7540Vault(vault).requestDeposit(lockedRequest, msg.sender, address(this));
-    }
-
-    function claimDeposit(address vault, address investor) external {
-        uint256 maxDeposit = IERC7540Vault(vault).maxDeposit(investor);
-        require(maxDeposit > 0, "CentrifugeRouter/investor-has-no-balance-to-claim");
-        IERC7540Vault(vault).deposit(maxDeposit, investor, investor);
-    }
-
-    // --- Redeem ---
-    function requestRedeem(address vault, uint256 amount) external {
-        IERC7540Vault(vault).requestRedeem(amount, msg.sender, msg.sender);
-    }
-
-    function claimRedeem(address vault, address investor) external {
-        uint256 maxRedeem = IERC7540Vault(vault).maxRedeem(investor);
-        require(maxRedeem > 0, "CentrifugeRouter/investor-has-no-balance-to-claim");
-        IERC7540Vault(vault).redeem(maxRedeem, investor, investor);
-=======
     /// @inheritdoc ICentrifugeRouter
     function requestDeposit(address vault, uint256 amount, address controller, address owner, uint256 topUpAmount)
         external
@@ -258,6 +212,5 @@
         if (IERC20(token).allowance(address(this), spender) == 0) {
             SafeTransferLib.safeApprove(token, spender, type(uint256).max);
         }
->>>>>>> 9152bbe3
     }
 }