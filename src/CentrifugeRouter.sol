--- conflicted
+++ resolved
@@ -10,36 +10,26 @@
 import {IPoolManager} from "src/interfaces/IPoolManager.sol";
 import {IEscrow} from "src/interfaces/IEscrow.sol";
 
-<<<<<<< HEAD
 interface GatewayLike {
     function topUp() external payable;
     function estimate(bytes calldata payload) external returns (uint256[] memory tranches, uint256 total);
 }
 
-contract CentrifugeRouter is Auth, Multicall, ICentrifugeRouter {
-    address public poolManager;
-    address public gateway;
-=======
 contract CentrifugeRouter is Auth, ICentrifugeRouter {
     IEscrow public immutable escrow;
     IPoolManager public immutable poolManager;
+    GatewayLike public immutable gateway;
 
     address constant UNSET_INITIATOR = address(1);
     address internal _initiator = UNSET_INITIATOR;
->>>>>>> 816b1051
 
     /// @inheritdoc ICentrifugeRouter
     mapping(address controller => mapping(address vault => uint256 amount)) public lockedRequests;
 
-<<<<<<< HEAD
-    constructor(address poolManager_, address gateway_) {
-        poolManager = poolManager_;
-        gateway = gateway_;
-=======
-    constructor(address escrow_, address poolManager_) {
+    constructor(address escrow_, address poolManager_, address gateway_) {
         escrow = IEscrow(escrow_);
         poolManager = IPoolManager(poolManager_);
->>>>>>> 816b1051
+        gateway = GatewayLike(gateway_);
 
         wards[msg.sender] = 1;
         emit Rely(msg.sender);
@@ -66,22 +56,21 @@
 
     // --- Deposit ---
     /// @inheritdoc ICentrifugeRouter
-<<<<<<< HEAD
-    function file(bytes32 what, address data) external auth {
-        if (what == "poolManager") poolManager = data;
-        else if (what == "gateway") gateway = data;
-        else revert("CentrifugeRouter/file-unrecognized-param");
-        emit File(what, data);
-=======
-    function requestDeposit(address vault, uint256 amount, address controller, address owner) external protected {
+    function requestDeposit(address vault, uint256 amount, address controller, address owner, uint256 topUp)
+        external
+        protected
+    {
+        require(topUpAmount <= msg.value, "CentrifugeRouter/must-pay-for-tx-costs");
+        require(topUpAmount <= address(this).balance, "CentrifugeRouter/insufficient-funds-to-topup");
+
         if (owner == address(this)) {
             address asset = poolManager.vaultToAsset(vault);
             require(asset != address(0), "CentrifugeRouter/unknown-vault");
             _approveMax(asset, vault);
         }
 
+        gateway.topUp{value: topUpAmount}();
         IERC7540Vault(vault).requestDeposit(amount, controller, owner);
->>>>>>> 816b1051
     }
 
     /// @inheritdoc ICentrifugeRouter
@@ -96,17 +85,6 @@
         emit LockDepositRequest(vault, controller, owner, _initiator, amount);
     }
 
-<<<<<<< HEAD
-    // --- Deposit ---
-    function requestDeposit(address vault, uint256 amount, uint256 topUpAmount) external payable {
-        // Assumption: This contract won't hold any ETH
-        require(topUpAmount <= msg.value, "CentrifugeRouter/must-pay-for-tx-costs");
-        // In a situation where we have multiple calls ( as in multicall ) the msg.value remains the same
-        // but with each call the balance will get reduced by `topUp`
-        require(topUpAmount <= address(this).balance, "CentrifugeRouter/insufficient-funds-to-topup");
-        GatewayLike(gateway).topUp{value: topUpAmount}();
-        IERC7540Vault(vault).requestDeposit(amount, msg.sender, msg.sender);
-=======
     /// @inheritdoc ICentrifugeRouter
     function unlockDepositRequest(address vault) external protected {
         uint256 lockedRequest = lockedRequests[_initiator][vault];
@@ -119,9 +97,9 @@
         escrow.approveMax(asset, address(this));
         SafeTransferLib.safeTransferFrom(asset, address(escrow), _initiator, lockedRequest);
         emit UnlockDepositRequest(vault, _initiator);
->>>>>>> 816b1051
-    }
-
+    }
+
+    // TODO This should be also payable.
     /// @inheritdoc ICentrifugeRouter
     function executeLockedDepositRequest(address vault, address controller) external protected {
         uint256 lockedRequest = lockedRequests[controller][vault];
@@ -146,11 +124,8 @@
         IERC7540Vault(vault).deposit(maxDeposit, receiver, controller);
     }
 
-<<<<<<< HEAD
-    // TODO This should be also payable.
-=======
     // --- Redeem ---
->>>>>>> 816b1051
+    // TODO this should be payable
     /// @inheritdoc ICentrifugeRouter
     function requestRedeem(address vault, uint256 amount, address controller, address owner) external protected {
         IERC7540Vault(vault).requestRedeem(amount, controller, owner);
@@ -163,12 +138,7 @@
         IERC7540Vault(vault).redeem(maxRedeem, receiver, controller);
     }
 
-<<<<<<< HEAD
-    // --- Redeem ---
-    // TODO this should be payable
-=======
     // --- ERC20 permits ---
->>>>>>> 816b1051
     /// @inheritdoc ICentrifugeRouter
     function permit(address asset, address spender, uint256 assets, uint256 deadline, uint8 v, bytes32 r, bytes32 s)
         external
@@ -222,10 +192,10 @@
         return IPoolManager(poolManager).getVault(poolId, trancheId, asset);
     }
 
-<<<<<<< HEAD
     function estimate(bytes calldata payload) external returns (uint256 amount) {
         (, amount) = GatewayLike(gateway).estimate(payload);
-=======
+    }
+
     // --- Helpers ---
     /// @dev Gives the max approval to `to` to spend the given `asset` if not already approved.
     /// @dev Assumes that `type(uint256).max` is large enough to never have to increase the allowance again.
@@ -233,6 +203,5 @@
         if (IERC20(token).allowance(address(this), spender) == 0) {
             SafeTransferLib.safeApprove(token, spender, type(uint256).max);
         }
->>>>>>> 816b1051
     }
 }