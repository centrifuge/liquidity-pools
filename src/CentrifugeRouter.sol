// SPDX-License-Identifier: AGPL-3.0-only
pragma solidity 0.8.26;

import {Auth} from "src/Auth.sol";
import {MathLib} from "src/libraries/MathLib.sol";
import {SafeTransferLib} from "src/libraries/SafeTransferLib.sol";
import {IERC20, IERC20Permit, IERC20Wrapper} from "src/interfaces/IERC20.sol";
import {IERC7540Vault} from "src/interfaces/IERC7540.sol";
import {ICentrifugeRouter} from "src/interfaces/ICentrifugeRouter.sol";
import {IPoolManager} from "src/interfaces/IPoolManager.sol";
import {IEscrow} from "src/interfaces/IEscrow.sol";
import {IGateway} from "src/interfaces/gateway/IGateway.sol";

contract CentrifugeRouter is Auth, ICentrifugeRouter {
    IEscrow public immutable escrow;
    IGateway public immutable gateway;
    IPoolManager public immutable poolManager;

    address constant UNSET_INITIATOR = address(1);
    address internal _initiator = UNSET_INITIATOR;

    /// @inheritdoc ICentrifugeRouter
    mapping(address controller => mapping(address vault => bool)) public opened;

    /// @inheritdoc ICentrifugeRouter
    mapping(address controller => mapping(address vault => uint256 amount)) public lockedRequests;

    constructor(address escrow_, address gateway_, address poolManager_) {
        escrow = IEscrow(escrow_);
        gateway = IGateway(gateway_);
        poolManager = IPoolManager(poolManager_);

        wards[msg.sender] = 1;
        emit Rely(msg.sender);
    }

    modifier protected() {
        if (_initiator == UNSET_INITIATOR) {
            // Single call re-entrancy lock
            _initiator = msg.sender;
            _;
            _initiator = UNSET_INITIATOR;
        } else {
            // Multicall re-entrancy lock
            require(msg.sender == _initiator, "CentrifugeRouter/unauthorized-sender");
            _;
        }
    }

    // --- Administration ---
    /// @inheritdoc ICentrifugeRouter
    function recoverTokens(address token, address to, uint256 amount) external auth {
        SafeTransferLib.safeTransfer(token, to, amount);
    }

    // --- Deposit ---
    /// @inheritdoc ICentrifugeRouter
    function requestDeposit(address vault, uint256 amount, address controller, address owner, uint256 topUpAmount)
        external
        payable
        protected
    {
        require(topUpAmount <= address(this).balance, "CentrifugeRouter/insufficient-funds-to-topup");

        (address asset,) = poolManager.getVaultAsset(vault);
        if (owner == address(this)) {
            _approveMax(asset, vault);
        }

        gateway.topUp{value: topUpAmount}();
        IERC7540Vault(vault).requestDeposit(amount, controller, owner);
    }

    /// @inheritdoc ICentrifugeRouter
    function lockDepositRequest(address vault, uint256 amount, address controller, address owner)
        public
        payable
        protected
    {
        require(owner == _initiator || owner == address(this), "CentrifugeRouter/invalid-owner");

        lockedRequests[controller][vault] += amount;
        (address asset,) = poolManager.getVaultAsset(vault);
        SafeTransferLib.safeTransferFrom(asset, owner, address(escrow), amount);

        emit LockDepositRequest(vault, controller, owner, _initiator, amount);
    }

    /// @inheritdoc ICentrifugeRouter
    function openLockDepositRequest(address vault, uint256 amount) external payable protected {
        open(vault);

        (address asset, bool isWrapper) = poolManager.getVaultAsset(vault);

        if (isWrapper) {
            wrap(asset, amount, address(this), _initiator);
            lockDepositRequest(vault, amount, _initiator, address(this));
        } else {
            lockDepositRequest(vault, amount, _initiator, _initiator);
        }
    }

    /// @inheritdoc ICentrifugeRouter
    function unlockDepositRequest(address vault, address receiver) external payable protected {
        uint256 lockedRequest = lockedRequests[_initiator][vault];
        require(lockedRequest > 0, "CentrifugeRouter/user-has-no-locked-balance");
        lockedRequests[_initiator][vault] = 0;

        (address asset,) = poolManager.getVaultAsset(vault);
        escrow.approveMax(asset, address(this));
        SafeTransferLib.safeTransferFrom(asset, address(escrow), receiver, lockedRequest);

        emit UnlockDepositRequest(vault, _initiator, receiver);
    }

    // TODO This should be also payable.
    /// @inheritdoc ICentrifugeRouter
    function executeLockedDepositRequest(address vault, address controller) external payable protected {
        uint256 lockedRequest = lockedRequests[controller][vault];
        require(lockedRequest > 0, "CentrifugeRouter/controller-has-no-balance");
        lockedRequests[controller][vault] = 0;

        (address asset,) = poolManager.getVaultAsset(vault);

        escrow.approveMax(asset, address(this));
        SafeTransferLib.safeTransferFrom(asset, address(escrow), address(this), lockedRequest);

        _approveMax(asset, vault);
        IERC7540Vault(vault).requestDeposit(lockedRequest, controller, address(this));
        emit ExecuteLockedDepositRequest(vault, controller, _initiator);
    }

    /// @inheritdoc ICentrifugeRouter
    function claimDeposit(address vault, address receiver, address controller) external payable protected {
        require(
            controller == _initiator || (controller == receiver && opened[controller][vault] == true),
            "CentrifugeRouter/invalid-sender"
        );
        uint256 maxDeposit = IERC7540Vault(vault).maxDeposit(controller);
        IERC7540Vault(vault).deposit(maxDeposit, receiver, controller);
    }

    // --- Redeem ---
    // TODO this should be payable
    /// @inheritdoc ICentrifugeRouter
    function requestRedeem(address vault, uint256 amount, address controller, address owner)
        external
        payable
        protected
    {
        IERC7540Vault(vault).requestRedeem(amount, controller, owner);
    }

    /// @inheritdoc ICentrifugeRouter
    function claimRedeem(address vault, address receiver, address controller) external payable protected {
        bool permissionlesslyClaiming =
            controller != _initiator && controller == receiver && opened[controller][vault] == true;

        require(controller == _initiator || permissionlesslyClaiming, "CentrifugeRouter/invalid-sender");
        uint256 maxRedeem = IERC7540Vault(vault).maxRedeem(controller);

        (address asset, bool isWrapper) = poolManager.getVaultAsset(vault);
        if (isWrapper && permissionlesslyClaiming) {
            // Auto-unwrap if permissionlesly claiming for another controller
            uint256 assets = IERC7540Vault(vault).redeem(maxRedeem, address(this), controller);
            unwrap(asset, assets, receiver);
        } else {
            IERC7540Vault(vault).redeem(maxRedeem, receiver, controller);
        }
    }

    // --- Manage permissionless claiming ---
    function open(address vault) public protected {
        opened[_initiator][vault] = true;
    }

    function close(address vault) external protected {
        opened[_initiator][vault] = false;
    }

    // --- ERC20 permits ---
    /// @inheritdoc ICentrifugeRouter
    function permit(address asset, address spender, uint256 assets, uint256 deadline, uint8 v, bytes32 r, bytes32 s)
        external
        payable
        protected
    {
        try IERC20Permit(asset).permit(_initiator, spender, assets, deadline, v, r, s) {} catch {}
    }

    // --- ERC20 wrapping ---
    function wrap(address wrapper, uint256 amount, address receiver, address owner) public payable protected {
        require(owner == _initiator || owner == address(this), "CentrifugeRouter/invalid-owner");
        address underlying = IERC20Wrapper(wrapper).underlying();

        amount = MathLib.min(amount, IERC20(underlying).balanceOf(owner));
        require(amount != 0, "CentrifugeRouter/zero-balance");
        SafeTransferLib.safeTransferFrom(underlying, owner, address(this), amount);

        _approveMax(underlying, wrapper);
        require(IERC20Wrapper(wrapper).depositFor(receiver, amount), "CentrifugeRouter/deposit-for-failed");
    }

    function unwrap(address wrapper, uint256 amount, address receiver) public payable protected {
        amount = MathLib.min(amount, IERC20(wrapper).balanceOf(address(this)));
        require(amount != 0, "CentrifugeRouter/zero-balance");

        require(IERC20Wrapper(wrapper).withdrawTo(receiver, amount), "CentrifugeRouter/withdraw-to-failed");
    }

    // --- Batching ---
    /// @inheritdoc ICentrifugeRouter
    function multicall(bytes[] memory data) external payable {
        require(_initiator == UNSET_INITIATOR, "CentrifugeRouter/already-initiated");

        _initiator = msg.sender;
        for (uint256 i; i < data.length; ++i) {
            (bool success, bytes memory returnData) = address(this).delegatecall(data[i]);
            if (!success) {
                uint256 length = returnData.length;
                require(length > 0, "CentrifugeRouter/call-failed");

                assembly ("memory-safe") {
                    revert(add(32, returnData), length)
                }
            }
        }
        _initiator = UNSET_INITIATOR;
    }

    // --- View Methods ---
    /// @inheritdoc ICentrifugeRouter
    function getVault(uint64 poolId, bytes16 trancheId, address asset) external view returns (address) {
        return IPoolManager(poolManager).getVault(poolId, trancheId, asset);
    }

<<<<<<< HEAD
    /// @inheritdoc ICentrifugeRouter
=======
>>>>>>> 74847481
    function estimate(bytes calldata payload) external view returns (uint256 amount) {
        (, amount) = IGateway(gateway).estimate(payload);
    }

    // --- Helpers ---
    /// @dev Gives the max approval to `to` to spend the given `asset` if not already approved.
    /// @dev Assumes that `type(uint256).max` is large enough to never have to increase the allowance again.
    function _approveMax(address token, address spender) internal {
        if (IERC20(token).allowance(address(this), spender) == 0) {
            SafeTransferLib.safeApprove(token, spender, type(uint256).max);
        }
    }
}<|MERGE_RESOLUTION|>--- conflicted
+++ resolved
@@ -234,10 +234,7 @@
         return IPoolManager(poolManager).getVault(poolId, trancheId, asset);
     }
 
-<<<<<<< HEAD
-    /// @inheritdoc ICentrifugeRouter
-=======
->>>>>>> 74847481
+    /// @inheritdoc ICentrifugeRouter
     function estimate(bytes calldata payload) external view returns (uint256 amount) {
         (, amount) = IGateway(gateway).estimate(payload);
     }
