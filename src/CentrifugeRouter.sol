--- conflicted
+++ resolved
@@ -171,7 +171,6 @@
         IERC7540Vault(vault).redeem(maxRedeem, receiver, controller);
     }
 
-<<<<<<< HEAD
     /// @inheritdoc ICentrifugeRouter
     function cancelRedeemRequest(address vault, address controller) external protected {
         IERC7540Vault(vault).cancelRedeemRequest(0, controller);
@@ -209,7 +208,8 @@
         IPoolManager(poolManager).transferTrancheTokensToCentrifuge(
             IERC7540Vault(vault).poolId(), IERC7540Vault(vault).trancheId(), destinationAddress, amount
         );
-=======
+    }
+
     // --- Manage permissionless claiming ---
     function open(address vault) public protected {
         opened[_initiator][vault] = true;
@@ -217,7 +217,6 @@
 
     function close(address vault) external protected {
         opened[_initiator][vault] = false;
->>>>>>> 59fac5d8
     }
 
     // --- ERC20 permits ---
