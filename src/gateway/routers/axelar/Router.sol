// SPDX-License-Identifier: AGPL-3.0-only
pragma solidity 0.8.21;

import {IRouter} from "src/interfaces/gateway/IRouter.sol";
import {Auth} from "src/Auth.sol";

interface AxelarGatewayLike {
    function callContract(string calldata destinationChain, string calldata contractAddress, bytes calldata payload)
        external;

    function validateContractCall(
        bytes32 commandId,
        string calldata sourceChain,
        string calldata sourceAddress,
        bytes32 payloadHash
    ) external returns (bool);
}

interface GatewayLike {
    function handle(bytes memory message) external;
}

interface AxelarGasServiceLike {
    function payNativeGasForContractCall(
        address sender,
        string calldata destinationChain,
        string calldata destinationAddress,
        bytes calldata payload,
        address refundAddress
    ) external payable;
}

/// @title  Axelar Router
/// @notice Routing contract that integrates with an Axelar Gateway
<<<<<<< HEAD

contract AxelarRouter is IRouter, Auth {
=======
contract AxelarRouter is Auth, IRouter {
>>>>>>> 9152bbe3
    string public constant CENTRIFUGE_ID = "centrifuge";
    bytes32 public constant CENTRIFUGE_ID_HASH = keccak256(bytes("centrifuge"));
    bytes32 public constant CENTRIFUGE_ADDRESS_HASH = keccak256(bytes("0x7369626CEF070000000000000000000000000000"));
    string public constant CENTRIFUGE_AXELAR_EXECUTABLE = "0xc1757c6A0563E37048869A342dF0651b9F267e41";

    GatewayLike public immutable gateway;
    AxelarGatewayLike public immutable axelarGateway;
    AxelarGasServiceLike public immutable axelarGasService;
<<<<<<< HEAD

    // This value is in AXELAR fees in ETH ( wei )
    uint256 axelarCost = 58039058122843;

    event File(bytes32 what, uint256 value);

    constructor(address aggregator_, address axelarGateway_, address axelarGasService_) {
        aggregator = AggregatorLike(aggregator_);
        axelarGateway = AxelarGatewayLike(axelarGateway_);
        axelarGasService = AxelarGasServiceLike(axelarGasService_);
=======

    /// @dev This value is in AXELAR fees in ETH ( wei )
    uint256 axelarCost = 58039058122843;

    constructor(address gateway_, address axelarGateway_, address axelarGasService_) {
        gateway = GatewayLike(gateway_);
        axelarGateway = AxelarGatewayLike(axelarGateway_);
        axelarGasService = AxelarGasServiceLike(axelarGasService_);

        wards[msg.sender] = 1;
        emit Rely(msg.sender);
>>>>>>> 9152bbe3
    }

    // --- Administrative ---
    function file(bytes32 what, uint256 value) external auth {
        if (what == "axelarCost") axelarCost = value;
<<<<<<< HEAD
        else revert("CentrifugeGasService/file-unrecognized-param");
=======
        else revert("AxelarRouterfile-unrecognized-param");
>>>>>>> 9152bbe3
        emit File(what, value);
    }
    // --- Incoming ---
    /// @inheritdoc IRouter

    function execute(
        bytes32 commandId,
        string calldata sourceChain,
        string calldata sourceAddress,
        bytes calldata payload
    ) public {
        require(keccak256(bytes(sourceChain)) == CENTRIFUGE_ID_HASH, "AxelarRouter/invalid-source-chain");
        require(keccak256(bytes(sourceAddress)) == CENTRIFUGE_ADDRESS_HASH, "AxelarRouter/invalid-source-address");
        require(
            axelarGateway.validateContractCall(commandId, sourceChain, sourceAddress, keccak256(payload)),
            "AxelarRouter/not-approved-by-axelar-gateway"
        );

        gateway.handle(payload);
    }

    // --- Outgoing ---
    /// @inheritdoc IRouter
    function send(bytes calldata payload) public {
        require(msg.sender == address(gateway), "AxelarRouter/only-gateway-allowed-to-call");

        axelarGateway.callContract(CENTRIFUGE_ID, CENTRIFUGE_AXELAR_EXECUTABLE, payload);
    }

    function pay(bytes calldata payload, address refund) public payable {
        axelarGasService.payNativeGasForContractCall{value: msg.value}(
            address(this), CENTRIFUGE_ID, CENTRIFUGE_AXELAR_EXECUTABLE, payload, refund
        );
    }

<<<<<<< HEAD
    // Currently the payload ( message ) is not take into consideration when estimating cost
    // A predefined axelarCost value is used.
    function estimate(bytes calldata payload) public view returns (uint256) {
        return axelarCost;
=======
    /// @dev Currently the payload ( message ) is not taken into consideration during cost estimation
    /// A predefined `axelarCost` value is used.
    function estimate(bytes calldata, uint256 gasLimit) public view returns (uint256) {
        return axelarCost + gasLimit;
>>>>>>> 9152bbe3
    }
}<|MERGE_RESOLUTION|>--- conflicted
+++ resolved
@@ -32,12 +32,7 @@
 
 /// @title  Axelar Router
 /// @notice Routing contract that integrates with an Axelar Gateway
-<<<<<<< HEAD
-
-contract AxelarRouter is IRouter, Auth {
-=======
 contract AxelarRouter is Auth, IRouter {
->>>>>>> 9152bbe3
     string public constant CENTRIFUGE_ID = "centrifuge";
     bytes32 public constant CENTRIFUGE_ID_HASH = keccak256(bytes("centrifuge"));
     bytes32 public constant CENTRIFUGE_ADDRESS_HASH = keccak256(bytes("0x7369626CEF070000000000000000000000000000"));
@@ -46,18 +41,6 @@
     GatewayLike public immutable gateway;
     AxelarGatewayLike public immutable axelarGateway;
     AxelarGasServiceLike public immutable axelarGasService;
-<<<<<<< HEAD
-
-    // This value is in AXELAR fees in ETH ( wei )
-    uint256 axelarCost = 58039058122843;
-
-    event File(bytes32 what, uint256 value);
-
-    constructor(address aggregator_, address axelarGateway_, address axelarGasService_) {
-        aggregator = AggregatorLike(aggregator_);
-        axelarGateway = AxelarGatewayLike(axelarGateway_);
-        axelarGasService = AxelarGasServiceLike(axelarGasService_);
-=======
 
     /// @dev This value is in AXELAR fees in ETH ( wei )
     uint256 axelarCost = 58039058122843;
@@ -69,17 +52,12 @@
 
         wards[msg.sender] = 1;
         emit Rely(msg.sender);
->>>>>>> 9152bbe3
     }
 
     // --- Administrative ---
     function file(bytes32 what, uint256 value) external auth {
         if (what == "axelarCost") axelarCost = value;
-<<<<<<< HEAD
-        else revert("CentrifugeGasService/file-unrecognized-param");
-=======
         else revert("AxelarRouterfile-unrecognized-param");
->>>>>>> 9152bbe3
         emit File(what, value);
     }
     // --- Incoming ---
@@ -115,16 +93,9 @@
         );
     }
 
-<<<<<<< HEAD
-    // Currently the payload ( message ) is not take into consideration when estimating cost
-    // A predefined axelarCost value is used.
-    function estimate(bytes calldata payload) public view returns (uint256) {
-        return axelarCost;
-=======
     /// @dev Currently the payload ( message ) is not taken into consideration during cost estimation
     /// A predefined `axelarCost` value is used.
     function estimate(bytes calldata, uint256 gasLimit) public view returns (uint256) {
         return axelarCost + gasLimit;
->>>>>>> 9152bbe3
     }
 }