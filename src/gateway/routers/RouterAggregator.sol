--- conflicted
+++ resolved
@@ -105,15 +105,10 @@
         _handle(payload, router);
     }
 
-<<<<<<< HEAD
-    function _handle(bytes calldata payload, Router memory router) public {
+    function _handle(bytes calldata payload, Router memory router) internal {
         bool isMessageProof = MessagesLib.messageType(payload) == MessagesLib.Call.MessageProof;
 
         if (router.quorum == 1 && !isMessageProof) {
-=======
-    function _handle(bytes calldata payload, Router memory router) internal {
-        if (router.quorum == 1 && !MessagesLib.isMessageProof(payload)) {
->>>>>>> 57d4bf9d
             // Special case for gas efficiency
             gateway.handle(payload);
             emit ExecuteMessage(payload, msg.sender);
