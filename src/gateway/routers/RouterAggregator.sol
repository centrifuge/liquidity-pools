--- conflicted
+++ resolved
@@ -171,12 +171,8 @@
     function _handleRecovery(bytes memory payload) internal {
         if (MessagesLib.messageType(payload) == MessagesLib.Call.InitiateMessageRecovery) {
             (bytes32 messageHash, address router) = MessagesLib.parseInitiateMessageRecovery(payload);
-<<<<<<< HEAD
+            require(validRouters[msg.sender].id != 0, "RouterAggregator/invalid-router");
             recoveries[messageHash] = Recovery(uint64(block.timestamp + RECOVERY_CHALLENGE_PERIOD), router);
-=======
-            require(validRouters[msg.sender].id != 0, "RouterAggregator/invalid-router");
-            recoveries[messageHash] = Recovery(block.timestamp + RECOVERY_CHALLENGE_PERIOD, router);
->>>>>>> f40f6d96
             emit InitiateMessageRecovery(messageHash, router);
         } else if (MessagesLib.messageType(payload) == MessagesLib.Call.DisputeMessageRecovery) {
             bytes32 messageHash = MessagesLib.parseDisputeMessageRecovery(payload);
