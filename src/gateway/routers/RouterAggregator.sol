// SPDX-License-Identifier: AGPL-3.0-only
pragma solidity 0.8.21;

import {Auth} from "src/Auth.sol";
import {ArrayLib} from "src/libraries/ArrayLib.sol";
import {MessagesLib} from "src/libraries/MessagesLib.sol";

interface GatewayLike {
    function handle(bytes memory message) external;
}

interface RouterLike {
    function send(bytes memory message) external;
}

/// @title  RouterAggregator
/// @notice Routing contract that forwards to multiple routers (1 full message, n-1 proofs)
///         and validates multiple routers have confirmed a message.
///
///         Supports processing multiple duplicate messages in parallel by
///         storing counts of messages and proofs that have been received.
contract RouterAggregator is Auth {
    using ArrayLib for uint16[8];

    uint8 public constant MAX_ROUTER_COUNT = 8;
    uint8 public constant PRIMARY_ROUTER_ID = 1;
    uint256 public constant RECOVERY_CHALLENGE_PERIOD = 7 days;

    GatewayLike public immutable gateway;

    address[] public routers;
    mapping(address router => Router) public validRouters;
    mapping(bytes32 messageHash => Recovery) public recoveries;
    mapping(bytes32 messageHash => bytes) public pendingMessages;
    mapping(bytes32 messageHash => ConfirmationState) internal _confirmations;

    struct Router {
        // Starts at 1 and maps to id - 1 as the index on the routers array
        uint8 id;
        // Each router struct is packed with the quorum to reduce SLOADs on handle
        uint8 quorum;
    }

    struct ConfirmationState {
        // Counts are stored as integers (instead of boolean values) to accommodate duplicate
        // messages (e.g. two investments from the same user with the same amount) being
        // processed in parallel. The entire struct is packed in a single bytes32 slot.
        // Max uint16 = 65,535 so at most 65,535 duplicate messages can be processed in parallel.
        uint16[8] messages;
        uint16[8] proofs;
    }

    struct Recovery {
        uint256 timestamp;
        address router;
    }

    // --- Events ---
    event HandleMessage(bytes message, address router);
    event HandleProof(bytes32 messageHash, address router);
    event ExecuteMessage(bytes message, address router);
    event SendMessage(bytes message);
    event RecoverMessage(address router, bytes message);
    event RecoverProof(address router, bytes32 messageHash);
    event File(bytes32 indexed what, address[] routers);

    constructor(address gateway_) {
        gateway = GatewayLike(gateway_);

        wards[msg.sender] = 1;
        emit Rely(msg.sender);
    }

    // --- Administration ---
    function file(bytes32 what, address[] calldata routers_) external auth {
        if (what == "routers") {
            require(routers_.length <= MAX_ROUTER_COUNT, "RouterAggregator/exceeds-max-router-count");

            // Enable new routers, setting quorum to number of routers
            uint8 quorum_ = uint8(routers_.length);
            for (uint8 i; i < routers_.length; ++i) {
                // Ids are assigned sequentially starting at 1
                validRouters[routers_[i]] = Router(i + 1, quorum_);
            }

            // Disable old routers that weren't already overridden
            for (uint8 j = uint8(routers_.length); j < routers.length; ++j) {
                delete validRouters[address(routers[j])];
            }

            routers = routers_;
        } else {
            revert("RouterAggregator/file-unrecognized-param");
        }

        emit File(what, routers_);
    }

    // --- Incoming ---
    /// @dev Handle incoming messages, proofs, and recoveries.
    ///      Assumes routers ensure messages cannot be confirmed more than once.
    function handle(bytes calldata payload) public {
        Router memory router = validRouters[msg.sender];
        require(router.id != 0, "RouterAggregator/invalid-router");
        _handle(payload, router);
    }

<<<<<<< HEAD
        bool isMessageProof = MessagesLib.messageType(payload) == MessagesLib.Call.MessageProof;

        if (router.quorum == 1 && !isMessageProof) {
=======
    function _handle(bytes calldata payload, Router memory router) public {
        if (router.quorum == 1 && !MessagesLib.isMessageProof(payload)) {
>>>>>>> 0fcda609
            // Special case for gas efficiency
            gateway.handle(payload);
            emit ExecuteMessage(payload, msg.sender);
            return;
        }

        if (MessagesLib.isRecoveryMessage(payload)) {
            _handleRecovery(payload);
            return;
        }

        bytes32 messageHash;
        ConfirmationState storage state;
        if (isMessageProof) {
            messageHash = MessagesLib.parseMessageProof(payload);
            state = _confirmations[messageHash];
            state.proofs[router.id - 1]++;

            emit HandleProof(messageHash, msg.sender);
        } else {
            messageHash = keccak256(payload);
            state = _confirmations[messageHash];
            state.messages[router.id - 1]++;

            emit HandleMessage(payload, msg.sender);
        }

        if (state.messages.countNonZeroValues() >= 1 && state.proofs.countNonZeroValues() >= router.quorum - 1) {
            // Reduce total message confiration count by 1, by finding the first non-zero value
            state.messages.decreaseFirstNValues(1, 1);

            // Reduce total proof confiration count by quorum
            state.proofs.decreaseFirstNValues(router.quorum, 1);

            if (isMessageProof) {
                gateway.handle(pendingMessages[messageHash]);

                // Only if there are no more pending messages, remove the pending message
                if (state.messages.isEmpty() && state.proofs.isEmpty()) {
                    delete pendingMessages[messageHash];
                }
            } else {
                gateway.handle(payload);
            }

            emit ExecuteMessage(payload, msg.sender);
        } else if (!MessagesLib.isMessageProof(payload)) {
            pendingMessages[messageHash] = payload;
        }
    }

    /// @dev Governance on Centrifuge Chain can initiate message recovery. After the challenge period,
    ///      the recovery can be executed. If a malign router initiates message recovery, governance on
    ///      Centrifuge Chain can dispute and immediately cancel the recovery, using any other valid router.
    ///
    ///      Only 1 recovery can be outstanding per message hash. If multiple routers fail at the same time,
    //       these will need to be recovered serially (increasing the challenge period for each failed router).
    function _handleRecovery(bytes calldata payload) internal {
        if (MessagesLib.isInitiateMessageRecovery(payload)) {
            (bytes32 messageHash, address router) = MessagesLib.parseInitiateMessageRecovery(payload);
            recoveries[messageHash] = Recovery(block.timestamp + RECOVERY_CHALLENGE_PERIOD, router);
        } else if (MessagesLib.isDisputeMessageRecovery(payload)) {
            bytes32 messageHash = MessagesLib.parseDisputeMessageRecovery(payload);
            delete recoveries[messageHash];
        }
    }

    function executeMessageRecovery(bytes calldata message) internal {
        bytes32 messageHash = keccak256(message);
        Recovery storage recovery = recoveries[messageHash];
        require(recovery.timestamp != 0, "RouterAggregator/message-recovery-not-initiated");
        require(recovery.timestamp <= block.timestamp, "RouterAggregator/challenge-period-has-not-ended");

        _handle(message, validRouters[recovery.router]);
        delete recoveries[messageHash];
    }

    // --- Outgoing ---
    /// @dev Sends 1 message to the first router with the full message, and n-1 messages to the other routers with
    ///      proofs (hash of message). This ensures message uniqueness (can only be executed on the destination once).
    function send(bytes calldata message) public {
        require(msg.sender == address(gateway), "RouterAggregator/only-gateway-allowed-to-call");

        uint256 numRouters = routers.length;
        require(numRouters > 0, "RouterAggregator/not-initialized");

        bytes memory proof = MessagesLib.formatMessageProof(message);
        for (uint256 i; i < numRouters; ++i) {
            RouterLike(routers[i]).send(i == PRIMARY_ROUTER_ID - 1 ? message : proof);
        }

        emit SendMessage(message);
    }

    // --- Helpers ---
    function quorum() external view returns (uint8) {
        Router memory router = validRouters[routers[0]];
        return router.quorum;
    }

    function confirmations(bytes32 messageHash)
        external
        view
        returns (uint16[8] memory messages, uint16[8] memory proofs)
    {
        ConfirmationState storage state = _confirmations[messageHash];
        return (state.messages, state.proofs);
    }
}<|MERGE_RESOLUTION|>--- conflicted
+++ resolved
@@ -105,14 +105,10 @@
         _handle(payload, router);
     }
 
-<<<<<<< HEAD
+    function _handle(bytes calldata payload, Router memory router) public {
         bool isMessageProof = MessagesLib.messageType(payload) == MessagesLib.Call.MessageProof;
 
         if (router.quorum == 1 && !isMessageProof) {
-=======
-    function _handle(bytes calldata payload, Router memory router) public {
-        if (router.quorum == 1 && !MessagesLib.isMessageProof(payload)) {
->>>>>>> 0fcda609
             // Special case for gas efficiency
             gateway.handle(payload);
             emit ExecuteMessage(payload, msg.sender);
@@ -159,7 +155,7 @@
             }
 
             emit ExecuteMessage(payload, msg.sender);
-        } else if (!MessagesLib.isMessageProof(payload)) {
+        } else if (!isMessageProof) {
             pendingMessages[messageHash] = payload;
         }
     }
@@ -171,10 +167,10 @@
     ///      Only 1 recovery can be outstanding per message hash. If multiple routers fail at the same time,
     //       these will need to be recovered serially (increasing the challenge period for each failed router).
     function _handleRecovery(bytes calldata payload) internal {
-        if (MessagesLib.isInitiateMessageRecovery(payload)) {
+        if (MessagesLib.messageType(payload) == MessagesLib.Call.InitiateMessageRecovery) {
             (bytes32 messageHash, address router) = MessagesLib.parseInitiateMessageRecovery(payload);
             recoveries[messageHash] = Recovery(block.timestamp + RECOVERY_CHALLENGE_PERIOD, router);
-        } else if (MessagesLib.isDisputeMessageRecovery(payload)) {
+        } else if (MessagesLib.messageType(payload) == MessagesLib.Call.DisputeMessageRecovery) {
             bytes32 messageHash = MessagesLib.parseDisputeMessageRecovery(payload);
             delete recoveries[messageHash];
         }
