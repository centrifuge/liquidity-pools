--- conflicted
+++ resolved
@@ -65,15 +65,9 @@
     /// @inheritdoc IGateway
     function file(bytes32 what, address[] calldata addresses) external auth {
         if (what == "adapters") {
-<<<<<<< HEAD
-            uint8 quorum_ = uint8(adapters_.length);
+            uint8 quorum_ = uint8(addresses.length);
             require(quorum_ != 0, "Gateway/empty-adapter-set");
             require(quorum_ <= MAX_ADAPTER_COUNT, "Gateway/exceeds-max");
-=======
-            uint8 quorum_ = uint8(addresses.length);
-            require(quorum_ > 0, "Gateway/empty-adapter-set");
-            require(quorum_ <= MAX_ADAPTER_COUNT, "Gateway/exceeds-max-adapter-count");
->>>>>>> 809d8377
 
             uint64 sessionId = 0;
             uint8 numAdapters = uint8(adapters.length);
