// SPDX-License-Identifier: AGPL-3.0-only
pragma solidity 0.8.21;

import {BytesLib} from "./../libraries/BytesLib.sol";
import {Auth} from "./../Auth.sol";

interface ManagerLike {
    function handle(bytes memory message) external;
}

interface RouterAggregatorLike {
    function send(bytes memory message) external;
}

interface RootLike {
    function paused() external returns (bool);
    function scheduleRely(address target) external;
    function cancelRely(address target) external;
    function recoverTokens(address target, address token, address to, uint256 amount) external;
}

/// @title  Gateway
/// @dev    It parses incoming messages and forwards these to Managers
///         and it encoded outgoing messages and sends these to Routers.
///
///         If the Root is paused, any messages in and out of this contract
///         will not be forwarded
contract Gateway is Auth {
    using BytesLib for bytes;

    RootLike public immutable root;

    address public poolManager;
    address public investmentManager;
    RouterAggregatorLike public aggregator;

    mapping(uint8 messageId => address manager) messages;

    // --- Events ---
    event File(bytes32 indexed what, address data);
    event File(bytes32 indexed what, uint8 messageId, address manager);

    constructor(address root_, address investmentManager_, address poolManager_) {
        root = RootLike(root_);
        investmentManager = investmentManager_;
        poolManager = poolManager_;

        wards[msg.sender] = 1;
        emit Rely(msg.sender);
    }

    modifier pauseable() {
        require(!root.paused(), "Gateway/paused");
        _;
    }

    // --- Administration ---
    function file(bytes32 what, address data) public auth {
        if (what == "poolManager") poolManager = data;
        else if (what == "aggregator") aggregator = RouterAggregatorLike(data);
        else if (what == "investmentManager") investmentManager = data;
        else revert("Gateway/file-unrecognized-param");
        emit File(what, data);
    }

    function file(bytes32 what, uint8 data1, address data2) public auth {
        if (what == "message") messages[data1] = data2;
        else revert("Gateway/file-unrecognized-param");
        emit File(what, data1, data2);
    }

    // --- Outgoing ---
    function send(bytes calldata message) public pauseable {
        require(
            msg.sender == investmentManager || msg.sender == poolManager || msg.sender == messages[message.toUint8(0)],
            "Gateway/invalid-manager"
        );
        aggregator.send(message);
    }

    // --- Incoming ---
    function handle(bytes calldata message) external auth pauseable {
        uint8 id = message.toUint8(0);
        address manager;

<<<<<<< HEAD
        if (call == MessagesLib.Call.AddCurrency) {
            (uint128 currency, address currencyAddress) = MessagesLib.parseAddCurrency(message);
            poolManager.addCurrency(currency, currencyAddress);
        } else if (call == MessagesLib.Call.AddPool) {
            (uint64 poolId) = MessagesLib.parseAddPool(message);
            poolManager.addPool(poolId);
        } else if (call == MessagesLib.Call.AllowInvestmentCurrency) {
            (uint64 poolId, uint128 currency) = MessagesLib.parseAllowInvestmentCurrency(message);
            poolManager.allowInvestmentCurrency(poolId, currency);
        } else if (call == MessagesLib.Call.AddTranche) {
            (
                uint64 poolId,
                bytes16 trancheId,
                string memory tokenName,
                string memory tokenSymbol,
                uint8 decimals,
                uint8 restrictionSet
            ) = MessagesLib.parseAddTranche(message);
            poolManager.addTranche(poolId, trancheId, tokenName, tokenSymbol, decimals, restrictionSet);
        } else if (call == MessagesLib.Call.UpdateMember) {
            (uint64 poolId, bytes16 trancheId, address user, uint64 validUntil) = MessagesLib.parseUpdateMember(message);
            poolManager.updateMember(poolId, trancheId, user, validUntil);
        } else if (call == MessagesLib.Call.UpdateTrancheTokenPrice) {
            (uint64 poolId, bytes16 trancheId, uint128 currencyId, uint128 price, uint64 computedAt) =
                MessagesLib.parseUpdateTrancheTokenPrice(message);
            poolManager.updateTrancheTokenPrice(poolId, trancheId, currencyId, price, computedAt);
        } else if (call == MessagesLib.Call.Transfer) {
            (uint128 currency, address recipient, uint128 amount) = MessagesLib.parseIncomingTransfer(message);
            poolManager.handleTransfer(currency, recipient, amount);
        } else if (call == MessagesLib.Call.TransferTrancheTokens) {
            (uint64 poolId, bytes16 trancheId, address destinationAddress, uint128 amount) =
                MessagesLib.parseTransferTrancheTokens20(message);
            poolManager.handleTransferTrancheTokens(poolId, trancheId, destinationAddress, amount);
        } else if (call == MessagesLib.Call.ExecutedDecreaseInvestOrder) {
            (
                uint64 poolId,
                bytes16 trancheId,
                address investor,
                uint128 currency,
                uint128 currencyPayout,
                uint128 remainingInvestOrder
            ) = MessagesLib.parseExecutedDecreaseInvestOrder(message);
            investmentManager.handleExecutedDecreaseInvestOrder(
                poolId, trancheId, investor, currency, currencyPayout, remainingInvestOrder
            );
        } else if (call == MessagesLib.Call.ExecutedDecreaseRedeemOrder) {
            (
                uint64 poolId,
                bytes16 trancheId,
                address investor,
                uint128 currency,
                uint128 trancheTokensPayout,
                uint128 remainingRedeemOrder
            ) = MessagesLib.parseExecutedDecreaseRedeemOrder(message);
            investmentManager.handleExecutedDecreaseRedeemOrder(
                poolId, trancheId, investor, currency, trancheTokensPayout, remainingRedeemOrder
            );
        } else if (call == MessagesLib.Call.ExecutedCollectInvest) {
            (
                uint64 poolId,
                bytes16 trancheId,
                address investor,
                uint128 currency,
                uint128 currencyPayout,
                uint128 trancheTokensPayout,
                uint128 remainingInvestOrder
            ) = MessagesLib.parseExecutedCollectInvest(message);
            investmentManager.handleExecutedCollectInvest(
                poolId, trancheId, investor, currency, currencyPayout, trancheTokensPayout, remainingInvestOrder
            );
        } else if (call == MessagesLib.Call.ExecutedCollectRedeem) {
            (
                uint64 poolId,
                bytes16 trancheId,
                address investor,
                uint128 currency,
                uint128 currencyPayout,
                uint128 trancheTokensPayout,
                uint128 remainingRedeemOrder
            ) = MessagesLib.parseExecutedCollectRedeem(message);
            investmentManager.handleExecutedCollectRedeem(
                poolId, trancheId, investor, currency, currencyPayout, trancheTokensPayout, remainingRedeemOrder
            );
        } else if (call == MessagesLib.Call.ScheduleUpgrade) {
            address target = MessagesLib.parseScheduleUpgrade(message);
            root.scheduleRely(target);
        } else if (call == MessagesLib.Call.CancelUpgrade) {
            address target = MessagesLib.parseCancelUpgrade(message);
            root.cancelRely(target);
        } else if (call == MessagesLib.Call.UpdateTrancheTokenMetadata) {
            (uint64 poolId, bytes16 trancheId, string memory tokenName, string memory tokenSymbol) =
                MessagesLib.parseUpdateTrancheTokenMetadata(message);
            poolManager.updateTrancheTokenMetadata(poolId, trancheId, tokenName, tokenSymbol);
        } else if (call == MessagesLib.Call.TriggerIncreaseRedeemOrder) {
            (uint64 poolId, bytes16 trancheId, address investor, uint128 currency, uint128 trancheTokenAmount) =
                MessagesLib.parseTriggerIncreaseRedeemOrder(message);
            investmentManager.handleTriggerIncreaseRedeemOrder(
                poolId, trancheId, investor, currency, trancheTokenAmount
            );
        } else if (call == MessagesLib.Call.Freeze) {
            (uint64 poolId, bytes16 trancheId, address user) = MessagesLib.parseFreeze(message);
            poolManager.freeze(poolId, trancheId, user);
        } else if (call == MessagesLib.Call.Unfreeze) {
            (uint64 poolId, bytes16 trancheId, address user) = MessagesLib.parseUnfreeze(message);
            poolManager.unfreeze(poolId, trancheId, user);
        } else if (call == MessagesLib.Call.DisallowInvestmentCurrency) {
            (uint64 poolId, uint128 currency) = MessagesLib.parseDisallowInvestmentCurrency(message);
            poolManager.disallowInvestmentCurrency(poolId, currency);
        } else if (call == MessagesLib.Call.RecoverTokens) {
            (address target, address token, address to, uint256 amount) = MessagesLib.parseRecoverTokens(message);
            root.recoverTokens(target, token, to, amount);
=======
        // Hardcoded paths for root + pool & investment managers for gas efficiency
        if (id >= 1 && id <= 8) {
            manager = poolManager;
        } else if (id >= 9 && id <= 20) {
            manager = investmentManager;
        } else if (id >= 21 && id <= 22) {
            manager = address(root);
        } else if (id >= 23 && id <= 26) {
            manager = poolManager;
        } else if (id == 27) {
            manager = investmentManager;
>>>>>>> 456133e2
        } else {
            // Dynamic path for other managers, to be able to easily
            // extend functionality of Liquidity Pools
            manager = messages[id];
            require(manager != address(0), "Gateway/unregistered-message-id");
        }

        ManagerLike(manager).handle(message);
    }
}<|MERGE_RESOLUTION|>--- conflicted
+++ resolved
@@ -83,119 +83,6 @@
         uint8 id = message.toUint8(0);
         address manager;
 
-<<<<<<< HEAD
-        if (call == MessagesLib.Call.AddCurrency) {
-            (uint128 currency, address currencyAddress) = MessagesLib.parseAddCurrency(message);
-            poolManager.addCurrency(currency, currencyAddress);
-        } else if (call == MessagesLib.Call.AddPool) {
-            (uint64 poolId) = MessagesLib.parseAddPool(message);
-            poolManager.addPool(poolId);
-        } else if (call == MessagesLib.Call.AllowInvestmentCurrency) {
-            (uint64 poolId, uint128 currency) = MessagesLib.parseAllowInvestmentCurrency(message);
-            poolManager.allowInvestmentCurrency(poolId, currency);
-        } else if (call == MessagesLib.Call.AddTranche) {
-            (
-                uint64 poolId,
-                bytes16 trancheId,
-                string memory tokenName,
-                string memory tokenSymbol,
-                uint8 decimals,
-                uint8 restrictionSet
-            ) = MessagesLib.parseAddTranche(message);
-            poolManager.addTranche(poolId, trancheId, tokenName, tokenSymbol, decimals, restrictionSet);
-        } else if (call == MessagesLib.Call.UpdateMember) {
-            (uint64 poolId, bytes16 trancheId, address user, uint64 validUntil) = MessagesLib.parseUpdateMember(message);
-            poolManager.updateMember(poolId, trancheId, user, validUntil);
-        } else if (call == MessagesLib.Call.UpdateTrancheTokenPrice) {
-            (uint64 poolId, bytes16 trancheId, uint128 currencyId, uint128 price, uint64 computedAt) =
-                MessagesLib.parseUpdateTrancheTokenPrice(message);
-            poolManager.updateTrancheTokenPrice(poolId, trancheId, currencyId, price, computedAt);
-        } else if (call == MessagesLib.Call.Transfer) {
-            (uint128 currency, address recipient, uint128 amount) = MessagesLib.parseIncomingTransfer(message);
-            poolManager.handleTransfer(currency, recipient, amount);
-        } else if (call == MessagesLib.Call.TransferTrancheTokens) {
-            (uint64 poolId, bytes16 trancheId, address destinationAddress, uint128 amount) =
-                MessagesLib.parseTransferTrancheTokens20(message);
-            poolManager.handleTransferTrancheTokens(poolId, trancheId, destinationAddress, amount);
-        } else if (call == MessagesLib.Call.ExecutedDecreaseInvestOrder) {
-            (
-                uint64 poolId,
-                bytes16 trancheId,
-                address investor,
-                uint128 currency,
-                uint128 currencyPayout,
-                uint128 remainingInvestOrder
-            ) = MessagesLib.parseExecutedDecreaseInvestOrder(message);
-            investmentManager.handleExecutedDecreaseInvestOrder(
-                poolId, trancheId, investor, currency, currencyPayout, remainingInvestOrder
-            );
-        } else if (call == MessagesLib.Call.ExecutedDecreaseRedeemOrder) {
-            (
-                uint64 poolId,
-                bytes16 trancheId,
-                address investor,
-                uint128 currency,
-                uint128 trancheTokensPayout,
-                uint128 remainingRedeemOrder
-            ) = MessagesLib.parseExecutedDecreaseRedeemOrder(message);
-            investmentManager.handleExecutedDecreaseRedeemOrder(
-                poolId, trancheId, investor, currency, trancheTokensPayout, remainingRedeemOrder
-            );
-        } else if (call == MessagesLib.Call.ExecutedCollectInvest) {
-            (
-                uint64 poolId,
-                bytes16 trancheId,
-                address investor,
-                uint128 currency,
-                uint128 currencyPayout,
-                uint128 trancheTokensPayout,
-                uint128 remainingInvestOrder
-            ) = MessagesLib.parseExecutedCollectInvest(message);
-            investmentManager.handleExecutedCollectInvest(
-                poolId, trancheId, investor, currency, currencyPayout, trancheTokensPayout, remainingInvestOrder
-            );
-        } else if (call == MessagesLib.Call.ExecutedCollectRedeem) {
-            (
-                uint64 poolId,
-                bytes16 trancheId,
-                address investor,
-                uint128 currency,
-                uint128 currencyPayout,
-                uint128 trancheTokensPayout,
-                uint128 remainingRedeemOrder
-            ) = MessagesLib.parseExecutedCollectRedeem(message);
-            investmentManager.handleExecutedCollectRedeem(
-                poolId, trancheId, investor, currency, currencyPayout, trancheTokensPayout, remainingRedeemOrder
-            );
-        } else if (call == MessagesLib.Call.ScheduleUpgrade) {
-            address target = MessagesLib.parseScheduleUpgrade(message);
-            root.scheduleRely(target);
-        } else if (call == MessagesLib.Call.CancelUpgrade) {
-            address target = MessagesLib.parseCancelUpgrade(message);
-            root.cancelRely(target);
-        } else if (call == MessagesLib.Call.UpdateTrancheTokenMetadata) {
-            (uint64 poolId, bytes16 trancheId, string memory tokenName, string memory tokenSymbol) =
-                MessagesLib.parseUpdateTrancheTokenMetadata(message);
-            poolManager.updateTrancheTokenMetadata(poolId, trancheId, tokenName, tokenSymbol);
-        } else if (call == MessagesLib.Call.TriggerIncreaseRedeemOrder) {
-            (uint64 poolId, bytes16 trancheId, address investor, uint128 currency, uint128 trancheTokenAmount) =
-                MessagesLib.parseTriggerIncreaseRedeemOrder(message);
-            investmentManager.handleTriggerIncreaseRedeemOrder(
-                poolId, trancheId, investor, currency, trancheTokenAmount
-            );
-        } else if (call == MessagesLib.Call.Freeze) {
-            (uint64 poolId, bytes16 trancheId, address user) = MessagesLib.parseFreeze(message);
-            poolManager.freeze(poolId, trancheId, user);
-        } else if (call == MessagesLib.Call.Unfreeze) {
-            (uint64 poolId, bytes16 trancheId, address user) = MessagesLib.parseUnfreeze(message);
-            poolManager.unfreeze(poolId, trancheId, user);
-        } else if (call == MessagesLib.Call.DisallowInvestmentCurrency) {
-            (uint64 poolId, uint128 currency) = MessagesLib.parseDisallowInvestmentCurrency(message);
-            poolManager.disallowInvestmentCurrency(poolId, currency);
-        } else if (call == MessagesLib.Call.RecoverTokens) {
-            (address target, address token, address to, uint256 amount) = MessagesLib.parseRecoverTokens(message);
-            root.recoverTokens(target, token, to, amount);
-=======
         // Hardcoded paths for root + pool & investment managers for gas efficiency
         if (id >= 1 && id <= 8) {
             manager = poolManager;
@@ -207,7 +94,8 @@
             manager = poolManager;
         } else if (id == 27) {
             manager = investmentManager;
->>>>>>> 456133e2
+        } else if (id == 31) {
+            manager = address(root);
         } else {
             // Dynamic path for other managers, to be able to easily
             // extend functionality of Liquidity Pools
