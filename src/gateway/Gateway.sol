--- conflicted
+++ resolved
@@ -205,13 +205,8 @@
         } else if (id >= 21 && id <= 22 || id == 31) {
             manager = address(root);
         } else if (id == 33) {
-<<<<<<< HEAD
-            require(!isBatched, "Gateway/no-recursive-batching-allowed");
-            // Handle batch messages
-=======
             // Handle batch messages
             require(!isBatched, "Gateway/no-recursive-batching-allowed");
->>>>>>> 6391c993
             uint256 start = 1;
             while (start < message.length) {
                 // Each message in the batch is prefixed with
