// SPDX-License-Identifier: AGPL-3.0-only
pragma solidity 0.8.21;

import {BytesLib} from "./../libraries/BytesLib.sol";
import {Auth} from "./../Auth.sol";

interface ManagerLike {
    function handle(uint8 messageId, bytes memory message) external;
}

<<<<<<< HEAD
=======
interface PoolManagerLike {
    function addPool(uint64 poolId) external;
    function allowInvestmentCurrency(uint64 poolId, uint128 currency) external;
    function disallowInvestmentCurrency(uint64 poolId, uint128 currency) external;
    function addTranche(
        uint64 poolId,
        bytes16 trancheId,
        string memory tokenName,
        string memory tokenSymbol,
        uint8 decimals,
        uint8 restrictionSet
    ) external;
    function updateMember(uint64 poolId, bytes16 trancheId, address user, uint64 validUntil) external;
    function freeze(uint64 poolId, bytes16 trancheId, address user) external;
    function unfreeze(uint64 poolId, bytes16 trancheId, address user) external;
    function updateTrancheTokenMetadata(
        uint64 poolId,
        bytes16 trancheId,
        string memory tokenName,
        string memory tokenSymbol
    ) external;
    function updateTrancheTokenPrice(
        uint64 poolId,
        bytes16 trancheId,
        uint128 currencyId,
        uint128 price,
        uint64 computedAt
    ) external;
    function addCurrency(uint128 currency, address currencyAddress) external;
    function handleTransfer(uint128 currency, address recipient, uint128 amount) external;
    function handleTransferTrancheTokens(uint64 poolId, bytes16 trancheId, address destinationAddress, uint128 amount)
        external;
}

>>>>>>> 31990609
interface RouterAggregatorLike {
    function send(bytes memory message) external;
    function routers() external view returns (address[]);
}

interface RootLike {
    function paused() external returns (bool);
    function scheduleRely(address target) external;
    function cancelRely(address target) external;
}

/// @title  Gateway
/// @dev    It parses incoming messages and forwards these to Managers
///         and it encoded outgoing messages and sends these to Routers.
///
///         If the Root is paused, any messages in and out of this contract
///         will not be forwarded
contract Gateway is Auth {
    using BytesLib for bytes;

    RootLike public immutable root;

<<<<<<< HEAD
    address public poolManager;
    RouterAggregatorLike public aggregator;
    address public investmentManager;

    uint256 public gasPriceOracle = 0.5 gwei;
=======
    RouterAggregatorLike public aggregator;
>>>>>>> 31990609

    // --- Events ---
    event File(bytes32 indexed what, address data);
    event AddIncomingRouter(address indexed router);
    event RemoveIncomingRouter(address indexed router);
    event UpdateOutgoingRouter(address indexed router);

    constructor(address root_, address investmentManager_, address poolManager_) {
        root = RootLike(root_);
        investmentManager = investmentManager_;
        poolManager = poolManager_;

        wards[msg.sender] = 1;
        emit Rely(msg.sender);
    }

    modifier pauseable() {
        require(!root.paused(), "Gateway/paused");
        _;
    }

    // --- Administration ---
    function file(bytes32 what, address data) public auth {
<<<<<<< HEAD
        if (what == "poolManager") poolManager = data;
        else if (what == "aggregator") aggregator = RouterAggregatorLike(data);
        else if (what == "investmentManager") investmentManager = data;
=======
        if (what == "poolManager") poolManager = PoolManagerLike(data);
        else if (what == "aggregator") aggregator = RouterAggregatorLike(data);
        else if (what == "investmentManager") investmentManager = InvestmentManagerLike(data);
>>>>>>> 31990609
        else revert("Gateway/file-unrecognized-param");
        emit File(what, data);
    }

    // --- Outgoing ---
<<<<<<< HEAD
    function send(bytes calldata message) public payable pauseable {
=======
    function send(bytes calldata message) public pauseable {
>>>>>>> 31990609
        // TODO: check by message ID, that the origin matches
        require(
            msg.sender == investmentManager || msg.sender == poolManager, "Gateway/invalid-manager"
        );
<<<<<<< HEAD
        aggregator.send{ value: msg.value }(message);
=======
        aggregator.send(message);
>>>>>>> 31990609
    }

    // --- Incoming ---
    function handle(bytes calldata message) external auth pauseable {
<<<<<<< HEAD
        (uint8 messageId, address manager) = _parse(message);
        ManagerLike(manager).handle(messageId, message);
    }
    
    function _parse(bytes calldata message) internal view returns (uint8 id, address manager) {
        id = message.toUint8(0);

        // Hardcoded paths for pool & investment managers for gas efficiency
        if (id >= 1 && id <= 8) {
            manager = poolManager;
        } else if (id >= 9 && id <= 20) {
            manager = investmentManager;
        } else if (id >= 21 && id <= 26) {
            manager = poolManager;
        } else if (id == 27) {
            manager = investmentManager;
=======
        MessagesLib.Call call = MessagesLib.messageType(message);

        if (call == MessagesLib.Call.AddCurrency) {
            (uint128 currency, address currencyAddress) = MessagesLib.parseAddCurrency(message);
            poolManager.addCurrency(currency, currencyAddress);
        } else if (call == MessagesLib.Call.AddPool) {
            (uint64 poolId) = MessagesLib.parseAddPool(message);
            poolManager.addPool(poolId);
        } else if (call == MessagesLib.Call.AllowInvestmentCurrency) {
            (uint64 poolId, uint128 currency) = MessagesLib.parseAllowInvestmentCurrency(message);
            poolManager.allowInvestmentCurrency(poolId, currency);
        } else if (call == MessagesLib.Call.AddTranche) {
            (
                uint64 poolId,
                bytes16 trancheId,
                string memory tokenName,
                string memory tokenSymbol,
                uint8 decimals,
                uint8 restrictionSet
            ) = MessagesLib.parseAddTranche(message);
            poolManager.addTranche(poolId, trancheId, tokenName, tokenSymbol, decimals, restrictionSet);
        } else if (call == MessagesLib.Call.UpdateMember) {
            (uint64 poolId, bytes16 trancheId, address user, uint64 validUntil) = MessagesLib.parseUpdateMember(message);
            poolManager.updateMember(poolId, trancheId, user, validUntil);
        } else if (call == MessagesLib.Call.UpdateTrancheTokenPrice) {
            (uint64 poolId, bytes16 trancheId, uint128 currencyId, uint128 price, uint64 computedAt) =
                MessagesLib.parseUpdateTrancheTokenPrice(message);
            poolManager.updateTrancheTokenPrice(poolId, trancheId, currencyId, price, computedAt);
        } else if (call == MessagesLib.Call.Transfer) {
            (uint128 currency, address recipient, uint128 amount) = MessagesLib.parseIncomingTransfer(message);
            poolManager.handleTransfer(currency, recipient, amount);
        } else if (call == MessagesLib.Call.TransferTrancheTokens) {
            (uint64 poolId, bytes16 trancheId, address destinationAddress, uint128 amount) =
                MessagesLib.parseTransferTrancheTokens20(message);
            poolManager.handleTransferTrancheTokens(poolId, trancheId, destinationAddress, amount);
        } else if (call == MessagesLib.Call.ExecutedDecreaseInvestOrder) {
            (
                uint64 poolId,
                bytes16 trancheId,
                address investor,
                uint128 currency,
                uint128 currencyPayout,
                uint128 remainingInvestOrder
            ) = MessagesLib.parseExecutedDecreaseInvestOrder(message);
            investmentManager.handleExecutedDecreaseInvestOrder(
                poolId, trancheId, investor, currency, currencyPayout, remainingInvestOrder
            );
        } else if (call == MessagesLib.Call.ExecutedDecreaseRedeemOrder) {
            (
                uint64 poolId,
                bytes16 trancheId,
                address investor,
                uint128 currency,
                uint128 trancheTokensPayout,
                uint128 remainingRedeemOrder
            ) = MessagesLib.parseExecutedDecreaseRedeemOrder(message);
            investmentManager.handleExecutedDecreaseRedeemOrder(
                poolId, trancheId, investor, currency, trancheTokensPayout, remainingRedeemOrder
            );
        } else if (call == MessagesLib.Call.ExecutedCollectInvest) {
            (
                uint64 poolId,
                bytes16 trancheId,
                address investor,
                uint128 currency,
                uint128 currencyPayout,
                uint128 trancheTokensPayout,
                uint128 remainingInvestOrder
            ) = MessagesLib.parseExecutedCollectInvest(message);
            investmentManager.handleExecutedCollectInvest(
                poolId, trancheId, investor, currency, currencyPayout, trancheTokensPayout, remainingInvestOrder
            );
        } else if (call == MessagesLib.Call.ExecutedCollectRedeem) {
            (
                uint64 poolId,
                bytes16 trancheId,
                address investor,
                uint128 currency,
                uint128 currencyPayout,
                uint128 trancheTokensPayout,
                uint128 remainingRedeemOrder
            ) = MessagesLib.parseExecutedCollectRedeem(message);
            investmentManager.handleExecutedCollectRedeem(
                poolId, trancheId, investor, currency, currencyPayout, trancheTokensPayout, remainingRedeemOrder
            );
        } else if (call == MessagesLib.Call.ScheduleUpgrade) {
            address target = MessagesLib.parseScheduleUpgrade(message);
            root.scheduleRely(target);
        } else if (call == MessagesLib.Call.CancelUpgrade) {
            address target = MessagesLib.parseCancelUpgrade(message);
            root.cancelRely(target);
        } else if (call == MessagesLib.Call.UpdateTrancheTokenMetadata) {
            (uint64 poolId, bytes16 trancheId, string memory tokenName, string memory tokenSymbol) =
                MessagesLib.parseUpdateTrancheTokenMetadata(message);
            poolManager.updateTrancheTokenMetadata(poolId, trancheId, tokenName, tokenSymbol);
        } else if (call == MessagesLib.Call.TriggerIncreaseRedeemOrder) {
            (uint64 poolId, bytes16 trancheId, address investor, uint128 currency, uint128 trancheTokenAmount) =
                MessagesLib.parseTriggerIncreaseRedeemOrder(message);
            investmentManager.handleTriggerIncreaseRedeemOrder(
                poolId, trancheId, investor, currency, trancheTokenAmount
            );
        } else if (call == MessagesLib.Call.Freeze) {
            (uint64 poolId, bytes16 trancheId, address user) = MessagesLib.parseFreeze(message);
            poolManager.freeze(poolId, trancheId, user);
        } else if (call == MessagesLib.Call.Unfreeze) {
            (uint64 poolId, bytes16 trancheId, address user) = MessagesLib.parseUnfreeze(message);
            poolManager.unfreeze(poolId, trancheId, user);
        } else if (call == MessagesLib.Call.DisallowInvestmentCurrency) {
            (uint64 poolId, uint128 currency) = MessagesLib.parseDisallowInvestmentCurrency(message);
            poolManager.disallowInvestmentCurrency(poolId, currency);
>>>>>>> 31990609
        } else {
            // TODO Dynamic path for other managers, to be able to easily
            // extend functionality of Liquidity Pools
            // address manager = managerByMessageId[id];
            // require(manager != address(0), "Gateway/unregistered-message-id");
            // return manager;
            manager = address(0);
        }
    }

}<|MERGE_RESOLUTION|>--- conflicted
+++ resolved
@@ -8,46 +8,8 @@
     function handle(uint8 messageId, bytes memory message) external;
 }
 
-<<<<<<< HEAD
-=======
-interface PoolManagerLike {
-    function addPool(uint64 poolId) external;
-    function allowInvestmentCurrency(uint64 poolId, uint128 currency) external;
-    function disallowInvestmentCurrency(uint64 poolId, uint128 currency) external;
-    function addTranche(
-        uint64 poolId,
-        bytes16 trancheId,
-        string memory tokenName,
-        string memory tokenSymbol,
-        uint8 decimals,
-        uint8 restrictionSet
-    ) external;
-    function updateMember(uint64 poolId, bytes16 trancheId, address user, uint64 validUntil) external;
-    function freeze(uint64 poolId, bytes16 trancheId, address user) external;
-    function unfreeze(uint64 poolId, bytes16 trancheId, address user) external;
-    function updateTrancheTokenMetadata(
-        uint64 poolId,
-        bytes16 trancheId,
-        string memory tokenName,
-        string memory tokenSymbol
-    ) external;
-    function updateTrancheTokenPrice(
-        uint64 poolId,
-        bytes16 trancheId,
-        uint128 currencyId,
-        uint128 price,
-        uint64 computedAt
-    ) external;
-    function addCurrency(uint128 currency, address currencyAddress) external;
-    function handleTransfer(uint128 currency, address recipient, uint128 amount) external;
-    function handleTransferTrancheTokens(uint64 poolId, bytes16 trancheId, address destinationAddress, uint128 amount)
-        external;
-}
-
->>>>>>> 31990609
 interface RouterAggregatorLike {
-    function send(bytes memory message) external;
-    function routers() external view returns (address[]);
+    function send(bytes memory message) external payable;
 }
 
 interface RootLike {
@@ -67,15 +29,11 @@
 
     RootLike public immutable root;
 
-<<<<<<< HEAD
     address public poolManager;
     RouterAggregatorLike public aggregator;
     address public investmentManager;
 
     uint256 public gasPriceOracle = 0.5 gwei;
-=======
-    RouterAggregatorLike public aggregator;
->>>>>>> 31990609
 
     // --- Events ---
     event File(bytes32 indexed what, address data);
@@ -99,43 +57,27 @@
 
     // --- Administration ---
     function file(bytes32 what, address data) public auth {
-<<<<<<< HEAD
         if (what == "poolManager") poolManager = data;
         else if (what == "aggregator") aggregator = RouterAggregatorLike(data);
         else if (what == "investmentManager") investmentManager = data;
-=======
-        if (what == "poolManager") poolManager = PoolManagerLike(data);
-        else if (what == "aggregator") aggregator = RouterAggregatorLike(data);
-        else if (what == "investmentManager") investmentManager = InvestmentManagerLike(data);
->>>>>>> 31990609
         else revert("Gateway/file-unrecognized-param");
         emit File(what, data);
     }
 
     // --- Outgoing ---
-<<<<<<< HEAD
+    // TODO: forward sender
     function send(bytes calldata message) public payable pauseable {
-=======
-    function send(bytes calldata message) public pauseable {
->>>>>>> 31990609
         // TODO: check by message ID, that the origin matches
-        require(
-            msg.sender == investmentManager || msg.sender == poolManager, "Gateway/invalid-manager"
-        );
-<<<<<<< HEAD
-        aggregator.send{ value: msg.value }(message);
-=======
-        aggregator.send(message);
->>>>>>> 31990609
+        require(msg.sender == investmentManager || msg.sender == poolManager, "Gateway/invalid-manager");
+        aggregator.send{value: msg.value}(message);
     }
 
     // --- Incoming ---
     function handle(bytes calldata message) external auth pauseable {
-<<<<<<< HEAD
         (uint8 messageId, address manager) = _parse(message);
         ManagerLike(manager).handle(messageId, message);
     }
-    
+
     function _parse(bytes calldata message) internal view returns (uint8 id, address manager) {
         id = message.toUint8(0);
 
@@ -148,118 +90,6 @@
             manager = poolManager;
         } else if (id == 27) {
             manager = investmentManager;
-=======
-        MessagesLib.Call call = MessagesLib.messageType(message);
-
-        if (call == MessagesLib.Call.AddCurrency) {
-            (uint128 currency, address currencyAddress) = MessagesLib.parseAddCurrency(message);
-            poolManager.addCurrency(currency, currencyAddress);
-        } else if (call == MessagesLib.Call.AddPool) {
-            (uint64 poolId) = MessagesLib.parseAddPool(message);
-            poolManager.addPool(poolId);
-        } else if (call == MessagesLib.Call.AllowInvestmentCurrency) {
-            (uint64 poolId, uint128 currency) = MessagesLib.parseAllowInvestmentCurrency(message);
-            poolManager.allowInvestmentCurrency(poolId, currency);
-        } else if (call == MessagesLib.Call.AddTranche) {
-            (
-                uint64 poolId,
-                bytes16 trancheId,
-                string memory tokenName,
-                string memory tokenSymbol,
-                uint8 decimals,
-                uint8 restrictionSet
-            ) = MessagesLib.parseAddTranche(message);
-            poolManager.addTranche(poolId, trancheId, tokenName, tokenSymbol, decimals, restrictionSet);
-        } else if (call == MessagesLib.Call.UpdateMember) {
-            (uint64 poolId, bytes16 trancheId, address user, uint64 validUntil) = MessagesLib.parseUpdateMember(message);
-            poolManager.updateMember(poolId, trancheId, user, validUntil);
-        } else if (call == MessagesLib.Call.UpdateTrancheTokenPrice) {
-            (uint64 poolId, bytes16 trancheId, uint128 currencyId, uint128 price, uint64 computedAt) =
-                MessagesLib.parseUpdateTrancheTokenPrice(message);
-            poolManager.updateTrancheTokenPrice(poolId, trancheId, currencyId, price, computedAt);
-        } else if (call == MessagesLib.Call.Transfer) {
-            (uint128 currency, address recipient, uint128 amount) = MessagesLib.parseIncomingTransfer(message);
-            poolManager.handleTransfer(currency, recipient, amount);
-        } else if (call == MessagesLib.Call.TransferTrancheTokens) {
-            (uint64 poolId, bytes16 trancheId, address destinationAddress, uint128 amount) =
-                MessagesLib.parseTransferTrancheTokens20(message);
-            poolManager.handleTransferTrancheTokens(poolId, trancheId, destinationAddress, amount);
-        } else if (call == MessagesLib.Call.ExecutedDecreaseInvestOrder) {
-            (
-                uint64 poolId,
-                bytes16 trancheId,
-                address investor,
-                uint128 currency,
-                uint128 currencyPayout,
-                uint128 remainingInvestOrder
-            ) = MessagesLib.parseExecutedDecreaseInvestOrder(message);
-            investmentManager.handleExecutedDecreaseInvestOrder(
-                poolId, trancheId, investor, currency, currencyPayout, remainingInvestOrder
-            );
-        } else if (call == MessagesLib.Call.ExecutedDecreaseRedeemOrder) {
-            (
-                uint64 poolId,
-                bytes16 trancheId,
-                address investor,
-                uint128 currency,
-                uint128 trancheTokensPayout,
-                uint128 remainingRedeemOrder
-            ) = MessagesLib.parseExecutedDecreaseRedeemOrder(message);
-            investmentManager.handleExecutedDecreaseRedeemOrder(
-                poolId, trancheId, investor, currency, trancheTokensPayout, remainingRedeemOrder
-            );
-        } else if (call == MessagesLib.Call.ExecutedCollectInvest) {
-            (
-                uint64 poolId,
-                bytes16 trancheId,
-                address investor,
-                uint128 currency,
-                uint128 currencyPayout,
-                uint128 trancheTokensPayout,
-                uint128 remainingInvestOrder
-            ) = MessagesLib.parseExecutedCollectInvest(message);
-            investmentManager.handleExecutedCollectInvest(
-                poolId, trancheId, investor, currency, currencyPayout, trancheTokensPayout, remainingInvestOrder
-            );
-        } else if (call == MessagesLib.Call.ExecutedCollectRedeem) {
-            (
-                uint64 poolId,
-                bytes16 trancheId,
-                address investor,
-                uint128 currency,
-                uint128 currencyPayout,
-                uint128 trancheTokensPayout,
-                uint128 remainingRedeemOrder
-            ) = MessagesLib.parseExecutedCollectRedeem(message);
-            investmentManager.handleExecutedCollectRedeem(
-                poolId, trancheId, investor, currency, currencyPayout, trancheTokensPayout, remainingRedeemOrder
-            );
-        } else if (call == MessagesLib.Call.ScheduleUpgrade) {
-            address target = MessagesLib.parseScheduleUpgrade(message);
-            root.scheduleRely(target);
-        } else if (call == MessagesLib.Call.CancelUpgrade) {
-            address target = MessagesLib.parseCancelUpgrade(message);
-            root.cancelRely(target);
-        } else if (call == MessagesLib.Call.UpdateTrancheTokenMetadata) {
-            (uint64 poolId, bytes16 trancheId, string memory tokenName, string memory tokenSymbol) =
-                MessagesLib.parseUpdateTrancheTokenMetadata(message);
-            poolManager.updateTrancheTokenMetadata(poolId, trancheId, tokenName, tokenSymbol);
-        } else if (call == MessagesLib.Call.TriggerIncreaseRedeemOrder) {
-            (uint64 poolId, bytes16 trancheId, address investor, uint128 currency, uint128 trancheTokenAmount) =
-                MessagesLib.parseTriggerIncreaseRedeemOrder(message);
-            investmentManager.handleTriggerIncreaseRedeemOrder(
-                poolId, trancheId, investor, currency, trancheTokenAmount
-            );
-        } else if (call == MessagesLib.Call.Freeze) {
-            (uint64 poolId, bytes16 trancheId, address user) = MessagesLib.parseFreeze(message);
-            poolManager.freeze(poolId, trancheId, user);
-        } else if (call == MessagesLib.Call.Unfreeze) {
-            (uint64 poolId, bytes16 trancheId, address user) = MessagesLib.parseUnfreeze(message);
-            poolManager.unfreeze(poolId, trancheId, user);
-        } else if (call == MessagesLib.Call.DisallowInvestmentCurrency) {
-            (uint64 poolId, uint128 currency) = MessagesLib.parseDisallowInvestmentCurrency(message);
-            poolManager.disallowInvestmentCurrency(poolId, currency);
->>>>>>> 31990609
         } else {
             // TODO Dynamic path for other managers, to be able to easily
             // extend functionality of Liquidity Pools
@@ -269,5 +99,4 @@
             manager = address(0);
         }
     }
-
 }