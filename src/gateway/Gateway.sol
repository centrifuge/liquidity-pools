// SPDX-License-Identifier: AGPL-3.0-only
pragma solidity 0.8.26;

import {Auth} from "src/Auth.sol";
import {ArrayLib} from "src/libraries/ArrayLib.sol";
import {BytesLib} from "src/libraries/BytesLib.sol";
import {MessagesLib} from "src/libraries/MessagesLib.sol";
import {SafeTransferLib} from "src/libraries/SafeTransferLib.sol";
import {TransientStorage} from "src/libraries/TransientStorage.sol";
import {IGateway, IMessageHandler} from "src/interfaces/gateway/IGateway.sol";
import {IRoot} from "src/interfaces/IRoot.sol";
import {IGasService} from "src/interfaces/gateway/IGasService.sol";
import {IAdapter} from "src/interfaces/gateway/IAdapter.sol";

/// @title  Gateway
/// @notice Routing contract that forwards to multiple adapters (1 full message, n-1 proofs)
///         and validates multiple adapters have confirmed a message.
///
///         Supports processing multiple duplicate messages in parallel by
///         storing counts of messages and proofs that have been received.
contract Gateway is Auth, IGateway {
    using ArrayLib for uint16[8];
    using BytesLib for bytes;
    using TransientStorage for bytes32;

    bytes32 public constant QUOTA_SLOT = bytes32(uint256(keccak256("quota")) - 1);

    uint8 public constant MAX_ADAPTER_COUNT = 8;
    uint8 public constant PRIMARY_ADAPTER_ID = 1;
    uint256 public constant RECOVERY_CHALLENGE_PERIOD = 7 days;

    IRoot public immutable root;

    address public poolManager;
    address public investmentManager;
    IGasService public gasService;

    address[] public adapters;
    mapping(address adapter => Adapter) public activeAdapters;
    mapping(bytes32 messageHash => Message) public messages;
    mapping(uint8 messageId => address manager) messageHandlers;
    mapping(address router => mapping(bytes32 messageHash => uint256 timestamp)) public recoveries;

    constructor(address root_, address poolManager_, address investmentManager_, address gasService_) {
        root = IRoot(root_);
        poolManager = poolManager_;
        investmentManager = investmentManager_;
        gasService = IGasService(gasService_);

        wards[msg.sender] = 1;
        emit Rely(msg.sender);
    }

    modifier pauseable() {
        require(!root.paused(), "Gateway/paused");
        _;
    }

    receive() external payable {
        emit Received(msg.sender, msg.value);
    }

    // --- Administration ---
    /// @inheritdoc IGateway
    function file(bytes32 what, address[] calldata adapters_) external auth {
        if (what == "adapters") {
            uint8 quorum_ = uint8(adapters_.length);
            require(quorum_ > 0, "Gateway/empty-adapter-set");
            require(quorum_ <= MAX_ADAPTER_COUNT, "Gateway/exceeds-max-adapter-count");

            uint64 sessionId = 0;
<<<<<<< HEAD
            if (adapters.length > 0) {
=======
            uint8 numAdapters = uint8(adapters.length);
            if (numAdapters > 0) {
>>>>>>> 0d6c6f0a
                // Increment session id if it is not the initial adapter setup and the quorum was decreased
                Adapter memory prevAdapter = activeAdapters[adapters[0]];
                sessionId = quorum_ < prevAdapter.quorum ? prevAdapter.activeSessionId + 1 : prevAdapter.activeSessionId;
            }
            // Disable old adapters
<<<<<<< HEAD
            for (uint8 i = 0; i < adapters.length; i++) {
=======
            for (uint8 i = 0; i < numAdapters; i++) {
>>>>>>> 0d6c6f0a
                delete activeAdapters[adapters[i]];
            }

            // Enable new adapters, setting quorum to number of adapters
            for (uint8 j; j < quorum_; j++) {
                require(activeAdapters[adapters_[j]].id == 0, "Gateway/no-duplicates-allowed");

                // Ids are assigned sequentially starting at 1
                activeAdapters[adapters_[j]] = Adapter(j + 1, quorum_, sessionId);
            }

            adapters = adapters_;
        } else {
            revert("Gateway/file-unrecognized-param");
        }

        emit File(what, adapters_);
    }

    /// @inheritdoc IGateway
    function file(bytes32 what, address instance) external auth {
        if (what == "gasService") gasService = IGasService(instance);
        else if (what == "investmentManager") investmentManager = instance;
        else if (what == "poolManager") poolManager = instance;
        else revert("Gateway/file-unrecognized-param");

        emit File(what, instance);
    }

    /// @inheritdoc IGateway
    function file(bytes32 what, uint8 data1, address data2) public auth {
        if (what == "message") messageHandlers[data1] = data2;
        else revert("Gateway/file-unrecognized-param");
        emit File(what, data1, data2);
    }

    function recoverTokens(address token, address receiver, uint256 amount) external auth {
        if (token == address(0xEeeeeEeeeEeEeeEeEeEeeEEEeeeeEeeeeeeeEEeE)) {
            payable(receiver).transfer(amount);
        } else {
            SafeTransferLib.safeTransfer(token, receiver, amount);
        }
    }

    // --- Incoming ---
    /// @inheritdoc IGateway
    function handle(bytes calldata message) external pauseable {
<<<<<<< HEAD
        _handle(message, msg.sender, false, false);
    }

    function _handle(bytes calldata payload, address adapter_, bool isRecovery, bool isBatched) internal {
=======
        _handle(message, msg.sender, false);
    }

    function _handle(bytes calldata payload, address adapter_, bool isRecovery) internal {
>>>>>>> 0d6c6f0a
        Adapter memory adapter = activeAdapters[adapter_];
        require(adapter.id != 0, "Gateway/invalid-adapter");
        uint8 call = payload.toUint8(0);
        if (
            call == uint8(MessagesLib.Call.InitiateMessageRecovery)
                || call == uint8(MessagesLib.Call.DisputeMessageRecovery)
        ) {
            require(!isRecovery, "Gateway/no-recursive-recovery-allowed");
            require(adapters.length > 1, "Gateway/no-recovery-with-one-adapter-allowed");
            return _handleRecovery(payload);
        }

        bool isMessageProof = call == uint8(MessagesLib.Call.MessageProof);
        if (adapter.quorum == 1 && !isMessageProof) {
            // Special case for gas efficiency
<<<<<<< HEAD
            _dispatch(payload, adapter_, isRecovery, isBatched);
=======
            _dispatch(payload);
>>>>>>> 0d6c6f0a
            emit ExecuteMessage(payload, adapter_);
            return;
        }

        // Verify adapter and parse message hash
        bytes32 messageHash;
        if (isMessageProof) {
            require(isRecovery || adapter.id != PRIMARY_ADAPTER_ID, "Gateway/non-proof-adapter");
            messageHash = payload.toBytes32(1);
            emit HandleProof(messageHash, adapter_);
        } else {
            require(isRecovery || adapter.id == PRIMARY_ADAPTER_ID, "Gateway/non-message-adapter");
            messageHash = keccak256(payload);
            emit HandleMessage(payload, adapter_);
        }

        Message storage state = messages[messageHash];

        if (adapter.activeSessionId != state.sessionId) {
            // Clear votes from previous session
            delete state.votes;
            state.sessionId = adapter.activeSessionId;
        }

        // Increase vote
        state.votes[adapter.id - 1]++;

        if (state.votes.countNonZeroValues() >= adapter.quorum) {
            // Reduce votes by quorum
            state.votes.decreaseFirstNValues(adapter.quorum);

            // Handle message
            if (isMessageProof) {
<<<<<<< HEAD
                _dispatch(state.pendingMessage, adapter_, isRecovery, isBatched);
            } else {
                _dispatch(payload, adapter_, isRecovery, isBatched);
=======
                _dispatch(state.pendingMessage);
            } else {
                _dispatch(payload);
>>>>>>> 0d6c6f0a
            }

            // Only if there are no more pending messages, remove the pending message
            if (state.votes.isEmpty()) {
                delete state.pendingMessage;
            }

            emit ExecuteMessage(payload, msg.sender);
        } else if (!isMessageProof) {
            state.pendingMessage = payload;
        }
    }

<<<<<<< HEAD
    function _dispatch(bytes memory message, address _adapter, bool isRecovery, bool isBatched) internal {
=======
    function _dispatch(bytes memory message) internal {
>>>>>>> 0d6c6f0a
        uint8 id = message.toUint8(0);
        address manager;

        // Hardcoded paths for root + pool & investment managers for gas efficiency
        if (id >= 1 && id <= 8 || id >= 23 && id <= 26 || id == 32) {
            manager = poolManager;
        } else if (id >= 9 && id <= 20 || id == 27) {
            manager = investmentManager;
        } else if (id >= 21 && id <= 22 || id == 31) {
            manager = address(root);
        } else if (id == 33) {
            require(!isBatched, "Gateway/no-recursive-batching-allowed");
            // Handle batch messages
            uint256 start = 1;
            while (start < message.length) {
                // Each message in the batch is prefixed with
                // the message length (uint16: 2 bytes)
                uint16 length = message.toUint16(start);
                bytes memory subMessage = new bytes(length);
                for (uint256 i = 0; i < length; i++) {
                    subMessage[i] = message[start + 2 + i];
                }
                _dispatch(subMessage, _adapter, isRecovery, true);

                start += 2 + length;
            }
            return;
        } else {
            // Dynamic path for other managers, to be able to easily
            // extend functionality of Liquidity Pools
            manager = messageHandlers[id];
            require(manager != address(0), "Gateway/unregistered-message-id");
        }

        IMessageHandler(manager).handle(message);
    }

    function _handleRecovery(bytes memory payload) internal {
        bytes32 messageHash = payload.toBytes32(1);
        address adapter = payload.toAddress(33);

        if (MessagesLib.messageType(payload) == MessagesLib.Call.InitiateMessageRecovery) {
            require(activeAdapters[msg.sender].id != 0, "Gateway/invalid-sender");
            require(activeAdapters[adapter].id != 0, "Gateway/invalid-adapter");
            recoveries[adapter][messageHash] = block.timestamp + RECOVERY_CHALLENGE_PERIOD;
            emit InitiateMessageRecovery(messageHash, adapter);
        } else if (MessagesLib.messageType(payload) == MessagesLib.Call.DisputeMessageRecovery) {
            return _disputeMessageRecovery(adapter, messageHash);
        }
    }

    function disputeMessageRecovery(address adapter, bytes32 messageHash) external auth {
        _disputeMessageRecovery(adapter, messageHash);
    }

    function _disputeMessageRecovery(address adapter, bytes32 messageHash) internal {
        delete recoveries[adapter][messageHash];
        emit DisputeMessageRecovery(messageHash, adapter);
    }

    /// @inheritdoc IGateway
    function executeMessageRecovery(address adapter, bytes calldata message) external {
        bytes32 messageHash = keccak256(message);
        uint256 recovery = recoveries[adapter][messageHash];

        require(recovery != 0, "Gateway/message-recovery-not-initiated");
        require(recovery <= block.timestamp, "Gateway/challenge-period-has-not-ended");

        delete recoveries[adapter][messageHash];
<<<<<<< HEAD
        _handle(message, adapter, true, false);
=======
        _handle(message, adapter, true);
>>>>>>> 0d6c6f0a
        emit ExecuteMessageRecovery(message, adapter);
    }

    // --- Outgoing ---
    /// @inheritdoc IGateway
    function send(bytes calldata message, address source) public payable pauseable {
        require(
            msg.sender == investmentManager || msg.sender == poolManager
                || msg.sender == messageHandlers[message.toUint8(0)],
            "Gateway/invalid-manager"
        );

        bytes memory proof = abi.encodePacked(uint8(MessagesLib.Call.MessageProof), keccak256(message));

        uint256 numAdapters = adapters.length;
        require(numAdapters > 0, "Gateway/adapters-not-initialized");

        uint256 fuel = QUOTA_SLOT.tloadUint256();
        uint256 messageCost = gasService.estimate(message);
        uint256 proofCost = gasService.estimate(proof);

        if (fuel > 0) {
            uint256 tank = fuel;
            for (uint256 i; i < numAdapters; i++) {
                IAdapter currentAdapter = IAdapter(adapters[i]);
                bool isPrimaryAdapter = i == PRIMARY_ADAPTER_ID - 1;
                bytes memory payload = isPrimaryAdapter ? message : proof;

                uint256 consumed = currentAdapter.estimate(payload, isPrimaryAdapter ? messageCost : proofCost);

                require(consumed <= tank, "Gateway/not-enough-gas-funds");
                tank -= consumed;

                currentAdapter.pay{value: consumed}(payload, address(this));

                currentAdapter.send(payload);
            }
            QUOTA_SLOT.tstore(0);
        } else if (gasService.shouldRefuel(source, message)) {
            uint256 tank = address(this).balance;
            for (uint256 i; i < numAdapters; i++) {
                IAdapter currentAdapter = IAdapter(adapters[i]);
                bool isPrimaryAdapter = i == PRIMARY_ADAPTER_ID - 1;
                bytes memory payload = isPrimaryAdapter ? message : proof;

                uint256 consumed = currentAdapter.estimate(payload, isPrimaryAdapter ? messageCost : proofCost);

                if (consumed <= tank) {
                    tank -= consumed;
                    currentAdapter.pay{value: consumed}(payload, address(this));
                }

                currentAdapter.send(payload);
            }
        } else {
            revert("Gateway/not-enough-gas-funds");
        }

        emit SendMessage(message);
    }

    /// @inheritdoc IGateway
    function topUp() external payable {
        require(IRoot(root).endorsed(msg.sender), "Gateway/only-endorsed-can-topup");
        require(msg.value > 0, "Gateway/cannot-topup-with-nothing");
        QUOTA_SLOT.tstore(msg.value);
    }

    // --- Helpers ---
    /// @inheritdoc IGateway
    function estimate(bytes calldata payload) external view returns (uint256[] memory tranches, uint256 total) {
        bytes memory proof = abi.encodePacked(uint8(MessagesLib.Call.MessageProof), keccak256(payload));
        uint256 proofCost = gasService.estimate(payload);
        uint256 messageCost = gasService.estimate(proof);
        tranches = new uint256[](adapters.length);

        for (uint256 i; i < adapters.length; i++) {
            uint256 centrifugeCost = i == PRIMARY_ADAPTER_ID - 1 ? messageCost : proofCost;
            bytes memory message = i == PRIMARY_ADAPTER_ID - 1 ? payload : proof;
            uint256 estimated = IAdapter(adapters[i]).estimate(message, centrifugeCost);
            tranches[i] = estimated;
            total += estimated;
        }
    }

    /// @inheritdoc IGateway
    function quorum() external view returns (uint8) {
        Adapter memory adapter = activeAdapters[adapters[0]];
        return adapter.quorum;
    }

    /// @inheritdoc IGateway
    function activeSessionId() external view returns (uint64) {
        Adapter memory adapter = activeAdapters[adapters[0]];
        return adapter.activeSessionId;
    }

    /// @inheritdoc IGateway
    function votes(bytes32 messageHash) external view returns (uint16[8] memory) {
        return messages[messageHash].votes;
    }
}<|MERGE_RESOLUTION|>--- conflicted
+++ resolved
@@ -69,22 +69,14 @@
             require(quorum_ <= MAX_ADAPTER_COUNT, "Gateway/exceeds-max-adapter-count");
 
             uint64 sessionId = 0;
-<<<<<<< HEAD
-            if (adapters.length > 0) {
-=======
             uint8 numAdapters = uint8(adapters.length);
             if (numAdapters > 0) {
->>>>>>> 0d6c6f0a
                 // Increment session id if it is not the initial adapter setup and the quorum was decreased
                 Adapter memory prevAdapter = activeAdapters[adapters[0]];
                 sessionId = quorum_ < prevAdapter.quorum ? prevAdapter.activeSessionId + 1 : prevAdapter.activeSessionId;
             }
             // Disable old adapters
-<<<<<<< HEAD
-            for (uint8 i = 0; i < adapters.length; i++) {
-=======
             for (uint8 i = 0; i < numAdapters; i++) {
->>>>>>> 0d6c6f0a
                 delete activeAdapters[adapters[i]];
             }
 
@@ -132,17 +124,10 @@
     // --- Incoming ---
     /// @inheritdoc IGateway
     function handle(bytes calldata message) external pauseable {
-<<<<<<< HEAD
         _handle(message, msg.sender, false, false);
     }
 
     function _handle(bytes calldata payload, address adapter_, bool isRecovery, bool isBatched) internal {
-=======
-        _handle(message, msg.sender, false);
-    }
-
-    function _handle(bytes calldata payload, address adapter_, bool isRecovery) internal {
->>>>>>> 0d6c6f0a
         Adapter memory adapter = activeAdapters[adapter_];
         require(adapter.id != 0, "Gateway/invalid-adapter");
         uint8 call = payload.toUint8(0);
@@ -158,11 +143,7 @@
         bool isMessageProof = call == uint8(MessagesLib.Call.MessageProof);
         if (adapter.quorum == 1 && !isMessageProof) {
             // Special case for gas efficiency
-<<<<<<< HEAD
             _dispatch(payload, adapter_, isRecovery, isBatched);
-=======
-            _dispatch(payload);
->>>>>>> 0d6c6f0a
             emit ExecuteMessage(payload, adapter_);
             return;
         }
@@ -196,15 +177,9 @@
 
             // Handle message
             if (isMessageProof) {
-<<<<<<< HEAD
                 _dispatch(state.pendingMessage, adapter_, isRecovery, isBatched);
             } else {
                 _dispatch(payload, adapter_, isRecovery, isBatched);
-=======
-                _dispatch(state.pendingMessage);
-            } else {
-                _dispatch(payload);
->>>>>>> 0d6c6f0a
             }
 
             // Only if there are no more pending messages, remove the pending message
@@ -218,11 +193,7 @@
         }
     }
 
-<<<<<<< HEAD
     function _dispatch(bytes memory message, address _adapter, bool isRecovery, bool isBatched) internal {
-=======
-    function _dispatch(bytes memory message) internal {
->>>>>>> 0d6c6f0a
         uint8 id = message.toUint8(0);
         address manager;
 
@@ -292,11 +263,7 @@
         require(recovery <= block.timestamp, "Gateway/challenge-period-has-not-ended");
 
         delete recoveries[adapter][messageHash];
-<<<<<<< HEAD
         _handle(message, adapter, true, false);
-=======
-        _handle(message, adapter, true);
->>>>>>> 0d6c6f0a
         emit ExecuteMessageRecovery(message, adapter);
     }
 
