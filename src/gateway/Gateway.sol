// SPDX-License-Identifier: AGPL-3.0-only
pragma solidity 0.8.26;

import {Auth} from "src/Auth.sol";
import {ArrayLib} from "src/libraries/ArrayLib.sol";
import {BytesLib} from "src/libraries/BytesLib.sol";
import {MessagesLib} from "src/libraries/MessagesLib.sol";
import {SafeTransferLib} from "src/libraries/SafeTransferLib.sol";
<<<<<<< HEAD
import {IGateway} from "src/interfaces/gateway/IGateway.sol";
import {TransientStorage} from "src/libraries/TransientStorage.sol";

interface ManagerLike {
    function handle(bytes memory message) external;
}

interface GasServiceLike {
    function estimate(bytes calldata payload) external view returns (uint256);
    function shouldRefuel(address source, bytes calldata payload) external returns (bool);
}

interface AdapterLike {
    function send(bytes memory message) external;
    function pay(bytes calldata payload, address refund) external payable;
    function estimate(bytes calldata payload, uint256 destChainCost) external view returns (uint256);
}

interface RootLike {
    function paused() external returns (bool);
    function scheduleRely(address target) external;
    function cancelRely(address target) external;
    function recoverTokens(address target, address token, address to, uint256 amount) external;
    function endorsed(address user) external view returns (bool);
}
=======
import {IGateway, IMessageHandler} from "src/interfaces/gateway/IGateway.sol";
import {IRoot} from "src/interfaces/IRoot.sol";
import {IGasService} from "src/interfaces/gateway/IGasService.sol";
import {IAdapter} from "src/interfaces/gateway/IAdapter.sol";
>>>>>>> 74847481

/// @title  Gateway
/// @notice Routing contract that forwards to multiple adapters (1 full message, n-1 proofs)
///         and validates multiple adapters have confirmed a message.
///
///         Supports processing multiple duplicate messages in parallel by
///         storing counts of messages and proofs that have been received.
contract Gateway is Auth, IGateway {
    using ArrayLib for uint16[8];
    using BytesLib for bytes;
    using TransientStorage for bytes32;

    // The slot holding the quota state, transiently. bytes32(uint256(keccak256("quota")) - 1)
    bytes32 public constant QUOTA_SLOT = 0x1b6c99859b82987bd128ac509391b5af30e732c101d06c7836845a4a5b8e14f6;

    uint8 public constant MAX_ADAPTER_COUNT = 8;
    uint8 public constant PRIMARY_ADAPTER_ID = 1;
    uint256 public constant RECOVERY_CHALLENGE_PERIOD = 7 days;

    IRoot public immutable root;

    address public poolManager;
    address public investmentManager;
    IGasService public gasService;

    address[] public adapters;
    mapping(address adapter => Adapter) public activeAdapters;
    mapping(bytes32 messageHash => Message) public messages;
    mapping(bytes32 messageHash => Recovery) public recoveries;
    mapping(uint8 messageId => address manager) messageHandlers;

<<<<<<< HEAD
    constructor(address root_, address investmentManager_, address poolManager_, address gasService_) {
        root = RootLike(root_);
        investmentManager = investmentManager_;
=======
    uint256 quota;

    constructor(address root_, address poolManager_, address investmentManager_, address gasService_) {
        root = IRoot(root_);
>>>>>>> 74847481
        poolManager = poolManager_;
        investmentManager = investmentManager_;
        gasService = IGasService(gasService_);

        wards[msg.sender] = 1;
        emit Rely(msg.sender);
    }

    modifier pauseable() {
        require(!root.paused(), "Gateway/paused");
        _;
    }

    receive() external payable {
        emit Received(msg.sender, msg.value);
    }

    // --- Administration ---
    /// @inheritdoc IGateway
    function file(bytes32 what, address[] calldata adapters_) external auth {
        if (what == "adapters") {
            uint8 quorum_ = uint8(adapters_.length);
            require(quorum_ > 0, "Gateway/empty-adapter-set");
            require(quorum_ <= MAX_ADAPTER_COUNT, "Gateway/exceeds-max-adapter-count");

            uint64 sessionId = 0;
            if (adapters.length > 0) {
                // Increment session id if it is not the initial adapter setup and the quorum was decreased
                Adapter memory prevAdapter = activeAdapters[adapters[0]];
                sessionId = quorum_ < prevAdapter.quorum ? prevAdapter.activeSessionId + 1 : prevAdapter.activeSessionId;
            }
            // Disable old adapters
            for (uint8 i = 0; i < adapters.length; i++) {
                delete activeAdapters[adapters[i]];
            }

            // Enable new adapters, setting quorum to number of adapters
            for (uint8 j; j < quorum_; j++) {
                require(activeAdapters[adapters_[j]].id == 0, "Gateway/no-duplicates-allowed");

                // Ids are assigned sequentially starting at 1
                activeAdapters[adapters_[j]] = Adapter(j + 1, quorum_, sessionId);
            }

            adapters = adapters_;
        } else {
            revert("Gateway/file-unrecognized-param");
        }

        emit File(what, adapters_);
    }

    /// @inheritdoc IGateway
    function file(bytes32 what, address instance) external auth {
        if (what == "gasService") gasService = IGasService(instance);
        else if (what == "investmentManager") investmentManager = instance;
        else if (what == "poolManager") poolManager = instance;
        else revert("Gateway/file-unrecognized-param");

        emit File(what, instance);
    }

    /// @inheritdoc IGateway
    function file(bytes32 what, uint8 data1, address data2) public auth {
        if (what == "message") messageHandlers[data1] = data2;
        else revert("Gateway/file-unrecognized-param");
        emit File(what, data1, data2);
    }

    function recoverTokens(address token, address receiver, uint256 amount) external auth {
        if (token == address(0xEeeeeEeeeEeEeeEeEeEeeEEEeeeeEeeeeeeeEEeE)) {
            payable(receiver).transfer(amount);
        } else {
            SafeTransferLib.safeTransfer(token, receiver, amount);
        }
    }

    // --- Incoming ---
    /// @inheritdoc IGateway
    function handle(bytes calldata message) external pauseable {
        Adapter memory adapter = activeAdapters[msg.sender];
        require(adapter.id != 0, "Gateway/invalid-adapter");
        _handle(message, msg.sender, adapter, false);
    }

    function _handle(bytes calldata payload, address adapterAddr, Adapter memory adapter, bool isRecovery) internal {
        uint8 call = payload.toUint8(0);
        if (
            call == uint8(MessagesLib.Call.InitiateMessageRecovery)
                || call == uint8(MessagesLib.Call.DisputeMessageRecovery)
        ) {
            require(!isRecovery, "Gateway/no-recursive-recovery-allowed");
            require(adapters.length > 1, "Gateway/no-recovery-with-one-adapter-allowed");
            return _handleRecovery(payload);
        }

        bool isMessageProof = call == uint8(MessagesLib.Call.MessageProof);
        if (adapter.quorum == 1 && !isMessageProof) {
            // Special case for gas efficiency
            _dispatch(payload);
            emit ExecuteMessage(payload, adapterAddr);
            return;
        }

        // Verify adapter and parse message hash
        bytes32 messageHash;
        if (isMessageProof) {
            require(isRecovery || adapter.id != PRIMARY_ADAPTER_ID, "Gateway/non-proof-adapter");
            messageHash = payload.toBytes32(1);
            emit HandleProof(messageHash, adapterAddr);
        } else {
            require(isRecovery || adapter.id == PRIMARY_ADAPTER_ID, "Gateway/non-message-adapter");
            messageHash = keccak256(payload);
            emit HandleMessage(payload, adapterAddr);
        }

        Message storage state = messages[messageHash];

        if (adapter.activeSessionId != state.sessionId) {
            // Clear votes from previous session
            delete state.votes;
            state.sessionId = adapter.activeSessionId;
        }

        // Increase vote
        state.votes[adapter.id - 1]++;

        if (state.votes.countNonZeroValues() >= adapter.quorum) {
            // Reduce votes by quorum
            state.votes.decreaseFirstNValues(adapter.quorum);

            // Handle message
            if (isMessageProof) {
                _dispatch(state.pendingMessage);
            } else {
                _dispatch(payload);
            }

            // Only if there are no more pending messages, remove the pending message
            if (state.votes.isEmpty()) {
                delete state.pendingMessage;
            }

            emit ExecuteMessage(payload, msg.sender);
        } else if (!isMessageProof) {
            state.pendingMessage = payload;
        }
    }

    function _dispatch(bytes memory message) internal {
        uint8 id = message.toUint8(0);
        address manager;

        // Hardcoded paths for root + pool & investment managers for gas efficiency
        if (id >= 1 && id <= 8 || id >= 23 && id <= 26 || id == 32) {
            manager = poolManager;
        } else if (id >= 9 && id <= 20 || id == 27) {
            manager = investmentManager;
        } else if (id >= 21 && id <= 22 || id == 31) {
            manager = address(root);
        } else {
            // Dynamic path for other managers, to be able to easily
            // extend functionality of Liquidity Pools
            manager = messageHandlers[id];
            require(manager != address(0), "Gateway/unregistered-message-id");
        }

        IMessageHandler(manager).handle(message);
    }

    function _handleRecovery(bytes memory payload) internal {
        if (MessagesLib.messageType(payload) == MessagesLib.Call.InitiateMessageRecovery) {
            bytes32 messageHash = payload.toBytes32(1);
            address adapter = payload.toAddress(33);
            require(activeAdapters[msg.sender].id != 0, "Gateway/invalid-sender");
            require(activeAdapters[adapter].id != 0, "Gateway/invalid-adapter");
            recoveries[messageHash] = Recovery(block.timestamp + RECOVERY_CHALLENGE_PERIOD, adapter);
            emit InitiateMessageRecovery(messageHash, adapter);
        } else if (MessagesLib.messageType(payload) == MessagesLib.Call.DisputeMessageRecovery) {
            bytes32 messageHash = payload.toBytes32(1);
            return _disputeMessageRecovery(messageHash);
        }
    }

    /// @inheritdoc IGateway
    function disputeMessageRecovery(bytes32 messageHash) external auth {
        _disputeMessageRecovery(messageHash);
    }

    function _disputeMessageRecovery(bytes32 messageHash) internal {
        delete recoveries[messageHash];
        emit DisputeMessageRecovery(messageHash);
    }

    /// @inheritdoc IGateway
    function executeMessageRecovery(bytes calldata message) external {
        bytes32 messageHash = keccak256(message);
        // wouldn't it better to mark these as memory?
        Recovery storage recovery = recoveries[messageHash];
        Adapter storage adapter = activeAdapters[recovery.adapter];

        require(recovery.timestamp != 0, "Gateway/message-recovery-not-initiated");
        require(recovery.timestamp <= block.timestamp, "Gateway/challenge-period-has-not-ended");
        require(adapter.id != 0, "Gateway/invalid-adapter");

        delete recoveries[messageHash];
        _handle(message, recovery.adapter, adapter, true);
        emit ExecuteMessageRecovery(message);
    }

    // --- Outgoing ---
    /// @inheritdoc IGateway
    function send(bytes calldata message, address source) public payable pauseable {
        require(
            msg.sender == investmentManager || msg.sender == poolManager
                || msg.sender == messageHandlers[message.toUint8(0)],
            "Gateway/invalid-manager"
        );

        bytes memory proof = abi.encodePacked(uint8(MessagesLib.Call.MessageProof), keccak256(message));

        uint256 numAdapters = adapters.length;
        require(numAdapters > 0, "Gateway/adapters-not-initialized");

        uint256 fuel = QUOTA_SLOT.loadUint256();
        uint256 messageCost = gasService.estimate(message);
        uint256 proofCost = gasService.estimate(proof);

        if (fuel > 0) {
            uint256 tank = fuel;
            for (uint256 i; i < numAdapters; i++) {
                IAdapter currentAdapter = IAdapter(adapters[i]);
                bool isPrimaryAdapter = i == PRIMARY_ADAPTER_ID - 1;
                bytes memory payload = isPrimaryAdapter ? message : proof;

                uint256 consumed = currentAdapter.estimate(payload, isPrimaryAdapter ? messageCost : proofCost);

                require(consumed <= tank, "Gateway/not-enough-gas-funds");
                tank -= consumed;

                currentAdapter.pay{value: consumed}(payload, address(this));

                currentAdapter.send(payload);
            }
            QUOTA_SLOT.store(0);
        } else if (gasService.shouldRefuel(source, message)) {
            uint256 tank = address(this).balance;
            for (uint256 i; i < numAdapters; i++) {
                IAdapter currentAdapter = IAdapter(adapters[i]);
                bool isPrimaryAdapter = i == PRIMARY_ADAPTER_ID - 1;
                bytes memory payload = isPrimaryAdapter ? message : proof;

                uint256 consumed = currentAdapter.estimate(payload, isPrimaryAdapter ? messageCost : proofCost);

                if (consumed <= tank) {
                    tank -= consumed;
                    currentAdapter.pay{value: consumed}(payload, address(this));
                }

                currentAdapter.send(payload);
            }
        } else {
            revert("Gateway/not-enough-gas-funds");
        }

        emit SendMessage(message);
    }

    /// @inheritdoc IGateway
    function topUp() external payable {
        require(IRoot(root).endorsed(msg.sender), "Gateway/only-endorsed-can-topup");
        require(msg.value > 0, "Gateway/cannot-topup-with-nothing");
        QUOTA_SLOT.store(msg.value);
    }

    // --- Helpers ---
    /// @inheritdoc IGateway
    function estimate(bytes calldata payload) external view returns (uint256[] memory tranches, uint256 total) {
        bytes memory proof = abi.encodePacked(uint8(MessagesLib.Call.MessageProof), keccak256(payload));
        uint256 proofCost = gasService.estimate(payload);
        uint256 messageCost = gasService.estimate(proof);
        tranches = new uint256[](adapters.length);

        for (uint256 i; i < adapters.length; i++) {
            uint256 centrifugeCost = i == PRIMARY_ADAPTER_ID - 1 ? messageCost : proofCost;
            bytes memory message = i == PRIMARY_ADAPTER_ID - 1 ? payload : proof;
            uint256 estimated = IAdapter(adapters[i]).estimate(message, centrifugeCost);
            tranches[i] = estimated;
            total += estimated;
        }
    }

    /// @inheritdoc IGateway
    function quorum() external view returns (uint8) {
        Adapter memory adapter = activeAdapters[adapters[0]];
        return adapter.quorum;
    }

    /// @inheritdoc IGateway
    function activeSessionId() external view returns (uint64) {
        Adapter memory adapter = activeAdapters[adapters[0]];
        return adapter.activeSessionId;
    }

    /// @inheritdoc IGateway
    function votes(bytes32 messageHash) external view returns (uint16[8] memory) {
        return messages[messageHash].votes;
    }
}<|MERGE_RESOLUTION|>--- conflicted
+++ resolved
@@ -6,38 +6,11 @@
 import {BytesLib} from "src/libraries/BytesLib.sol";
 import {MessagesLib} from "src/libraries/MessagesLib.sol";
 import {SafeTransferLib} from "src/libraries/SafeTransferLib.sol";
-<<<<<<< HEAD
-import {IGateway} from "src/interfaces/gateway/IGateway.sol";
 import {TransientStorage} from "src/libraries/TransientStorage.sol";
-
-interface ManagerLike {
-    function handle(bytes memory message) external;
-}
-
-interface GasServiceLike {
-    function estimate(bytes calldata payload) external view returns (uint256);
-    function shouldRefuel(address source, bytes calldata payload) external returns (bool);
-}
-
-interface AdapterLike {
-    function send(bytes memory message) external;
-    function pay(bytes calldata payload, address refund) external payable;
-    function estimate(bytes calldata payload, uint256 destChainCost) external view returns (uint256);
-}
-
-interface RootLike {
-    function paused() external returns (bool);
-    function scheduleRely(address target) external;
-    function cancelRely(address target) external;
-    function recoverTokens(address target, address token, address to, uint256 amount) external;
-    function endorsed(address user) external view returns (bool);
-}
-=======
 import {IGateway, IMessageHandler} from "src/interfaces/gateway/IGateway.sol";
 import {IRoot} from "src/interfaces/IRoot.sol";
 import {IGasService} from "src/interfaces/gateway/IGasService.sol";
 import {IAdapter} from "src/interfaces/gateway/IAdapter.sol";
->>>>>>> 74847481
 
 /// @title  Gateway
 /// @notice Routing contract that forwards to multiple adapters (1 full message, n-1 proofs)
@@ -69,16 +42,10 @@
     mapping(bytes32 messageHash => Recovery) public recoveries;
     mapping(uint8 messageId => address manager) messageHandlers;
 
-<<<<<<< HEAD
-    constructor(address root_, address investmentManager_, address poolManager_, address gasService_) {
-        root = RootLike(root_);
-        investmentManager = investmentManager_;
-=======
     uint256 quota;
 
     constructor(address root_, address poolManager_, address investmentManager_, address gasService_) {
         root = IRoot(root_);
->>>>>>> 74847481
         poolManager = poolManager_;
         investmentManager = investmentManager_;
         gasService = IGasService(gasService_);
