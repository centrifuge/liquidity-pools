--- conflicted
+++ resolved
@@ -12,10 +12,6 @@
     function handle(bytes memory message) external;
 }
 
-<<<<<<< HEAD
-interface AggregatorLike {
-    function send(bytes memory message) external payable;
-=======
 interface GasServiceLike {
     function estimate(bytes calldata payload) external view returns (uint256);
     function shouldRefuel(address source, bytes calldata payload) external view returns (bool);
@@ -25,7 +21,6 @@
     function send(bytes memory message) external;
     function pay(bytes calldata payload, address refund) external payable;
     function estimate(bytes calldata payload, uint256 destChainCost) external view returns (uint256);
->>>>>>> 9152bbe3
 }
 
 interface RootLike {
@@ -78,21 +73,6 @@
         _;
     }
 
-<<<<<<< HEAD
-    event Received(address indexed sender, uint256 amount);
-
-    // TODO Do we want to have a method that can withdraw the funds from the contract?
-    // I've seen some similar methods around contract but for ERC20
-    receive() external payable {
-        emit Received(msg.sender, msg.value);
-    }
-    // --- Administration ---
-
-    function file(bytes32 what, address data) public auth {
-        if (what == "poolManager") poolManager = data;
-        else if (what == "aggregator") aggregator = AggregatorLike(data);
-        else if (what == "investmentManager") investmentManager = data;
-=======
     receive() external payable {
         emit Received(msg.sender, msg.value);
     }
@@ -137,7 +117,6 @@
         if (what == "gasService") gasService = GasServiceLike(instance);
         else if (what == "investmentManager") investmentManager = instance;
         else if (what == "poolManager") poolManager = instance;
->>>>>>> 9152bbe3
         else revert("Gateway/file-unrecognized-param");
 
         emit File(what, instance);
@@ -263,23 +242,13 @@
     }
 
     // --- Outgoing ---
-<<<<<<< HEAD
-    function send(bytes calldata message) public payable pauseable {
-=======
     /// @inheritdoc IGateway
     function send(bytes calldata message, address source) public payable pauseable {
->>>>>>> 9152bbe3
         require(
             msg.sender == investmentManager || msg.sender == poolManager
                 || msg.sender == messageHandlers[message.toUint8(0)],
             "Gateway/invalid-manager"
         );
-<<<<<<< HEAD
-        //TODO a discussion whether we would like to send the whole balance or
-        // actually pass some calculated value ( how much each router is going to cost )
-        // and only use that value. Refer: TODO Aggregator.send;
-        aggregator.send{value: address(this).balance}(message);
-=======
 
         bytes memory proof = abi.encodePacked(uint8(MessagesLib.Call.MessageProof), keccak256(message));
 
@@ -307,7 +276,6 @@
         if (fuel > 0 && tank > 0) quota = 0;
 
         emit SendMessage(message);
->>>>>>> 9152bbe3
     }
 
     function topUp() external payable {
