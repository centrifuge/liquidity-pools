--- conflicted
+++ resolved
@@ -56,17 +56,12 @@
         CancelUpgrade,
         /// 23 - Update tranche token metadata
         UpdateTrancheTokenMetadata,
-<<<<<<< HEAD
         /// 24 - Request redeem investor
-        TriggerIncreaseRedeemOrder
-=======
-        /// 24 - Update tranche investment limit
-        UpdateTrancheInvestmentLimit,
+        TriggerIncreaseRedeemOrder,
         /// 25 - Freeze tranche tokens
         Freeze,
         /// 26 - Unfreeze tranche tokens
         Unfreeze
->>>>>>> a451aa0e
     }
 
     enum Domain {
