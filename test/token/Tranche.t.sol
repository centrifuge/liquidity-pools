// SPDX-License-Identifier: AGPL-3.0-only
pragma solidity 0.8.21;

import {TrancheToken} from "src/token/Tranche.sol";
import {MemberlistLike, RestrictionManager} from "src/token/RestrictionManager.sol";
import "forge-std/Test.sol";

interface ERC20Like {
    function balanceOf(address) external view returns (uint256);
}

contract TrancheTokenTest is Test {
    TrancheToken token;
    RestrictionManager restrictionManager;

    address self;

    function setUp() public {
        self = address(this);
        token = new TrancheToken(18);
        token.file("name", "Some Token");
        token.file("symbol", "ST");

        restrictionManager = new RestrictionManager();
        token.file("restrictionManager", address(restrictionManager));

        restrictionManager.updateMember(address(this), type(uint256).max);
    }

    // --- Admnistration ---

    function testFile() public {
        // fail: unrecognized param
        vm.expectRevert(bytes("TrancheToken/file-unrecognized-param"));
        token.file("random", self);

        // success
        token.file("restrictionManager", self);
        assertEq(address(token.restrictionManager()), self);

        // remove self from wards
        token.deny(self);
        // auth fail
        vm.expectRevert(bytes("Auth/not-authorized"));
        token.file("restrictionManager", self);
    }

    // --- TrustedForwarder ---
    function testAddLiquidityPool() public {
        assertTrue(!token.isTrustedForwarder(self));

        //success
        token.addLiquidityPool(self);
        assertTrue(token.isTrustedForwarder(self));

        // remove self from wards
        token.deny(self);
        // auth fail
        vm.expectRevert(bytes("Auth/not-authorized"));
        token.addLiquidityPool(self);
    }

    function testRemoveLiquidityPool() public {
        token.addLiquidityPool(self);
        assertTrue(token.isTrustedForwarder(self));

        // success
        token.removeLiquidityPool(self);
        assertTrue(!token.isTrustedForwarder(self));

        // remove self from wards
        token.deny(self);
        // auth fail
        vm.expectRevert(bytes("Auth/not-authorized"));
        token.removeLiquidityPool(self);
    }

    function testCheckTrustedForwarderWorks(uint256 validUntil, uint256 amount, address random) public {
        vm.assume(validUntil > block.timestamp);
        vm.assume(amount > 0);
<<<<<<< HEAD
=======
        vm.assume(random != address(0));
>>>>>>> b1a16139
        vm.assume(random != address(token));

        assertTrue(!token.isTrustedForwarder(self));
        // make self trusted forwarder
        token.addLiquidityPool(self);
<<<<<<< HEAD
        assert(token.isTrustedForwarder(self));
        // add self to restrictionManager
        restrictionManager.updateMember(self, validUntil);
        restrictionManager.updateMember(random, validUntil);
=======
        assertTrue(token.isTrustedForwarder(self));
        // add self to memberlist
        memberlist.updateMember(self, validUntil);
        memberlist.updateMember(random, validUntil);
>>>>>>> b1a16139

        bool success;
        // test auth works with trustedForwarder
        // fail -> random not ward
        (success,) = address(token).call(
            abi.encodeWithSelector(bytes4(keccak256(bytes("mint(address,uint256)"))), self, amount, random)
        );
        assertTrue(!success);
        assertEq(token.balanceOf(self), 0);

        // success -> self is ward
        (success,) = address(token).call(
            abi.encodeWithSelector(bytes4(keccak256(bytes("mint(address,uint256)"))), self, amount, self)
        );
        assertTrue(success);
        assertEq(token.balanceOf(self), amount);

        // test non auth function works with trusted forwarder
        // fail -> random has no balance
        (success,) = address(token).call(
            abi.encodeWithSelector(bytes4(keccak256(bytes("transfer(address,uint256)"))), self, amount, random)
        );

        assertTrue(!success);
        assertEq(token.balanceOf(self), amount);

        // success -> self has enough balance to transfer
        (success,) = address(token).call(
            abi.encodeWithSelector(bytes4(keccak256(bytes("transfer(address,uint256)"))), random, amount, self)
        );

        assertTrue(success);
        assertEq(token.balanceOf(self), 0);
        assertEq(token.balanceOf(random), amount);
    }

    // --- RestrictionManager ---
    // transferFrom
    function testTransferFromTokensToMemberWorks(uint256 amount, address targetUser, uint256 validUntil) public {
        vm.assume(baseAssumptions(validUntil, targetUser));

        restrictionManager.updateMember(targetUser, validUntil);
        assertEq(restrictionManager.members(targetUser), validUntil);

        token.mint(address(this), amount);
        token.transferFrom(address(this), targetUser, amount);
        assertEq(token.balanceOf(targetUser), amount);
    }

    function testTransferFromTokensToNonMemberFails(uint256 amount, address targetUser, uint256 validUntil) public {
        vm.assume(baseAssumptions(validUntil, targetUser));
        token.mint(address(this), amount);
        vm.expectRevert(bytes("RestrictionManager/destination-not-a-member"));
        token.transferFrom(address(this), targetUser, amount);
        assertEq(token.balanceOf(targetUser), 0);
    }

    function testTransferFromTokensToExpiredMemberFails(uint256 amount, address targetUser) public {
        vm.assume(targetUser != address(0) && targetUser != address(this) && targetUser != address(token));

        restrictionManager.updateMember(targetUser, block.timestamp);
        assertEq(restrictionManager.members(targetUser), block.timestamp);

        vm.warp(block.timestamp + 1);

        token.mint(address(this), amount);
        vm.expectRevert(bytes("RestrictionManager/destination-not-a-member"));
        token.transferFrom(address(this), targetUser, amount);
        assertEq(token.balanceOf(targetUser), 0);
    }

    // Transfer
    function testTransferTokensToMemberWorks(uint256 amount, address targetUser, uint256 validUntil) public {
        vm.assume(baseAssumptions(validUntil, targetUser));

        restrictionManager.updateMember(targetUser, validUntil);
        assertEq(restrictionManager.members(targetUser), validUntil);

        token.mint(address(this), amount);
        token.transfer(targetUser, amount);
        assertEq(token.balanceOf(targetUser), amount);
    }

    function testTransferTokensToNonMemberFails(uint256 amount, address targetUser, uint256 validUntil) public {
        vm.assume(baseAssumptions(validUntil, targetUser));

        token.mint(address(this), amount);
        vm.expectRevert(bytes("RestrictionManager/destination-not-a-member"));
        token.transfer(targetUser, amount);
        assertEq(token.balanceOf(targetUser), 0);
    }

    function testTransferTokensToExpiredMemberFails(uint256 amount, address targetUser) public {
        vm.assume(targetUser != address(0) && targetUser != address(this) && targetUser != address(token));

        restrictionManager.updateMember(targetUser, block.timestamp);
        assertEq(restrictionManager.members(targetUser), block.timestamp);

        vm.warp(block.timestamp + 1);

        token.mint(address(this), amount);
        vm.expectRevert(bytes("RestrictionManager/destination-not-a-member"));
        token.transfer(targetUser, amount);
        assertEq(token.balanceOf(targetUser), 0);
    }

    // Mint
    function testMintTokensToMemberWorks(uint256 amount, address targetUser, uint256 validUntil) public {
        vm.assume(baseAssumptions(validUntil, targetUser));

        restrictionManager.updateMember(targetUser, validUntil);
        assertEq(restrictionManager.members(targetUser), validUntil);

        token.mint(targetUser, amount);
        assertEq(token.balanceOf(targetUser), amount);
    }

    function testMintTokensToNonMemberFails(uint256 amount, address targetUser, uint256 validUntil) public {
        vm.assume(baseAssumptions(validUntil, targetUser));

        vm.expectRevert(bytes("RestrictionManager/destination-not-a-member"));
        token.mint(targetUser, amount);
        assertEq(token.balanceOf(targetUser), 0);
    }

    function testMintTokensToExpiredMemberFails(uint256 amount, address targetUser) public {
        vm.assume(targetUser != address(0) && targetUser != address(this) && targetUser != address(token));

        restrictionManager.updateMember(targetUser, block.timestamp);
        assertEq(restrictionManager.members(targetUser), block.timestamp);

        vm.warp(block.timestamp + 1);

        vm.expectRevert(bytes("RestrictionManager/destination-not-a-member"));
        token.mint(targetUser, amount);
        assertEq(token.balanceOf(targetUser), 0);
    }

    function baseAssumptions(uint256 validUntil, address targetUser) internal view returns (bool) {
        return validUntil > block.timestamp && targetUser != address(0) && targetUser != address(this)
            && targetUser != address(token);
    }
}<|MERGE_RESOLUTION|>--- conflicted
+++ resolved
@@ -78,26 +78,16 @@
     function testCheckTrustedForwarderWorks(uint256 validUntil, uint256 amount, address random) public {
         vm.assume(validUntil > block.timestamp);
         vm.assume(amount > 0);
-<<<<<<< HEAD
-=======
         vm.assume(random != address(0));
->>>>>>> b1a16139
         vm.assume(random != address(token));
 
         assertTrue(!token.isTrustedForwarder(self));
         // make self trusted forwarder
         token.addLiquidityPool(self);
-<<<<<<< HEAD
-        assert(token.isTrustedForwarder(self));
+        assertTrue(token.isTrustedForwarder(self));
         // add self to restrictionManager
         restrictionManager.updateMember(self, validUntil);
         restrictionManager.updateMember(random, validUntil);
-=======
-        assertTrue(token.isTrustedForwarder(self));
-        // add self to memberlist
-        memberlist.updateMember(self, validUntil);
-        memberlist.updateMember(random, validUntil);
->>>>>>> b1a16139
 
         bool success;
         // test auth works with trustedForwarder
