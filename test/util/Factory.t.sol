// SPDX-License-Identifier: AGPL-3.0-only
pragma solidity 0.8.21;

import {TrancheTokenFactory} from "src/util/Factory.sol";
import {TrancheToken} from "src/token/Tranche.sol";
import {Root} from "src/Root.sol";
import {Escrow} from "src/Escrow.sol";
import {TestSetup} from "test/TestSetup.t.sol";
import "forge-std/Test.sol";

interface PoolManagerLike {
    function getTrancheToken(uint64 poolId, bytes16 trancheId) external view returns (address);
}

contract FactoryTest is Test {
    uint256 mainnetFork;
    uint256 polygonFork;

    address root;

    function setUp() public {
        mainnetFork = vm.createFork(vm.envString("MAINNET_RPC_URL"));
        polygonFork = vm.createFork(vm.envString("POLYGON_RPC_URL"));

        root = address(new Root(address(new Escrow(address(this))), 48 hours, address(this)));
    }

    function testTrancheTokenFactoryIsDeterministicAcrossChains(
        uint64 poolId,
        bytes16 trancheId,
        address investmentManager1,
        address investmentManager2,
        address poolManager1,
        address poolManager2
    ) public {
        bytes32 salt = keccak256(abi.encodePacked("test"));

        vm.selectFork(mainnetFork);
        TestSetup testSetup1 = new TestSetup{salt: salt}();
        testSetup1.setUp();
        testSetup1.deployLiquidityPool(poolId, 18, "", "", trancheId, 1, address(testSetup1.erc20()));
        address trancheToken1 = PoolManagerLike(address(testSetup1.poolManager())).getTrancheToken(poolId, trancheId);
        address root1 = address(testSetup1.root());

        vm.selectFork(polygonFork);
        TestSetup testSetup2 = new TestSetup{salt: salt}();
        testSetup2.setUp();
        testSetup2.deployLiquidityPool(poolId, 18, "", "", trancheId, 1, address(testSetup2.erc20()));
        address trancheToken2 = PoolManagerLike(address(testSetup2.poolManager())).getTrancheToken(poolId, trancheId);
        address root2 = address(testSetup2.root());

        assertEq(address(root1), address(root2));
        assertEq(trancheToken1, trancheToken2);
    }

    function testTrancheTokenFactoryShouldBeDeterministic(bytes32 salt) public {
        address predictedAddress = address(
            uint160(
                uint256(
                    keccak256(
                        abi.encodePacked(
                            bytes1(0xff),
                            address(this),
                            salt,
                            keccak256(
                                abi.encodePacked(
                                    type(TrancheTokenFactory).creationCode, abi.encode(root), abi.encode(address(this))
                                )
                            )
                        )
                    )
                )
            )
        );
        TrancheTokenFactory trancheTokenFactory = new TrancheTokenFactory{ salt: salt }(root, address(this));
        assertEq(address(trancheTokenFactory), predictedAddress);
    }

    function testTrancheTokenShouldBeDeterministic(
        bytes32 salt,
        uint64 poolId,
        bytes16 trancheId,
        address investmentManager,
        address poolManager,
        string memory name,
        string memory symbol,
        uint8 decimals
    ) public {
        TrancheTokenFactory trancheTokenFactory = new TrancheTokenFactory{ salt: salt }(root, address(this));

        bytes32 salt = keccak256(abi.encodePacked(poolId, trancheId));
        address predictedAddress = address(
            uint160(
                uint256(
                    keccak256(
                        abi.encodePacked(
                            bytes1(0xff),
                            address(trancheTokenFactory),
                            salt,
                            keccak256(abi.encodePacked(type(TrancheToken).creationCode, abi.encode(decimals)))
                        )
                    )
                )
            )
        );

        address[] memory trancheTokenWards = new address[](2);
        trancheTokenWards[0] = address(investmentManager);
        trancheTokenWards[1] = address(poolManager);

        address token =
            trancheTokenFactory.newTrancheToken(poolId, trancheId, name, symbol, decimals, trancheTokenWards);

        assertEq(address(token), predictedAddress);
    }

    function testDeployingDeterministicAddressTwiceReverts(
        bytes32 salt,
        uint64 poolId,
        bytes16 trancheId,
        address investmentManager,
        address poolManager,
        string memory name,
        string memory symbol,
        uint8 decimals
    ) public {
        address predictedAddress = address(
            uint160(
                uint256(
                    keccak256(
                        abi.encodePacked(
                            bytes1(0xff),
                            address(this),
                            salt,
                            keccak256(
                                abi.encodePacked(
                                    type(TrancheTokenFactory).creationCode, abi.encode(root), abi.encode(address(this))
                                )
                            )
                        )
                    )
                )
            )
        );

        address[] memory trancheTokenWards = new address[](2);
        trancheTokenWards[0] = address(investmentManager);
        trancheTokenWards[1] = address(poolManager);

        TrancheTokenFactory trancheTokenFactory = new TrancheTokenFactory{ salt: salt }(root, address(this));
        assertEq(address(trancheTokenFactory), predictedAddress);
<<<<<<< HEAD
        address token1 = trancheTokenFactory.newTrancheToken(
            poolId, trancheId, name, symbol, decimals, restrictionManager, trancheTokenWards
        );
        vm.expectRevert();
        address token2 = trancheTokenFactory.newTrancheToken(
            poolId, trancheId, name, symbol, decimals, restrictionManager, trancheTokenWards
        );
=======
        trancheTokenFactory.newTrancheToken(poolId, trancheId, name, symbol, decimals, trancheTokenWards);
        vm.expectRevert();
        trancheTokenFactory.newTrancheToken(poolId, trancheId, name, symbol, decimals, trancheTokenWards);
>>>>>>> f75a119b
    }
}<|MERGE_RESOLUTION|>--- conflicted
+++ resolved
@@ -149,18 +149,9 @@
 
         TrancheTokenFactory trancheTokenFactory = new TrancheTokenFactory{ salt: salt }(root, address(this));
         assertEq(address(trancheTokenFactory), predictedAddress);
-<<<<<<< HEAD
-        address token1 = trancheTokenFactory.newTrancheToken(
-            poolId, trancheId, name, symbol, decimals, restrictionManager, trancheTokenWards
-        );
-        vm.expectRevert();
-        address token2 = trancheTokenFactory.newTrancheToken(
-            poolId, trancheId, name, symbol, decimals, restrictionManager, trancheTokenWards
-        );
-=======
+
         trancheTokenFactory.newTrancheToken(poolId, trancheId, name, symbol, decimals, trancheTokenWards);
         vm.expectRevert();
         trancheTokenFactory.newTrancheToken(poolId, trancheId, name, symbol, decimals, trancheTokenWards);
->>>>>>> f75a119b
     }
 }