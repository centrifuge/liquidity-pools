--- conflicted
+++ resolved
@@ -20,27 +20,15 @@
     address[] private targetContracts_;
 
     function setUp() public {
-<<<<<<< HEAD
-      address tokenFactory_ = address(new RestrictedTokenFactory());
-      address memberlistFactory_ = address(new MemberlistFactory());
-      bridgedConnector = new CentrifugeConnector(tokenFactory_, memberlistFactory_);
-      connector = new MockHomeConnector(address(bridgedConnector));
-      bridgedConnector.file("router", address(connector.router()));
-
-      // Performs random pool and tranches creations
-      poolManager = new InvariantPoolManager(connector);
-      targetContracts_.push(address(poolManager));
-=======
         address tokenFactory_ = address(new RestrictedTokenFactory());
         address memberlistFactory_ = address(new MemberlistFactory());
         bridgedConnector = new CentrifugeConnector(tokenFactory_, memberlistFactory_);
         connector = new MockHomeConnector(address(bridgedConnector));
         bridgedConnector.file("router", address(connector.router()));
 
-        // Add random pools and tranches
+        // Performs random pool and tranches creations
         poolManager = new InvariantPoolManager(connector);
-        targetContracts.push(address(poolManager));
->>>>>>> cfd3eb66
+        targetContracts_.push(address(poolManager));
     }
 
     function targetContracts() public returns (address[] memory) {
