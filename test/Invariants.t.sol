<<<<<<< HEAD
// // SPDX-License-Identifier: AGPL-3.0-only
// pragma solidity ^0.8.18;
// pragma abicoder v2;

// import {CentrifugeConnector} from "src/Connector.sol";
// import {ConnectorEscrow} from "src/Escrow.sol";
// import {MockHomeConnector} from "./mock/MockHomeConnector.sol";
// import "./mock/MockXcmRouter.sol";
// import {ConnectorGateway} from "src/routers/Gateway.sol";
// import {TrancheTokenFactory, MemberlistFactory} from "src/token/factory.sol";
// import {InvariantPoolManager} from "./accounts/PoolManager.sol";
// import "forge-std/Test.sol";
// import "../src/Connector.sol";

// contract ConnectorInvariants is Test {
//     CentrifugeConnector bridgedConnector;
//     MockHomeConnector connector;
//     MockXcmRouter mockXcmRouter;
//     ConnectorGateway gateway;

//     InvariantPoolManager poolManager;

//     address[] private targetContracts_;

//     function setUp() public {
//         address escrow_ = address(new ConnectorEscrow());
//         address tokenFactory_ = address(new TrancheTokenFactory());
//         address memberlistFactory_ = address(new MemberlistFactory());
//         bridgedConnector = new CentrifugeConnector(escrow_, tokenFactory_, memberlistFactory_);
//         mockXcmRouter = new MockXcmRouter(address(bridgedConnector));
//         connector = new MockHomeConnector(address(mockXcmRouter));
//         gateway = new ConnectorGateway(address(bridgedConnector), address(mockXcmRouter));

//         mockXcmRouter.file("gateway", address(gateway));
//         bridgedConnector.file("gateway", address(gateway));

//         // Performs random pool and tranches creations
//         poolManager = new InvariantPoolManager(connector);
//         targetContracts_.push(address(poolManager));
//     }

//     function targetContracts() public view returns (address[] memory) {
//         return targetContracts_;
//     }

//     // Invariant 1: For every tranche that exists, the equivalent pool exists
//     function invariantTrancheRequiresPool() external {
//         for (uint256 i = 0; i < poolManager.allTranchesLength(); i++) {
//             bytes16 trancheId = poolManager.allTranches(i);
//             uint64 poolId = poolManager.trancheIdToPoolId(trancheId);
//             (, uint256 createdAt) = bridgedConnector.pools(poolId);
//             assertTrue(createdAt > 0);
//         }
//     }
// }
=======
// SPDX-License-Identifier: AGPL-3.0-only
pragma solidity ^0.8.18;
pragma abicoder v2;

import {CentrifugeConnector} from "src/Connector.sol";
import {ConnectorEscrow} from "src/Escrow.sol";
import {MockHomeConnector} from "./mock/MockHomeConnector.sol";
import "./mock/MockXcmRouter.sol";
import {ERC20Like} from "src/token/restricted.sol";
import {ConnectorGateway} from "src/routers/Gateway.sol";
import {TrancheTokenFactory, MemberlistFactory} from "src/token/factory.sol";
import {InvariantPoolManager} from "./accounts/PoolManager.sol";
import {InvariantInvestor} from "./accounts/InvestorManager.sol";
import {ConnectorPauseAdmin} from "src/admin/PauseAdmin.sol";
import {ConnectorDelayedAdmin} from "src/admin/DelayedAdmin.sol";
import "forge-std/Test.sol";
import "../src/Connector.sol";

contract ConnectorInvariants is Test {
    CentrifugeConnector bridgedConnector;
    MockHomeConnector connector;
    MockXcmRouter mockXcmRouter;
    ConnectorGateway gateway;

    InvariantPoolManager poolManager;
    InvariantInvestor investor;

    address[] private targetContracts_;

    function setUp() public {
        uint256 shortWait = 24 hours;
        uint256 longWait = 48 hours;
        uint256 gracePeriod = 48 hours;
        address escrow_ = address(new ConnectorEscrow());
        address tokenFactory_ = address(new TrancheTokenFactory());
        address memberlistFactory_ = address(new MemberlistFactory());
        bridgedConnector = new CentrifugeConnector(escrow_, tokenFactory_, memberlistFactory_);
        mockXcmRouter = new MockXcmRouter(address(bridgedConnector));
        connector = new MockHomeConnector(address(mockXcmRouter));
        ConnectorPauseAdmin pauseAdmin = new ConnectorPauseAdmin();
        ConnectorDelayedAdmin delayedAdmin = new ConnectorDelayedAdmin();
        gateway =
            new ConnectorGateway(address(bridgedConnector), address(mockXcmRouter), shortWait, longWait, gracePeriod);
        gateway.rely(address(pauseAdmin));
        gateway.rely(address(delayedAdmin));
        pauseAdmin.file("gateway", address(gateway));
        delayedAdmin.file("gateway", address(gateway));

        mockXcmRouter.file("gateway", address(gateway));
        bridgedConnector.file("gateway", address(gateway));

        bridgedConnector.rely(address(gateway));
        ConnectorEscrow(escrow_).rely(address(gateway));

        // Performs random pool and tranches creations
        poolManager = new InvariantPoolManager(connector);
        targetContracts_.push(address(poolManager));

        // Performs random transfers in and out
        investor = new InvariantInvestor(connector, bridgedConnector);
        targetContracts_.push(address(investor));
    }

    function targetContracts() public view returns (address[] memory) {
        return targetContracts_;
    }

    // Invariant 1: For every tranche that exists, the equivalent pool exists
    function invariant_trancheRequiresPool() external {
        for (uint256 i = 0; i < poolManager.allTranchesLength(); i++) {
            bytes16 trancheId = poolManager.allTranches(i);
            uint64 poolId = poolManager.trancheIdToPoolId(trancheId);
            (, uint256 createdAt) = bridgedConnector.pools(poolId);
            assertTrue(createdAt > 0);
        }
    }

    // Invariant 2: The tranche token supply should equal the sum of all
    // transfers in minus the sum of all the transfers out
    function invariant_tokenSolvency() external {
        (address token,,,,,) = bridgedConnector.tranches(investor.fixedPoolId(), investor.fixedTrancheId());
        assertEq(ERC20Like(token).totalSupply(), investor.totalTransferredIn() - investor.totalTransferredOut());
    }

    // Invariant 3: An investor should not be able to transfer out more tranche tokens than were transferred in
    function invariant_investorSolvency() external {
        assertTrue(investor.totalTransferredIn() >= investor.totalTransferredOut());
        for (uint256 i = 0; i < investor.allInvestorsLength(); i++) {
            address investorAddress = investor.allInvestors(i);
            assertTrue(
                investor.investorTransferredIn(investorAddress) >= investor.investorTransferredOut(investorAddress)
            );
        }
    }

    // Invariant 4: The total supply of tranche tokens should equal the sum of all the investors balances
    function invariant_totalSupply() external {
        (address token,,,,,) = bridgedConnector.tranches(investor.fixedPoolId(), investor.fixedTrancheId());
        uint256 totalSupply = ERC20Like(token).totalSupply();
        uint256 totalBalance = 0;
        for (uint256 i = 0; i < investor.allInvestorsLength(); i++) {
            totalBalance += ERC20Like(token).balanceOf(investor.allInvestors(i));
        }
        assertEq(totalSupply, totalBalance);
    }
}
>>>>>>> bdb008b0
<|MERGE_RESOLUTION|>--- conflicted
+++ resolved
@@ -1,4 +1,3 @@
-<<<<<<< HEAD
 // // SPDX-License-Identifier: AGPL-3.0-only
 // pragma solidity ^0.8.18;
 // pragma abicoder v2;
@@ -7,9 +6,13 @@
 // import {ConnectorEscrow} from "src/Escrow.sol";
 // import {MockHomeConnector} from "./mock/MockHomeConnector.sol";
 // import "./mock/MockXcmRouter.sol";
+// import {ERC20Like} from "src/token/restricted.sol";
 // import {ConnectorGateway} from "src/routers/Gateway.sol";
 // import {TrancheTokenFactory, MemberlistFactory} from "src/token/factory.sol";
 // import {InvariantPoolManager} from "./accounts/PoolManager.sol";
+// import {InvariantInvestor} from "./accounts/InvestorManager.sol";
+// import {ConnectorPauseAdmin} from "src/admin/PauseAdmin.sol";
+// import {ConnectorDelayedAdmin} from "src/admin/DelayedAdmin.sol";
 // import "forge-std/Test.sol";
 // import "../src/Connector.sol";
 
@@ -20,24 +23,42 @@
 //     ConnectorGateway gateway;
 
 //     InvariantPoolManager poolManager;
+//     InvariantInvestor investor;
 
 //     address[] private targetContracts_;
 
 //     function setUp() public {
+//         uint256 shortWait = 24 hours;
+//         uint256 longWait = 48 hours;
+//         uint256 gracePeriod = 48 hours;
 //         address escrow_ = address(new ConnectorEscrow());
 //         address tokenFactory_ = address(new TrancheTokenFactory());
 //         address memberlistFactory_ = address(new MemberlistFactory());
 //         bridgedConnector = new CentrifugeConnector(escrow_, tokenFactory_, memberlistFactory_);
 //         mockXcmRouter = new MockXcmRouter(address(bridgedConnector));
 //         connector = new MockHomeConnector(address(mockXcmRouter));
-//         gateway = new ConnectorGateway(address(bridgedConnector), address(mockXcmRouter));
+//         ConnectorPauseAdmin pauseAdmin = new ConnectorPauseAdmin();
+//         ConnectorDelayedAdmin delayedAdmin = new ConnectorDelayedAdmin();
+//         gateway =
+//             new ConnectorGateway(address(bridgedConnector), address(mockXcmRouter), shortWait, longWait, gracePeriod);
+//         gateway.rely(address(pauseAdmin));
+//         gateway.rely(address(delayedAdmin));
+//         pauseAdmin.file("gateway", address(gateway));
+//         delayedAdmin.file("gateway", address(gateway));
 
 //         mockXcmRouter.file("gateway", address(gateway));
 //         bridgedConnector.file("gateway", address(gateway));
 
+//         bridgedConnector.rely(address(gateway));
+//         ConnectorEscrow(escrow_).rely(address(gateway));
+
 //         // Performs random pool and tranches creations
 //         poolManager = new InvariantPoolManager(connector);
 //         targetContracts_.push(address(poolManager));
+
+//         // Performs random transfers in and out
+//         investor = new InvariantInvestor(connector, bridgedConnector);
+//         targetContracts_.push(address(investor));
 //     }
 
 //     function targetContracts() public view returns (address[] memory) {
@@ -45,7 +66,7 @@
 //     }
 
 //     // Invariant 1: For every tranche that exists, the equivalent pool exists
-//     function invariantTrancheRequiresPool() external {
+//     function invariant_trancheRequiresPool() external {
 //         for (uint256 i = 0; i < poolManager.allTranchesLength(); i++) {
 //             bytes16 trancheId = poolManager.allTranches(i);
 //             uint64 poolId = poolManager.trancheIdToPoolId(trancheId);
@@ -53,112 +74,33 @@
 //             assertTrue(createdAt > 0);
 //         }
 //     }
-// }
-=======
-// SPDX-License-Identifier: AGPL-3.0-only
-pragma solidity ^0.8.18;
-pragma abicoder v2;
 
-import {CentrifugeConnector} from "src/Connector.sol";
-import {ConnectorEscrow} from "src/Escrow.sol";
-import {MockHomeConnector} from "./mock/MockHomeConnector.sol";
-import "./mock/MockXcmRouter.sol";
-import {ERC20Like} from "src/token/restricted.sol";
-import {ConnectorGateway} from "src/routers/Gateway.sol";
-import {TrancheTokenFactory, MemberlistFactory} from "src/token/factory.sol";
-import {InvariantPoolManager} from "./accounts/PoolManager.sol";
-import {InvariantInvestor} from "./accounts/InvestorManager.sol";
-import {ConnectorPauseAdmin} from "src/admin/PauseAdmin.sol";
-import {ConnectorDelayedAdmin} from "src/admin/DelayedAdmin.sol";
-import "forge-std/Test.sol";
-import "../src/Connector.sol";
+//     // Invariant 2: The tranche token supply should equal the sum of all
+//     // transfers in minus the sum of all the transfers out
+//     function invariant_tokenSolvency() external {
+//         (address token,,,,,) = bridgedConnector.tranches(investor.fixedPoolId(), investor.fixedTrancheId());
+//         assertEq(ERC20Like(token).totalSupply(), investor.totalTransferredIn() - investor.totalTransferredOut());
+//     }
 
-contract ConnectorInvariants is Test {
-    CentrifugeConnector bridgedConnector;
-    MockHomeConnector connector;
-    MockXcmRouter mockXcmRouter;
-    ConnectorGateway gateway;
+//     // Invariant 3: An investor should not be able to transfer out more tranche tokens than were transferred in
+//     function invariant_investorSolvency() external {
+//         assertTrue(investor.totalTransferredIn() >= investor.totalTransferredOut());
+//         for (uint256 i = 0; i < investor.allInvestorsLength(); i++) {
+//             address investorAddress = investor.allInvestors(i);
+//             assertTrue(
+//                 investor.investorTransferredIn(investorAddress) >= investor.investorTransferredOut(investorAddress)
+//             );
+//         }
+//     }
 
-    InvariantPoolManager poolManager;
-    InvariantInvestor investor;
-
-    address[] private targetContracts_;
-
-    function setUp() public {
-        uint256 shortWait = 24 hours;
-        uint256 longWait = 48 hours;
-        uint256 gracePeriod = 48 hours;
-        address escrow_ = address(new ConnectorEscrow());
-        address tokenFactory_ = address(new TrancheTokenFactory());
-        address memberlistFactory_ = address(new MemberlistFactory());
-        bridgedConnector = new CentrifugeConnector(escrow_, tokenFactory_, memberlistFactory_);
-        mockXcmRouter = new MockXcmRouter(address(bridgedConnector));
-        connector = new MockHomeConnector(address(mockXcmRouter));
-        ConnectorPauseAdmin pauseAdmin = new ConnectorPauseAdmin();
-        ConnectorDelayedAdmin delayedAdmin = new ConnectorDelayedAdmin();
-        gateway =
-            new ConnectorGateway(address(bridgedConnector), address(mockXcmRouter), shortWait, longWait, gracePeriod);
-        gateway.rely(address(pauseAdmin));
-        gateway.rely(address(delayedAdmin));
-        pauseAdmin.file("gateway", address(gateway));
-        delayedAdmin.file("gateway", address(gateway));
-
-        mockXcmRouter.file("gateway", address(gateway));
-        bridgedConnector.file("gateway", address(gateway));
-
-        bridgedConnector.rely(address(gateway));
-        ConnectorEscrow(escrow_).rely(address(gateway));
-
-        // Performs random pool and tranches creations
-        poolManager = new InvariantPoolManager(connector);
-        targetContracts_.push(address(poolManager));
-
-        // Performs random transfers in and out
-        investor = new InvariantInvestor(connector, bridgedConnector);
-        targetContracts_.push(address(investor));
-    }
-
-    function targetContracts() public view returns (address[] memory) {
-        return targetContracts_;
-    }
-
-    // Invariant 1: For every tranche that exists, the equivalent pool exists
-    function invariant_trancheRequiresPool() external {
-        for (uint256 i = 0; i < poolManager.allTranchesLength(); i++) {
-            bytes16 trancheId = poolManager.allTranches(i);
-            uint64 poolId = poolManager.trancheIdToPoolId(trancheId);
-            (, uint256 createdAt) = bridgedConnector.pools(poolId);
-            assertTrue(createdAt > 0);
-        }
-    }
-
-    // Invariant 2: The tranche token supply should equal the sum of all
-    // transfers in minus the sum of all the transfers out
-    function invariant_tokenSolvency() external {
-        (address token,,,,,) = bridgedConnector.tranches(investor.fixedPoolId(), investor.fixedTrancheId());
-        assertEq(ERC20Like(token).totalSupply(), investor.totalTransferredIn() - investor.totalTransferredOut());
-    }
-
-    // Invariant 3: An investor should not be able to transfer out more tranche tokens than were transferred in
-    function invariant_investorSolvency() external {
-        assertTrue(investor.totalTransferredIn() >= investor.totalTransferredOut());
-        for (uint256 i = 0; i < investor.allInvestorsLength(); i++) {
-            address investorAddress = investor.allInvestors(i);
-            assertTrue(
-                investor.investorTransferredIn(investorAddress) >= investor.investorTransferredOut(investorAddress)
-            );
-        }
-    }
-
-    // Invariant 4: The total supply of tranche tokens should equal the sum of all the investors balances
-    function invariant_totalSupply() external {
-        (address token,,,,,) = bridgedConnector.tranches(investor.fixedPoolId(), investor.fixedTrancheId());
-        uint256 totalSupply = ERC20Like(token).totalSupply();
-        uint256 totalBalance = 0;
-        for (uint256 i = 0; i < investor.allInvestorsLength(); i++) {
-            totalBalance += ERC20Like(token).balanceOf(investor.allInvestors(i));
-        }
-        assertEq(totalSupply, totalBalance);
-    }
-}
->>>>>>> bdb008b0
+//     // Invariant 4: The total supply of tranche tokens should equal the sum of all the investors balances
+//     function invariant_totalSupply() external {
+//         (address token,,,,,) = bridgedConnector.tranches(investor.fixedPoolId(), investor.fixedTrancheId());
+//         uint256 totalSupply = ERC20Like(token).totalSupply();
+//         uint256 totalBalance = 0;
+//         for (uint256 i = 0; i < investor.allInvestorsLength(); i++) {
+//             totalBalance += ERC20Like(token).balanceOf(investor.allInvestors(i));
+//         }
+//         assertEq(totalSupply, totalBalance);
+//     }
+// }