--- conflicted
+++ resolved
@@ -43,11 +43,7 @@
     }
 
     function testAddingPoolAsNonRouterFails(uint64 poolId, uint128 currency, uint8 decimals) public {
-<<<<<<< HEAD
         vm.expectRevert(bytes("CentrifugeConnector/not-the-gateway"));
-=======
-        vm.expectRevert(bytes("CentrifugeConnector/not-the-router"));
->>>>>>> 85e82d94
         bridgedConnector.addPool(poolId, currency, decimals);
     }
 
@@ -114,11 +110,7 @@
         uint128 price
     ) public {
         connector.addPool(poolId, currency, decimals);
-<<<<<<< HEAD
         vm.expectRevert(bytes("CentrifugeConnector/not-the-gateway"));
-=======
-        vm.expectRevert(bytes("CentrifugeConnector/not-the-router"));
->>>>>>> 85e82d94
         bridgedConnector.addTranche(poolId, trancheId, tokenName, tokenSymbol, price);
     }
 
@@ -230,11 +222,7 @@
         uint64 validUntil
     ) public {
         vm.assume(validUntil > block.timestamp);
-<<<<<<< HEAD
         bridgedConnector.file("gateway", address(this));
-=======
-        bridgedConnector.file("router", address(this));
->>>>>>> 85e82d94
         bridgedConnector.addPool(poolId, currency, decimals);
         vm.expectRevert(bytes("CentrifugeConnector/invalid-pool-or-tranche"));
         bridgedConnector.updateMember(poolId, trancheId, user, validUntil);
@@ -282,11 +270,7 @@
         bytes16 trancheId,
         uint128 price
     ) public {
-<<<<<<< HEAD
         bridgedConnector.file("gateway", address(this));
-=======
-        bridgedConnector.file("router", address(this));
->>>>>>> 85e82d94
         bridgedConnector.addPool(poolId, currency, decimals);
         vm.expectRevert(bytes("CentrifugeConnector/invalid-pool-or-tranche"));
         bridgedConnector.updateTokenPrice(poolId, trancheId, price);
@@ -362,61 +346,43 @@
         assertEq(ERC20Like(token).balanceOf(destinationAddress), amount);
     }
 
-<<<<<<< HEAD
     function testTransferTrancheTokensFromCentrifugeWithoutMemberFails(
-=======
-    function testTransferTrancheTokensToEVM(
->>>>>>> 85e82d94
-        uint64 poolId,
-        bytes16 trancheId,
-        uint128 currency,
-        uint8 decimals,
-        string memory tokenName,
-        string memory tokenSymbol,
-        uint128 price,
-<<<<<<< HEAD
+        uint64 poolId,
+        bytes16 trancheId,
+        uint128 currency,
+        uint8 decimals,
+        string memory tokenName,
+        string memory tokenSymbol,
+        uint128 price,
         address destinationAddress,
         uint128 amount
     ) public {
-=======
+        connector.addPool(poolId, currency, decimals);
+        connector.addTranche(poolId, trancheId, tokenName, tokenSymbol, price);
+        bridgedConnector.deployTranche(poolId, trancheId);
+
+        bytes9 encodedDomain = ConnectorMessages.formatDomain(ConnectorMessages.Domain.EVM);
+        vm.expectRevert(bytes("CentrifugeConnector/not-a-member"));
+        connector.incomingTransfer(poolId, trancheId, 1, destinationAddress, amount);
+
+        (address token,,,,) = bridgedConnector.tranches(poolId, trancheId);
+        assertEq(ERC20Like(token).balanceOf(destinationAddress), 0);
+    }
+
+    function testTransferTrancheTokensToEVM(
+        uint64 poolId,
+        bytes16 trancheId,
+        uint128 currency,
+        uint8 decimals,
+        string memory tokenName,
+        string memory tokenSymbol,
+        uint128 price,
         uint64 validUntil,
         uint64 destinationChainId,
         address destinationAddress,
         uint128 amount
     ) public {
         vm.assume(validUntil > block.timestamp + 7 days);
->>>>>>> 85e82d94
-        connector.addPool(poolId, currency, decimals);
-        connector.addTranche(poolId, trancheId, tokenName, tokenSymbol, price);
-        bridgedConnector.deployTranche(poolId, trancheId);
-
-        bytes9 encodedDomain = ConnectorMessages.formatDomain(ConnectorMessages.Domain.EVM);
-        vm.expectRevert(bytes("CentrifugeConnector/not-a-member"));
-        connector.incomingTransfer(poolId, trancheId, 1, destinationAddress, amount);
-
-        (address token,,,,) = bridgedConnector.tranches(poolId, trancheId);
-        assertEq(ERC20Like(token).balanceOf(destinationAddress), 0);
-    }
-
-<<<<<<< HEAD
-    function testTransferTrancheTokensToEVM(
-=======
-    function testTransferTrancheTokensToEVMWithoutMemberFails(
->>>>>>> 85e82d94
-        uint64 poolId,
-        bytes16 trancheId,
-        uint128 currency,
-        uint8 decimals,
-        string memory tokenName,
-        string memory tokenSymbol,
-        uint128 price,
-        uint64 validUntil,
-        uint64 destinationChainId,
-        address destinationAddress,
-        uint128 amount
-<<<<<<< HEAD
-    ) public {
-        vm.assume(validUntil > block.timestamp + 7 days);
         vm.assume(destinationAddress != address(0));
         vm.assume(amount > 0);
         connector.addPool(poolId, currency, decimals);
@@ -449,10 +415,6 @@
     ) public {
         vm.assume(validUntil > block.timestamp + 7 days);
 
-=======
-    ) public {
-        vm.assume(validUntil > block.timestamp + 7 days);
->>>>>>> 85e82d94
         connector.addPool(poolId, currency, decimals);
         connector.addTranche(poolId, trancheId, tokenName, tokenSymbol, price);
         bridgedConnector.deployTranche(poolId, trancheId);
