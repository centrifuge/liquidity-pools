--- conflicted
+++ resolved
@@ -20,11 +20,6 @@
     CentrifugeConnector bridgedConnector;
     MockHomeConnector connector;
     MockXcmRouter mockXcmRouter;
-<<<<<<< HEAD
-
-    uint256 minimumDelay;
-=======
->>>>>>> 8264a1c3
 
     function setUp() public {
         address tokenFactory_ = address(new RestrictedTokenFactory());
@@ -35,10 +30,6 @@
 
         connector = new MockHomeConnector(address(mockXcmRouter));
         bridgedConnector.file("router", address(mockXcmRouter));
-<<<<<<< HEAD
-        minimumDelay = new Memberlist().minimumDelay();
-=======
->>>>>>> 8264a1c3
     }
 
     function testAddingPoolWorks(uint64 poolId) public {
@@ -93,12 +84,7 @@
         connector.addPool(poolId);
 
         for (uint256 i = 0; i < trancheIds.length; i++) {
-<<<<<<< HEAD
-            uint128 tranchePrice = price + uint128(i);
-            connector.addTranche(poolId, trancheIds[i], tokenName, tokenSymbol, tranchePrice);
-=======
             connector.addTranche(poolId, trancheIds[i], tokenName, tokenSymbol, price);
->>>>>>> 8264a1c3
             bridgedConnector.deployTranche(poolId, trancheIds[i]);
             (address token, uint256 latestPrice,,,) = bridgedConnector.tranches(poolId, trancheIds[i]);
             assertEq(latestPrice, price);
@@ -184,25 +170,6 @@
         assertEq(memberlist.members(user), validUntil);
     }
 
-<<<<<<< HEAD
-    function testUpdatingMemberBeforeMinimumDelayFails(
-        uint64 poolId,
-        bytes16 trancheId,
-        address user,
-        uint64 validUntil
-    ) public {
-        vm.assume(validUntil <= safeAdd(block.timestamp, new Memberlist().minimumDelay()));
-        vm.assume(user != address(0));
-
-        connector.addPool(poolId);
-        connector.addTranche(poolId, trancheId, "Some Name", "SYMBOL", 123);
-        bridgedConnector.deployTranche(poolId, trancheId);
-        vm.expectRevert("invalid-validUntil");
-        connector.updateMember(poolId, trancheId, user, validUntil);
-    }
-
-=======
->>>>>>> 8264a1c3
     function testUpdatingMemberAsNonRouterFails(uint64 poolId, bytes16 trancheId, address user, uint64 validUntil)
         public
     {
@@ -303,23 +270,6 @@
         token.approve(address(bridgedConnector), amount);
         bridgedConnector.transfer(poolId, trancheId, ConnectorMessages.Domain.Centrifuge, centChainAddress, amount);
         assertEq(token.balanceOf(address(this)), 0);
-<<<<<<< HEAD
-    }
-
-    // Test that an outbound transfer fails when targeting a domain that is not Centrifuge
-    function testTransferToInvalidDomain(
-        uint64 poolId,
-        string memory tokenName,
-        string memory tokenSymbol,
-        bytes16 trancheId,
-        uint128 price,
-        address centChainAddress,
-        uint128 amount,
-        uint64 validUntil
-    ) public {
-        vm.expectRevert(bytes("CentrifugeConnector/invalid-domain"));
-        bridgedConnector.transfer(poolId, trancheId, ConnectorMessages.Domain.EVM, centChainAddress, amount);
-=======
 
         // Finally, verify the connector called `router.send`
         bytes memory message = ConnectorMessages.formatTransfer(
@@ -344,7 +294,6 @@
             poolId, trancheId, ConnectorMessages.formatDomain(ConnectorMessages.Domain.EVM), centChainAddress, amount
         );
         assertFalse(mockXcmRouter.sentMessages(message));
->>>>>>> 8264a1c3
     }
 
     function testTransferFromCentrifuge(
