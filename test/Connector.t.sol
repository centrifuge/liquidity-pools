// SPDX-License-Identifier: AGPL-3.0-only
pragma solidity ^0.8.18;
pragma abicoder v2;

import {CentrifugeConnector} from "src/Connector.sol";
import {ConnectorGateway} from "src/routers/Gateway.sol";
import {ConnectorEscrow} from "src/Escrow.sol";
import {RestrictedTokenFactory, MemberlistFactory} from "src/token/factory.sol";
import {RestrictedTokenLike} from "src/token/restricted.sol";
import {MemberlistLike, Memberlist} from "src/token/memberlist.sol";
import {MockHomeConnector} from "./mock/MockHomeConnector.sol";
import {MockXcmRouter} from "./mock/MockXcmRouter.sol";
import {ConnectorMessages} from "../src/Messages.sol";
import "forge-std/Test.sol";
import "../src/Connector.sol";

contract ConnectorTest is Test {
    CentrifugeConnector bridgedConnector;
    ConnectorGateway gateway;
    MockHomeConnector connector;
    MockXcmRouter mockXcmRouter;

    function setUp() public {
        vm.chainId(1);
        address escrow_ = address(new ConnectorEscrow());
        address tokenFactory_ = address(new RestrictedTokenFactory());
        address memberlistFactory_ = address(new MemberlistFactory());

        bridgedConnector = new CentrifugeConnector(escrow_, tokenFactory_, memberlistFactory_);

        mockXcmRouter = new MockXcmRouter(address(bridgedConnector));

        connector = new MockHomeConnector(address(mockXcmRouter));
        gateway = new ConnectorGateway(address(bridgedConnector), address(mockXcmRouter));
        bridgedConnector.file("gateway", address(gateway));
        mockXcmRouter.file("gateway", address(gateway));
    }

    function testAddingPoolWorks(uint64 poolId, uint128 currency, uint8 decimals) public {
        connector.addPool(poolId, currency, decimals);
        (uint64 actualPoolId,,) = bridgedConnector.pools(poolId);
        assertEq(uint256(actualPoolId), uint256(poolId));
    }

<<<<<<< HEAD
    function testAddingPoolAsNonRouterFails(uint64 poolId) public {
        vm.expectRevert(bytes("CentrifugeConnector/not-the-gateway"));
        bridgedConnector.addPool(poolId);
=======
    function testAddingPoolAsNonRouterFails(uint64 poolId, uint128 currency, uint8 decimals) public {
        vm.expectRevert(bytes("CentrifugeConnector/not-the-gateway"));
        bridgedConnector.addPool(poolId, currency, decimals);
>>>>>>> d522bf65
    }

    function testAddingSingleTrancheWorks(
        uint64 poolId,
        uint128 currency,
        uint8 decimals,
        string memory tokenName,
        string memory tokenSymbol,
        bytes16 trancheId,
        uint128 price
    ) public {
        connector.addPool(poolId, currency, decimals);
        (uint64 actualPoolId,,) = bridgedConnector.pools(poolId);
        assertEq(uint256(actualPoolId), uint256(poolId));

        connector.addTranche(poolId, trancheId, tokenName, tokenSymbol, price);
        bridgedConnector.deployTranche(poolId, trancheId);

        (address token_, uint256 latestPrice,, string memory actualTokenName, string memory actualTokenSymbol) =
            bridgedConnector.tranches(poolId, trancheId);
        assertTrue(token_ != address(0));
        assertEq(latestPrice, price);

        // Comparing raw input to output can erroneously fail when a byte string is given.
        // Intended behaviour is that byte strings will be treated as bytes and converted to strings
        // instead of treated as strings themselves. This conversion from string to bytes32 to string
        // is used to simulate this intended behaviour.
        assertEq(actualTokenName, bytes32ToString(stringToBytes32(tokenName)));
        assertEq(actualTokenSymbol, bytes32ToString(stringToBytes32(tokenSymbol)));

        RestrictedTokenLike token = RestrictedTokenLike(token_);
        assertEq(token.name(), bytes32ToString(stringToBytes32(tokenName)));
        assertEq(token.symbol(), bytes32ToString(stringToBytes32(tokenSymbol)));
    }

    function testAddingMultipleTranchesWorks(
        uint64 poolId,
        uint128 currency,
        uint8 decimals,
        bytes16[] calldata trancheIds,
        string memory tokenName,
        string memory tokenSymbol,
        uint128 price
    ) public {
        connector.addPool(poolId, currency, decimals);

        for (uint256 i = 0; i < trancheIds.length; i++) {
            connector.addTranche(poolId, trancheIds[i], tokenName, tokenSymbol, price);
            bridgedConnector.deployTranche(poolId, trancheIds[i]);
            (address token, uint256 latestPrice,,,) = bridgedConnector.tranches(poolId, trancheIds[i]);
            assertEq(latestPrice, price);
            assertTrue(token != address(0));
        }
    }

    function testAddingTranchesAsNonRouterFails(
        uint64 poolId,
        uint128 currency,
        uint8 decimals,
        bytes16 trancheId,
        string memory tokenName,
        string memory tokenSymbol,
        uint128 price
    ) public {
<<<<<<< HEAD
        connector.addPool(poolId);
=======
        connector.addPool(poolId, currency, decimals);
>>>>>>> d522bf65
        vm.expectRevert(bytes("CentrifugeConnector/not-the-gateway"));
        bridgedConnector.addTranche(poolId, trancheId, tokenName, tokenSymbol, price);
    }

    function testAddingTranchesForNonExistentPoolFails(
        uint64 poolId,
        bytes16 trancheId,
        string memory tokenName,
        string memory tokenSymbol,
        uint128 price
    ) public {
        vm.expectRevert(bytes("CentrifugeConnector/invalid-pool"));
        connector.addTranche(poolId, trancheId, tokenName, tokenSymbol, price);
    }

    function testDeployingWrongTrancheFails(
        uint64 poolId,
        uint128 currency,
        uint8 decimals,
        string memory tokenName,
        string memory tokenSymbol,
        bytes16 trancheId,
        bytes16 wrongTrancheId,
        uint128 price
    ) public {
        vm.assume(trancheId != wrongTrancheId);

        connector.addPool(poolId, currency, decimals);
        (uint64 actualPoolId,,) = bridgedConnector.pools(poolId);
        assertEq(uint256(actualPoolId), uint256(poolId));

        connector.addTranche(poolId, trancheId, tokenName, tokenSymbol, price);
        vm.expectRevert(bytes("CentrifugeConnector/invalid-pool-or-tranche"));
        bridgedConnector.deployTranche(poolId, wrongTrancheId);
    }

    function testDeployingTrancheOnNonExistentPoolFails(
        uint64 poolId,
        uint128 currency,
        uint8 decimals,
        uint64 wrongPoolId,
        string memory tokenName,
        string memory tokenSymbol,
        bytes16 trancheId,
        uint128 price
    ) public {
        vm.assume(poolId != wrongPoolId);

        connector.addPool(poolId, currency, decimals);
        (uint64 actualPoolId,,) = bridgedConnector.pools(poolId);
        assertEq(uint256(actualPoolId), uint256(poolId));

        connector.addTranche(poolId, trancheId, tokenName, tokenSymbol, price);
        vm.expectRevert(bytes("CentrifugeConnector/invalid-pool-or-tranche"));
        bridgedConnector.deployTranche(wrongPoolId, trancheId);
    }

    function testUpdatingMemberWorks(
        uint64 poolId,
        uint128 currency,
        uint8 decimals,
        bytes16 trancheId,
        address user,
        uint64 validUntil
    ) public {
        vm.assume(validUntil >= block.timestamp);
        vm.assume(user != address(0));

        connector.addPool(poolId, currency, decimals);
        connector.addTranche(poolId, trancheId, "Some Name", "SYMBOL", 123);
        bridgedConnector.deployTranche(poolId, trancheId);
        connector.updateMember(poolId, trancheId, user, validUntil);

        (address token_,,,,) = bridgedConnector.tranches(poolId, trancheId);
        RestrictedTokenLike token = RestrictedTokenLike(token_);
        assertTrue(token.hasMember(user));

        MemberlistLike memberlist = MemberlistLike(token.memberlist());
        assertEq(memberlist.members(user), validUntil);
    }

    function testUpdatingMemberAsNonRouterFails(uint64 poolId, bytes16 trancheId, address user, uint64 validUntil)
        public
    {
        vm.assume(validUntil <= block.timestamp);
        vm.assume(user != address(0));

        vm.expectRevert(bytes("CentrifugeConnector/not-the-gateway"));
        bridgedConnector.updateMember(poolId, trancheId, user, validUntil);
    }

    function testUpdatingMemberForNonExistentPoolFails(
        uint64 poolId,
        bytes16 trancheId,
        address user,
        uint64 validUntil
    ) public {
        vm.assume(validUntil > block.timestamp);
        bridgedConnector.file("gateway", address(this));
        vm.expectRevert(bytes("CentrifugeConnector/invalid-pool-or-tranche"));
        bridgedConnector.updateMember(poolId, trancheId, user, validUntil);
    }

    function testUpdatingMemberForNonExistentTrancheFails(
        uint64 poolId,
        uint128 currency,
        uint8 decimals,
        bytes16 trancheId,
        address user,
        uint64 validUntil
    ) public {
        vm.assume(validUntil > block.timestamp);
        bridgedConnector.file("gateway", address(this));
<<<<<<< HEAD
        bridgedConnector.addPool(poolId);
=======
        bridgedConnector.addPool(poolId, currency, decimals);
>>>>>>> d522bf65
        vm.expectRevert(bytes("CentrifugeConnector/invalid-pool-or-tranche"));
        bridgedConnector.updateMember(poolId, trancheId, user, validUntil);
    }

    function testUpdatingTokenPriceWorks(
        uint64 poolId,
        uint128 currency,
        uint8 decimals,
        bytes16 trancheId,
        uint128 price
    ) public {
        connector.addPool(poolId, currency, decimals);
        connector.addTranche(poolId, trancheId, "Some Name", "SYMBOL", 123);
        connector.updateTokenPrice(poolId, trancheId, price);

        (, uint256 latestPrice, uint256 lastPriceUpdate,,) = bridgedConnector.tranches(poolId, trancheId);
        assertEq(latestPrice, price);
        assertEq(lastPriceUpdate, block.timestamp);
    }

    function testUpdatingTokenPriceAsNonRouterFails(
        uint64 poolId,
        uint128 currency,
        uint8 decimals,
        bytes16 trancheId,
        uint128 price
    ) public {
        connector.addPool(poolId, currency, decimals);
        connector.addTranche(poolId, trancheId, "Some Name", "SYMBOL", 123);
        vm.expectRevert(bytes("CentrifugeConnector/not-the-gateway"));
        bridgedConnector.updateTokenPrice(poolId, trancheId, price);
    }

    function testUpdatingTokenPriceForNonExistentPoolFails(uint64 poolId, bytes16 trancheId, uint128 price) public {
        bridgedConnector.file("gateway", address(this));
        vm.expectRevert(bytes("CentrifugeConnector/invalid-pool-or-tranche"));
        bridgedConnector.updateTokenPrice(poolId, trancheId, price);
    }

<<<<<<< HEAD
    function testUpdatingTokenPriceForNonExistentTrancheFails(uint64 poolId, bytes16 trancheId, uint128 price) public {
        bridgedConnector.file("gateway", address(this));
        bridgedConnector.addPool(poolId);
=======
    function testUpdatingTokenPriceForNonExistentTrancheFails(
        uint64 poolId,
        uint128 currency,
        uint8 decimals,
        bytes16 trancheId,
        uint128 price
    ) public {
        bridgedConnector.file("gateway", address(this));
        bridgedConnector.addPool(poolId, currency, decimals);
>>>>>>> d522bf65
        vm.expectRevert(bytes("CentrifugeConnector/invalid-pool-or-tranche"));
        bridgedConnector.updateTokenPrice(poolId, trancheId, price);
    }

    // Test transferring `amount` to the address(this)'s account (Centrifuge Chain -> EVM like) and then try
    // transferring that amount to a `centChainAddress` (EVM -> Centrifuge Chain like).
    function testTransferTrancheTokensToCentrifuge(
        uint64 poolId,
        uint128 currency,
        uint8 decimals,
        string memory tokenName,
        string memory tokenSymbol,
        bytes16 trancheId,
        uint128 price,
        bytes32 centChainAddress,
        uint128 amount,
        uint64 validUntil
    ) public {
        vm.assume(validUntil > block.timestamp + 7 days);
        connector.addPool(poolId, currency, decimals);
        connector.addTranche(poolId, trancheId, tokenName, tokenSymbol, price);
        bridgedConnector.deployTranche(poolId, trancheId);
        connector.updateMember(poolId, trancheId, address(this), validUntil);

        // fund this account with amount
        connector.incomingTransfer(poolId, trancheId, 1, address(this), amount);

        // Verify the address(this) has the expected amount
        (address tokenAddress,,,,) = bridgedConnector.tranches(poolId, trancheId);
        RestrictedTokenLike token = RestrictedTokenLike(tokenAddress);
        assertEq(token.balanceOf(address(this)), amount);

        // Now send the transfer from EVM -> Cent Chain
        token.approve(address(bridgedConnector), amount);
        bridgedConnector.transferTrancheTokensToCentrifuge(poolId, trancheId, centChainAddress, amount);
        assertEq(token.balanceOf(address(this)), 0);

        // Finally, verify the connector called `router.send`
        bytes memory message = ConnectorMessages.formatTransferTrancheTokens(
            poolId,
            trancheId,
            ConnectorMessages.formatDomain(ConnectorMessages.Domain.Centrifuge),
            0,
            centChainAddress,
            amount
        );
        assertEq(mockXcmRouter.sentMessages(message), true);
    }

    function testTransferTrancheTokensFromCentrifuge(
        uint64 poolId,
        bytes16 trancheId,
        uint128 currency,
        uint8 decimals,
        string memory tokenName,
        string memory tokenSymbol,
        uint128 price,
        uint64 validUntil,
        address destinationAddress,
        uint128 amount
    ) public {
        vm.assume(validUntil > block.timestamp + 7 days);
        connector.addPool(poolId, currency, decimals);
        connector.addTranche(poolId, trancheId, tokenName, tokenSymbol, price);
        bridgedConnector.deployTranche(poolId, trancheId);
        connector.updateMember(poolId, trancheId, destinationAddress, validUntil);

        bytes9 encodedDomain = ConnectorMessages.formatDomain(ConnectorMessages.Domain.Centrifuge);
        connector.incomingTransfer(poolId, trancheId, 1, destinationAddress, amount);

        (address token,,,,) = bridgedConnector.tranches(poolId, trancheId);
        assertEq(ERC20Like(token).balanceOf(destinationAddress), amount);
    }

<<<<<<< HEAD
    function testTransferFromCentrifugeWithoutMemberFails(
=======
    function testTransferTrancheTokensFromCentrifugeWithoutMemberFails(
>>>>>>> d522bf65
        uint64 poolId,
        bytes16 trancheId,
        uint128 currency,
        uint8 decimals,
        string memory tokenName,
        string memory tokenSymbol,
        uint128 price,
        address destinationAddress,
        uint128 amount
    ) public {
        connector.addPool(poolId, currency, decimals);
        connector.addTranche(poolId, trancheId, tokenName, tokenSymbol, price);
        bridgedConnector.deployTranche(poolId, trancheId);

        bytes9 encodedDomain = ConnectorMessages.formatDomain(ConnectorMessages.Domain.EVM);
        vm.expectRevert(bytes("CentrifugeConnector/not-a-member"));
        connector.incomingTransfer(poolId, trancheId, 1, destinationAddress, amount);

        (address token,,,,) = bridgedConnector.tranches(poolId, trancheId);
        assertEq(ERC20Like(token).balanceOf(destinationAddress), 0);
    }

<<<<<<< HEAD
    function testTransferToEVM(
=======
    function testTransferTrancheTokensToEVM(
>>>>>>> d522bf65
        uint64 poolId,
        bytes16 trancheId,
        uint128 currency,
        uint8 decimals,
        string memory tokenName,
        string memory tokenSymbol,
        uint128 price,
<<<<<<< HEAD
=======
        uint64 validUntil,
        uint64 destinationChainId,
>>>>>>> d522bf65
        address destinationAddress,
        uint128 amount
    ) public {
        vm.assume(validUntil > block.timestamp + 7 days);
        vm.assume(destinationAddress != address(0));
        vm.assume(amount > 0);
        connector.addPool(poolId, currency, decimals);
        connector.addTranche(poolId, trancheId, tokenName, tokenSymbol, price);
        bridgedConnector.deployTranche(poolId, trancheId);
        connector.updateMember(poolId, trancheId, destinationAddress, validUntil);
        connector.updateMember(poolId, trancheId, address(this), validUntil);

        // Fund this address with amount
        connector.incomingTransfer(poolId, trancheId, 1, address(this), amount);
        (address token,,,,) = bridgedConnector.tranches(poolId, trancheId);
        assertEq(ERC20Like(token).balanceOf(address(this)), amount);

        // Approve and transfer amont from this address to destinationAddress
        ERC20Like(token).approve(address(bridgedConnector), amount);
        bridgedConnector.transferTrancheTokensToEVM(poolId, trancheId, 2, destinationAddress, amount);
        assertEq(ERC20Like(token).balanceOf(address(this)), 0);
    }

    function testIncreaseInvestOrder(
        uint64 poolId,
        bytes16 trancheId,
        uint128 amount,
        uint128 currency,
        uint8 decimals,
        string memory tokenName,
        string memory tokenSymbol,
        uint128 price,
        uint64 validUntil
    ) public {
        vm.assume(validUntil > block.timestamp + 7 days);
<<<<<<< HEAD
        vm.assume(destinationAddress != address(0));
        vm.assume(amount > 0);
        connector.addPool(poolId);
        connector.addTranche(poolId, trancheId, tokenName, tokenSymbol, price);
        bridgedConnector.deployTranche(poolId, trancheId);
        connector.updateMember(poolId, trancheId, destinationAddress, validUntil);
        connector.updateMember(poolId, trancheId, address(this), validUntil);

        // Fund this address with amount
        connector.incomingTransfer(poolId, trancheId, 1, address(this), amount);
        (address token,,,,) = bridgedConnector.tranches(poolId, trancheId);
        assertEq(ERC20Like(token).balanceOf(address(this)), amount);

        // Approve and transfer amont from this address to destinationAddress
        ERC20Like(token).approve(address(bridgedConnector), amount);
        bridgedConnector.transferToEVM(poolId, trancheId, 2, destinationAddress, amount);
        assertEq(ERC20Like(token).balanceOf(address(this)), 0);
=======

        connector.addPool(poolId, currency, decimals);
        connector.addTranche(poolId, trancheId, tokenName, tokenSymbol, price);
        bridgedConnector.deployTranche(poolId, trancheId);
        connector.updateMember(poolId, trancheId, address(this), validUntil);

        // todo(nuno): we need to first agree on the currencyId/address discussion
        // and then be able to pass the right param to `addPool`, make sure the
        // corresponding currency is a deployed ERC20Like token, mint sufficient
        // funds to the right account; then we call bridgedConnector.increaseInvestOrder
        // and verified the `amount` was transferred from the caller account into
        // the escrow contract.
>>>>>>> d522bf65
    }

    // helpers
    function stringToBytes32(string memory source) internal pure returns (bytes32 result) {
        bytes memory tempEmptyStringTest = bytes(source);
        if (tempEmptyStringTest.length == 0) {
            return 0x0;
        }

        assembly {
            result := mload(add(source, 32))
        }
    }

    function bytes32ToString(bytes32 _bytes32) internal pure returns (string memory) {
        uint8 i = 0;
        while (i < 32 && _bytes32[i] != 0) {
            i++;
        }

        bytes memory bytesArray = new bytes(i);
        for (i = 0; i < 32 && _bytes32[i] != 0; i++) {
            bytesArray[i] = _bytes32[i];
        }
        return string(bytesArray);
    }

    function toBytes32(bytes memory f) internal pure returns (bytes16 fc) {
        assembly {
            fc := mload(add(f, 32))
        }
        return fc;
    }

    function toBytes29(bytes memory f) internal pure returns (bytes29 fc) {
        assembly {
            fc := mload(add(f, 29))
        }
        return fc;
    }
}<|MERGE_RESOLUTION|>--- conflicted
+++ resolved
@@ -42,15 +42,9 @@
         assertEq(uint256(actualPoolId), uint256(poolId));
     }
 
-<<<<<<< HEAD
-    function testAddingPoolAsNonRouterFails(uint64 poolId) public {
-        vm.expectRevert(bytes("CentrifugeConnector/not-the-gateway"));
-        bridgedConnector.addPool(poolId);
-=======
     function testAddingPoolAsNonRouterFails(uint64 poolId, uint128 currency, uint8 decimals) public {
         vm.expectRevert(bytes("CentrifugeConnector/not-the-gateway"));
         bridgedConnector.addPool(poolId, currency, decimals);
->>>>>>> d522bf65
     }
 
     function testAddingSingleTrancheWorks(
@@ -115,11 +109,7 @@
         string memory tokenSymbol,
         uint128 price
     ) public {
-<<<<<<< HEAD
-        connector.addPool(poolId);
-=======
-        connector.addPool(poolId, currency, decimals);
->>>>>>> d522bf65
+        connector.addPool(poolId, currency, decimals);
         vm.expectRevert(bytes("CentrifugeConnector/not-the-gateway"));
         bridgedConnector.addTranche(poolId, trancheId, tokenName, tokenSymbol, price);
     }
@@ -233,11 +223,7 @@
     ) public {
         vm.assume(validUntil > block.timestamp);
         bridgedConnector.file("gateway", address(this));
-<<<<<<< HEAD
-        bridgedConnector.addPool(poolId);
-=======
         bridgedConnector.addPool(poolId, currency, decimals);
->>>>>>> d522bf65
         vm.expectRevert(bytes("CentrifugeConnector/invalid-pool-or-tranche"));
         bridgedConnector.updateMember(poolId, trancheId, user, validUntil);
     }
@@ -277,11 +263,6 @@
         bridgedConnector.updateTokenPrice(poolId, trancheId, price);
     }
 
-<<<<<<< HEAD
-    function testUpdatingTokenPriceForNonExistentTrancheFails(uint64 poolId, bytes16 trancheId, uint128 price) public {
-        bridgedConnector.file("gateway", address(this));
-        bridgedConnector.addPool(poolId);
-=======
     function testUpdatingTokenPriceForNonExistentTrancheFails(
         uint64 poolId,
         uint128 currency,
@@ -291,7 +272,6 @@
     ) public {
         bridgedConnector.file("gateway", address(this));
         bridgedConnector.addPool(poolId, currency, decimals);
->>>>>>> d522bf65
         vm.expectRevert(bytes("CentrifugeConnector/invalid-pool-or-tranche"));
         bridgedConnector.updateTokenPrice(poolId, trancheId, price);
     }
@@ -366,11 +346,7 @@
         assertEq(ERC20Like(token).balanceOf(destinationAddress), amount);
     }
 
-<<<<<<< HEAD
-    function testTransferFromCentrifugeWithoutMemberFails(
-=======
     function testTransferTrancheTokensFromCentrifugeWithoutMemberFails(
->>>>>>> d522bf65
         uint64 poolId,
         bytes16 trancheId,
         uint128 currency,
@@ -393,11 +369,7 @@
         assertEq(ERC20Like(token).balanceOf(destinationAddress), 0);
     }
 
-<<<<<<< HEAD
-    function testTransferToEVM(
-=======
     function testTransferTrancheTokensToEVM(
->>>>>>> d522bf65
         uint64 poolId,
         bytes16 trancheId,
         uint128 currency,
@@ -405,11 +377,8 @@
         string memory tokenName,
         string memory tokenSymbol,
         uint128 price,
-<<<<<<< HEAD
-=======
         uint64 validUntil,
         uint64 destinationChainId,
->>>>>>> d522bf65
         address destinationAddress,
         uint128 amount
     ) public {
@@ -445,25 +414,6 @@
         uint64 validUntil
     ) public {
         vm.assume(validUntil > block.timestamp + 7 days);
-<<<<<<< HEAD
-        vm.assume(destinationAddress != address(0));
-        vm.assume(amount > 0);
-        connector.addPool(poolId);
-        connector.addTranche(poolId, trancheId, tokenName, tokenSymbol, price);
-        bridgedConnector.deployTranche(poolId, trancheId);
-        connector.updateMember(poolId, trancheId, destinationAddress, validUntil);
-        connector.updateMember(poolId, trancheId, address(this), validUntil);
-
-        // Fund this address with amount
-        connector.incomingTransfer(poolId, trancheId, 1, address(this), amount);
-        (address token,,,,) = bridgedConnector.tranches(poolId, trancheId);
-        assertEq(ERC20Like(token).balanceOf(address(this)), amount);
-
-        // Approve and transfer amont from this address to destinationAddress
-        ERC20Like(token).approve(address(bridgedConnector), amount);
-        bridgedConnector.transferToEVM(poolId, trancheId, 2, destinationAddress, amount);
-        assertEq(ERC20Like(token).balanceOf(address(this)), 0);
-=======
 
         connector.addPool(poolId, currency, decimals);
         connector.addTranche(poolId, trancheId, tokenName, tokenSymbol, price);
@@ -476,7 +426,6 @@
         // funds to the right account; then we call bridgedConnector.increaseInvestOrder
         // and verified the `amount` was transferred from the caller account into
         // the escrow contract.
->>>>>>> d522bf65
     }
 
     // helpers
