--- conflicted
+++ resolved
@@ -135,12 +135,8 @@
 
         address vault_ = deploySimpleVault();
         ERC7540Vault vault = ERC7540Vault(vault_);
-<<<<<<< HEAD
-        SucceedingRequestReceiver receiver = new SucceedingRequestReceiver();
+        MockSucceedingRequestReceiver receiver = new MockSucceedingRequestReceiver();
         vm.label(address(receiver), "Receiver");
-=======
-        MockSucceedingRequestReceiver receiver = new MockSucceedingRequestReceiver();
->>>>>>> 28eb9f88
 
         centrifugeChain.updateMember(vault.poolId(), vault.trancheId(), address(receiver), type(uint64).max);
         centrifugeChain.updateMember(vault.poolId(), vault.trancheId(), self, type(uint64).max);
@@ -193,12 +189,8 @@
     function testSucceedingCallbacksNotCalledWithEmptyData() public {
         address vault_ = deploySimpleVault();
         ERC7540Vault vault = ERC7540Vault(vault_);
-<<<<<<< HEAD
-        SucceedingRequestReceiver receiver = new SucceedingRequestReceiver();
+        MockSucceedingRequestReceiver receiver = new MockSucceedingRequestReceiver();
         vm.label(address(receiver), "Receiver");
-=======
-        MockSucceedingRequestReceiver receiver = new MockSucceedingRequestReceiver();
->>>>>>> 28eb9f88
 
         centrifugeChain.updateMember(vault.poolId(), vault.trancheId(), address(receiver), type(uint64).max);
         centrifugeChain.updateMember(vault.poolId(), vault.trancheId(), self, type(uint64).max);
