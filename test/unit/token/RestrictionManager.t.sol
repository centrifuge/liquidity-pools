// SPDX-License-Identifier: AGPL-3.0-only
pragma solidity 0.8.21;

import {TrancheToken} from "src/token/Tranche.sol";
import {RestrictionManagerLike, RestrictionManager} from "src/token/RestrictionManager.sol";
import "forge-std/Test.sol";

contract RestrictionManagerTest is Test {
<<<<<<< HEAD
    address escrow = makeAddr("escrow");
=======
    address root = makeAddr("root");
>>>>>>> 8e68ff98
    TrancheToken token;
    RestrictionManager restrictionManager;

    function setUp() public {
        token = new TrancheToken(18);
<<<<<<< HEAD
        restrictionManager = new RestrictionManager(address(token), escrow);
=======
        restrictionManager = new RestrictionManager(root, address(token));
>>>>>>> 8e68ff98
    }

    // TODO: re-add
    // function testAddMember(uint64 validUntil) public {
    //     vm.assume(validUntil >= block.timestamp);

    //     vm.expectRevert("RestrictionManager/invalid-valid-until");
    //     restrictionManager.updateMember(address(this), uint64(block.timestamp - 1));

    //     restrictionManager.updateMember(address(this), validUntil);
    //     (, uint64 actualValidUntil) = restrictionManager.restrictions(address(this));
    //     assertEq(actualValidUntil, validUntil);
    // }

    // function testIsMember(uint64 validUntil) public {
    //     vm.assume(validUntil >= block.timestamp);

    //     restrictionManager.updateMember(address(this), validUntil);
    //     (, uint64 actualValidUntil) = restrictionManager.restrictions(address(this));
    //     assertTrue(actualValidUntil >= block.timestamp);
    // }

    function testFreeze() public {
        restrictionManager.freeze(address(this));
        assertEq(restrictionManager.isFrozen(address(this)), true);
    }

    function testFreezingZeroAddress() public {
        vm.expectRevert("RestrictionManager/cannot-freeze-zero-address");
        restrictionManager.freeze(address(0));
        assertEq(restrictionManager.isFrozen(address(0)), false);
    }
}<|MERGE_RESOLUTION|>--- conflicted
+++ resolved
@@ -6,21 +6,13 @@
 import "forge-std/Test.sol";
 
 contract RestrictionManagerTest is Test {
-<<<<<<< HEAD
-    address escrow = makeAddr("escrow");
-=======
     address root = makeAddr("root");
->>>>>>> 8e68ff98
     TrancheToken token;
     RestrictionManager restrictionManager;
 
     function setUp() public {
         token = new TrancheToken(18);
-<<<<<<< HEAD
-        restrictionManager = new RestrictionManager(address(token), escrow);
-=======
         restrictionManager = new RestrictionManager(root, address(token));
->>>>>>> 8e68ff98
     }
 
     // TODO: re-add
