// SPDX-License-Identifier: AGPL-3.0-only
pragma solidity 0.8.21;

import "src/interfaces/IERC7575.sol";
import "src/interfaces/IERC7540.sol";
import {TrancheToken} from "src/token/Tranche.sol";
import {RestrictionManagerLike} from "src/token/RestrictionManager.sol";
import {MockRoot} from "test/mocks/MockRoot.sol";
import {MockRestrictionManager} from "test/mocks/MockRestrictionManager.sol";
import "forge-std/Test.sol";

interface ERC20Like {
    function balanceOf(address) external view returns (uint256);
}

contract TrancheTokenTest is Test {
    TrancheToken token;
    MockRestrictionManager restrictionManager;

    address self;
    address escrow = makeAddr("escrow");
    address targetUser = makeAddr("targetUser");
    address randomUser = makeAddr("random");
    uint64 validUntil = uint64(block.timestamp + 7 days);

    function setUp() public {
        self = address(this);
        token = new TrancheToken(18);
        token.file("name", "Some Token");
        token.file("symbol", "ST");

<<<<<<< HEAD
        restrictionManager = new MockRestrictionManager(address(token), escrow);
=======
        restrictionManager = new MockRestrictionManager(address(new MockRoot()), address(token));
>>>>>>> 8e68ff98
        restrictionManager.rely(address(token));
        token.file("restrictionManager", address(restrictionManager));
    }

    // --- Admnistration ---
    function testFile(address asset, address vault) public {
        // fail: unrecognized param
        vm.expectRevert(bytes("TrancheToken/file-unrecognized-param"));
        token.file("random", self);

        // success
        token.file("restrictionManager", self);
        assertEq(address(token.hook()), self);

        token.updateVault(asset, vault);
        assertEq(address(token.vault(asset)), vault);

        // remove self from wards
        token.deny(self);

        // auth fail
        vm.expectRevert(bytes("Auth/not-authorized"));
        token.file("restrictionManager", self);

        vm.expectRevert(bytes("Auth/not-authorized"));
        token.updateVault(asset, vault);
    }

    // --- erc165 checks ---
    function testERC165Support(bytes4 unsupportedInterfaceId) public {
        bytes4 erc165 = 0x01ffc9a7;
        bytes4 erc7575Share = 0xf815c03d;

        vm.assume(unsupportedInterfaceId != erc165 && unsupportedInterfaceId != erc7575Share);

        assertEq(type(IERC165).interfaceId, erc165);
        assertEq(type(IERC7575Share).interfaceId, erc7575Share);

        assertEq(token.supportsInterface(erc165), true);
        assertEq(token.supportsInterface(erc7575Share), true);

        assertEq(token.supportsInterface(unsupportedInterfaceId), false);
    }

    // --- RestrictionManager ---
    // transferFrom
    // TODO: re-add
    // function testTransferFrom(uint256 amount) public {
    //     amount = bound(amount, 0, type(uint256).max / 2);

    //     restrictionManager.updateMember(self, uint64(validUntil));
    //     token.mint(self, amount * 2);

    //     vm.expectRevert(bytes("RestrictionManager/destination-not-a-member"));
    //     token.transferFrom(self, targetUser, amount);
    //     assertEq(token.balanceOf(targetUser), 0);

    //     restrictionManager.updateMember(targetUser, uint64(validUntil));
    //     (, uint64 actualValidUntil) = restrictionManager.restrictions(targetUser);
    //     assertEq(actualValidUntil, validUntil);

    //     restrictionManager.freeze(self);
    //     vm.expectRevert(bytes("RestrictionManager/source-is-frozen"));
    //     token.transferFrom(self, targetUser, amount);
    //     assertEq(token.balanceOf(targetUser), 0);

    //     restrictionManager.unfreeze(self);
    //     restrictionManager.freeze(targetUser);
    //     vm.expectRevert(bytes("RestrictionManager/destination-is-frozen"));
    //     token.transferFrom(self, targetUser, amount);
    //     assertEq(token.balanceOf(targetUser), 0);

    //     restrictionManager.unfreeze(targetUser);
    //     token.transferFrom(self, targetUser, amount);
    //     assertEq(token.balanceOf(targetUser), amount);
    //     afterTransferAssumptions(self, targetUser, amount);

    //     vm.warp(validUntil + 1);
    //     vm.expectRevert(bytes("RestrictionManager/destination-not-a-member"));
    //     token.transferFrom(self, targetUser, amount);
    // }

    // function testTransferFromTokensWithApproval(uint256 amount) public {
    //     vm.assume(amount > 0);
    //     address sender = makeAddr("sender");
    //     restrictionManager.updateMember(sender, uint64(validUntil));
    //     token.mint(sender, amount);

    //     restrictionManager.updateMember(targetUser, uint64(validUntil));

    //     vm.expectRevert(bytes("ERC20/insufficient-allowance"));
    //     token.transferFrom(sender, targetUser, amount);

    //     vm.prank(sender);
    //     token.approve(self, amount);
    //     token.transferFrom(sender, targetUser, amount);
    //     assertEq(token.balanceOf(targetUser), amount);
    //     assertEq(token.balanceOf(sender), 0);
    // }

    // // transfer
    // function testTransfer(uint256 amount) public {
    //     amount = bound(amount, 0, type(uint256).max / 2);

    //     restrictionManager.updateMember(self, uint64(validUntil));
    //     token.mint(self, amount * 2);

    //     vm.expectRevert(bytes("RestrictionManager/destination-not-a-member"));
    //     token.transfer(targetUser, amount);
    //     assertEq(token.balanceOf(targetUser), 0);

    //     restrictionManager.updateMember(targetUser, uint64(validUntil));
    //     (, uint64 actualValidUntil) = restrictionManager.restrictions(targetUser);
    //     assertEq(actualValidUntil, validUntil);

    //     restrictionManager.freeze(self);
    //     vm.expectRevert(bytes("RestrictionManager/source-is-frozen"));
    //     token.transfer(targetUser, amount);
    //     assertEq(token.balanceOf(targetUser), 0);

    //     restrictionManager.unfreeze(self);
    //     token.transfer(targetUser, amount);
    //     assertEq(token.balanceOf(targetUser), amount);
    //     afterTransferAssumptions(self, targetUser, amount);

    //     vm.warp(validUntil + 1);
    //     vm.expectRevert(bytes("RestrictionManager/destination-not-a-member"));
    //     token.transfer(targetUser, amount);
    // }

    // // auth transfer
    // function testAuthTransferFrom(uint256 amount) public {
    //     address sourceUser = makeAddr("sourceUser");
    //     restrictionManager.updateMember(sourceUser, uint64(validUntil));
    //     token.mint(sourceUser, amount);

    //     vm.prank(address(2));
    //     vm.expectRevert(bytes("Auth/not-authorized"));
    //     token.authTransferFrom(sourceUser, sourceUser, self, amount);
    //     assertEq(token.balanceOf(sourceUser), amount);
    //     assertEq(token.balanceOf(self), 0);

    //     token.authTransferFrom(sourceUser, sourceUser, self, amount);
    //     assertEq(token.balanceOf(sourceUser), 0);
    //     assertEq(token.balanceOf(self), amount);
    // }

    // // mint
    // function testMintTokensToMemberWorks(uint256 amount) public {
    //     amount = bound(amount, 0, type(uint256).max / 2);

    //     // mint fails -> self not a member
    //     vm.expectRevert(bytes("RestrictionManager/destination-not-a-member"));
    //     token.mint(targetUser, amount);

    //     restrictionManager.updateMember(targetUser, uint64(validUntil));
    //     (, uint64 actualValidUntil) = restrictionManager.restrictions(targetUser);
    //     assertEq(actualValidUntil, validUntil);

    //     token.mint(targetUser, amount);
    //     assertEq(token.balanceOf(targetUser), amount);
    //     afterTransferAssumptions(address(0), targetUser, amount);

    //     vm.warp(validUntil + 1);

    //     vm.expectRevert(bytes("RestrictionManager/destination-not-a-member"));
    //     token.mint(targetUser, amount);
    // }

    // function testTransferMintFailsNoPermissionOnRestrictionManager() public {
    //     uint256 amount = 100;
    //     restrictionManager.updateMember(self, uint64(validUntil));
    //     token.mint(self, amount);

    //     restrictionManager.updateMember(targetUser, uint64(validUntil));
    //     (, uint64 actualValidUntil) = restrictionManager.restrictions(targetUser);
    //     assertEq(actualValidUntil, validUntil);

    //     restrictionManager.deny(address(token)); // remove permissions on restrictionManager - not able to call after
    //         // transfer / mint functions

    //     vm.expectRevert(bytes("Auth/not-authorized"));
    //     token.transferFrom(self, targetUser, amount);

    //     vm.expectRevert(bytes("Auth/not-authorized"));
    //     token.transfer(targetUser, amount);

    //     vm.expectRevert(bytes("Auth/not-authorized"));
    //     token.mint(targetUser, amount);
    // }

    function afterTransferAssumptions(address from, address to, uint256 value) internal {
        assertEq(restrictionManager.values_address("onERC20Transfer_from"), from);
        assertEq(restrictionManager.values_address("onERC20Transfer_to"), to);
        assertEq(restrictionManager.values_uint256("onERC20Transfer_value"), value);
    }
}<|MERGE_RESOLUTION|>--- conflicted
+++ resolved
@@ -29,11 +29,7 @@
         token.file("name", "Some Token");
         token.file("symbol", "ST");
 
-<<<<<<< HEAD
-        restrictionManager = new MockRestrictionManager(address(token), escrow);
-=======
         restrictionManager = new MockRestrictionManager(address(new MockRoot()), address(token));
->>>>>>> 8e68ff98
         restrictionManager.rely(address(token));
         token.file("restrictionManager", address(restrictionManager));
     }
