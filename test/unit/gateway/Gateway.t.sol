// SPDX-License-Identifier: AGPL-3.0-only
pragma solidity 0.8.21;

import "test/BaseTest.sol";

contract GatewayTest is BaseTest {
    // Deployment
    function testDeployment() public {
        // values set correctly
        assertEq(address(gateway.investmentManager()), address(investmentManager));
        assertEq(address(gateway.poolManager()), address(poolManager));
        assertEq(address(gateway.root()), address(root));
        assertEq(address(investmentManager.gateway()), address(gateway));
        assertEq(address(poolManager.gateway()), address(gateway));

        // router setup
        assertEq(address(gateway.outgoingRouter()), address(aggregator));
        assertTrue(gateway.incomingRouters(address(aggregator)));

        // aggregator setup
        assertEq(address(aggregator.gateway()), address(gateway));
        assertEq(aggregator.quorum(), 3);
        assertEq(aggregator.routers(0), address(router1));
        assertEq(aggregator.routers(1), address(router2));
        assertEq(aggregator.routers(2), address(router3));

        // permissions set correctly
        assertEq(gateway.wards(address(root)), 1);
        assertEq(aggregator.wards(address(root)), 1);
        // assertEq(gateway.wards(self), 0); // deployer has no permissions
    }

    // --- Administration ---
    function testFile() public {
        // fail: unrecognized param
        vm.expectRevert(bytes("Gateway/file-unrecognized-param"));
        gateway.file("random", self);

        assertEq(address(gateway.poolManager()), address(poolManager));
        assertEq(address(gateway.investmentManager()), address(investmentManager));
        // success
        gateway.file("poolManager", self);
        assertEq(address(gateway.poolManager()), self);
        gateway.file("investmentManager", self);
        assertEq(address(gateway.investmentManager()), self);

        // remove self from wards
        gateway.deny(self);
        // auth fail
        vm.expectRevert(bytes("Auth/not-authorized"));
        gateway.file("poolManager", self);
    }

    function testAddRouter(address router) public {
        vm.assume(router.code.length == 0);

        assertTrue(!gateway.incomingRouters(router)); // router not added

        //success
        gateway.addIncomingRouter(router);
        assertTrue(gateway.incomingRouters(router));

        // remove self from wards
        gateway.deny(self);
        // auth fail
        vm.expectRevert(bytes("Auth/not-authorized"));
        gateway.addIncomingRouter(router);
    }

    function testRemoveRouter(address router) public {
        vm.assume(router.code.length == 0);

        gateway.addIncomingRouter(router);
        assertTrue(gateway.incomingRouters(router));

        //success
        gateway.removeIncomingRouter(router);
        assertTrue(!gateway.incomingRouters(router));

        // remove self from wards
        gateway.deny(self);
        // auth fail
        vm.expectRevert(bytes("Auth/not-authorized"));
        gateway.removeIncomingRouter(router);
    }

    function testUpdateOutgoingRouter(address router) public {
        vm.assume(router.code.length == 0);

        assertTrue(address(gateway.outgoingRouter()) != router);

        gateway.updateOutgoingRouter(router);
        assertTrue(address(gateway.outgoingRouter()) == router);

        // remove self from wards
        gateway.deny(self);
        // auth fail
        vm.expectRevert(bytes("Auth/not-authorized"));
        gateway.updateOutgoingRouter(router);
    }

    // --- Permissions ---
    // onlyIncomingRouter can call
    function testOnlyIncomingRouterCanCall() public {
        bytes memory message = hex"020000000000bce1a4";
        assertTrue(!gateway.incomingRouters(self));

        // fail -> self not incoming router
        vm.expectRevert(bytes("Gateway/only-router-allowed-to-call"));
        gateway.handle(message);

        //success
        gateway.addIncomingRouter(self);
        assertTrue(gateway.incomingRouters(self));

        gateway.handle(message);
    }

    //onlyPoolManager can call
<<<<<<< HEAD
    // function testOnlyPoolManagerCanCall(
    //     uint64 poolId,
    //     bytes16 trancheId,
    //     address sender,
    //     uint64 destinationChainId,
    //     address destinationAddress,
    //     bytes32 destinationAddressBytes,
    //     uint128 amount,
    //     uint128 token,
    //     bytes32 receiver
    // ) public {
    //     assertTrue(address(gateway.poolManager()) != self);

    //     // fail -> self not pool manager
    //     vm.expectRevert(bytes("Gateway/only-pool-manager-allowed-to-call"));
    //     gateway.transferTrancheTokensToCentrifuge(poolId, trancheId, sender, destinationAddressBytes, amount);

    //     vm.expectRevert(bytes("Gateway/only-pool-manager-allowed-to-call"));
    //     gateway.transferTrancheTokensToEVM(poolId, trancheId, sender, destinationChainId, destinationAddress,
    // amount);

    //     vm.expectRevert(bytes("Gateway/only-pool-manager-allowed-to-call"));
    //     gateway.transfer(token, sender, receiver, amount);

    //     gateway.file("poolManager", self);
    //     gateway.transferTrancheTokensToCentrifuge(poolId, trancheId, sender, destinationAddressBytes, amount);
    //     gateway.transferTrancheTokensToEVM(poolId, trancheId, sender, destinationChainId, destinationAddress,
    // amount);
    //     gateway.transfer(token, sender, receiver, amount);
    // }

    // //onlyInvestmentManager can call
    // function testOnlyInvestmentManagerCanCall(
    //     uint64 poolId,
    //     bytes16 trancheId,
    //     address investor,
    //     uint128 currency,
    //     uint128 currencyAmount,
    //     uint128 trancheTokenAmount
    // ) public {
    //     assertTrue(address(gateway.investmentManager()) != self);

    //     // fail -> self investment manager
    //     vm.expectRevert(bytes("Gateway/only-investment-manager-allowed-to-call"));
    //     gateway.increaseInvestOrder(poolId, trancheId, investor, currency, currencyAmount);

    //     vm.expectRevert(bytes("Gateway/only-investment-manager-allowed-to-call"));
    //     gateway.decreaseInvestOrder(poolId, trancheId, investor, currency, currencyAmount);

    //     vm.expectRevert(bytes("Gateway/only-investment-manager-allowed-to-call"));
    //     gateway.increaseRedeemOrder(poolId, trancheId, investor, currency, trancheTokenAmount);

    //     vm.expectRevert(bytes("Gateway/only-investment-manager-allowed-to-call"));
    //     gateway.decreaseRedeemOrder(poolId, trancheId, investor, currency, trancheTokenAmount);

    //     vm.expectRevert(bytes("Gateway/only-investment-manager-allowed-to-call"));
    //     gateway.cancelInvestOrder(poolId, trancheId, investor, currency);

    //     vm.expectRevert(bytes("Gateway/only-investment-manager-allowed-to-call"));
    //     gateway.cancelRedeemOrder(poolId, trancheId, investor, currency);

    //     gateway.file("investmentManager", self);
    //     // success
    //     gateway.increaseInvestOrder(poolId, trancheId, investor, currency, currencyAmount);
    //     gateway.decreaseInvestOrder(poolId, trancheId, investor, currency, currencyAmount);
    //     gateway.increaseRedeemOrder(poolId, trancheId, investor, currency, trancheTokenAmount);
    //     gateway.decreaseRedeemOrder(poolId, trancheId, investor, currency, trancheTokenAmount);
    //     gateway.cancelInvestOrder(poolId, trancheId, investor, currency);
    //     gateway.cancelRedeemOrder(poolId, trancheId, investor, currency);
    // }
=======
    function testOnlyPoolManagerCanCall(
        uint64 poolId,
        bytes16 trancheId,
        address sender,
        uint64 destinationChainId,
        address destinationAddress,
        bytes32 destinationAddressBytes,
        uint128 amount,
        uint128 token,
        bytes32 receiver
    ) public {
        assertTrue(address(gateway.poolManager()) != self);

        // fail -> self not pool manager
        vm.expectRevert(bytes("Gateway/only-pool-manager-allowed-to-call"));
        gateway.transferTrancheTokensToCentrifuge(poolId, trancheId, sender, destinationAddressBytes, amount);

        vm.expectRevert(bytes("Gateway/only-pool-manager-allowed-to-call"));
        gateway.transferTrancheTokensToEVM(poolId, trancheId, sender, destinationChainId, destinationAddress, amount);

        vm.expectRevert(bytes("Gateway/only-pool-manager-allowed-to-call"));
        gateway.transfer(token, sender, receiver, amount);

        gateway.file("poolManager", self);
        gateway.transferTrancheTokensToCentrifuge(poolId, trancheId, sender, destinationAddressBytes, amount);
        gateway.transferTrancheTokensToEVM(poolId, trancheId, sender, destinationChainId, destinationAddress, amount);
        gateway.transfer(token, sender, receiver, amount);
    }

    //onlyInvestmentManager can call
    function testOnlyInvestmentManagerCanCall(
        uint64 poolId,
        bytes16 trancheId,
        address investor,
        uint128 currency,
        uint128 currencyAmount,
        uint128 trancheTokenAmount
    ) public {
        assertTrue(address(gateway.investmentManager()) != self);

        // fail -> self investment manager
        vm.expectRevert(bytes("Gateway/only-investment-manager-allowed-to-call"));
        gateway.increaseInvestOrder(poolId, trancheId, investor, currency, currencyAmount);

        vm.expectRevert(bytes("Gateway/only-investment-manager-allowed-to-call"));
        gateway.increaseRedeemOrder(poolId, trancheId, investor, currency, trancheTokenAmount);

        vm.expectRevert(bytes("Gateway/only-investment-manager-allowed-to-call"));
        gateway.collectInvest(poolId, trancheId, investor, currency);

        vm.expectRevert(bytes("Gateway/only-investment-manager-allowed-to-call"));
        gateway.collectRedeem(poolId, trancheId, investor, currency);

        vm.expectRevert(bytes("Gateway/only-investment-manager-allowed-to-call"));
        gateway.cancelInvestOrder(poolId, trancheId, investor, currency);

        vm.expectRevert(bytes("Gateway/only-investment-manager-allowed-to-call"));
        gateway.cancelRedeemOrder(poolId, trancheId, investor, currency);

        gateway.file("investmentManager", self);
        // success
        gateway.increaseInvestOrder(poolId, trancheId, investor, currency, currencyAmount);
        gateway.increaseRedeemOrder(poolId, trancheId, investor, currency, trancheTokenAmount);
        gateway.cancelInvestOrder(poolId, trancheId, investor, currency);
        gateway.cancelRedeemOrder(poolId, trancheId, investor, currency);
    }
>>>>>>> 3d30ad5f
}<|MERGE_RESOLUTION|>--- conflicted
+++ resolved
@@ -117,7 +117,6 @@
     }
 
     //onlyPoolManager can call
-<<<<<<< HEAD
     // function testOnlyPoolManagerCanCall(
     //     uint64 poolId,
     //     bytes16 trancheId,
@@ -164,96 +163,26 @@
     //     vm.expectRevert(bytes("Gateway/only-investment-manager-allowed-to-call"));
     //     gateway.increaseInvestOrder(poolId, trancheId, investor, currency, currencyAmount);
 
-    //     vm.expectRevert(bytes("Gateway/only-investment-manager-allowed-to-call"));
-    //     gateway.decreaseInvestOrder(poolId, trancheId, investor, currency, currencyAmount);
+    // vm.expectRevert(bytes("Gateway/only-investment-manager-allowed-to-call"));
+    // gateway.increaseRedeemOrder(poolId, trancheId, investor, currency, trancheTokenAmount);
 
-    //     vm.expectRevert(bytes("Gateway/only-investment-manager-allowed-to-call"));
-    //     gateway.increaseRedeemOrder(poolId, trancheId, investor, currency, trancheTokenAmount);
-
-    //     vm.expectRevert(bytes("Gateway/only-investment-manager-allowed-to-call"));
-    //     gateway.decreaseRedeemOrder(poolId, trancheId, investor, currency, trancheTokenAmount);
-
-    //     vm.expectRevert(bytes("Gateway/only-investment-manager-allowed-to-call"));
-    //     gateway.cancelInvestOrder(poolId, trancheId, investor, currency);
+    // vm.expectRevert(bytes("Gateway/only-investment-manager-allowed-to-call"));
+    // gateway.collectInvest(poolId, trancheId, investor, currency);
 
     //     vm.expectRevert(bytes("Gateway/only-investment-manager-allowed-to-call"));
     //     gateway.cancelRedeemOrder(poolId, trancheId, investor, currency);
 
-    //     gateway.file("investmentManager", self);
-    //     // success
-    //     gateway.increaseInvestOrder(poolId, trancheId, investor, currency, currencyAmount);
-    //     gateway.decreaseInvestOrder(poolId, trancheId, investor, currency, currencyAmount);
-    //     gateway.increaseRedeemOrder(poolId, trancheId, investor, currency, trancheTokenAmount);
-    //     gateway.decreaseRedeemOrder(poolId, trancheId, investor, currency, trancheTokenAmount);
-    //     gateway.cancelInvestOrder(poolId, trancheId, investor, currency);
-    //     gateway.cancelRedeemOrder(poolId, trancheId, investor, currency);
+    // vm.expectRevert(bytes("Gateway/only-investment-manager-allowed-to-call"));
+    // gateway.cancelInvestOrder(poolId, trancheId, investor, currency);
+
+    // vm.expectRevert(bytes("Gateway/only-investment-manager-allowed-to-call"));
+    // gateway.cancelRedeemOrder(poolId, trancheId, investor, currency);
+
+    // gateway.file("investmentManager", self);
+    // // success
+    // gateway.increaseInvestOrder(poolId, trancheId, investor, currency, currencyAmount);
+    // gateway.increaseRedeemOrder(poolId, trancheId, investor, currency, trancheTokenAmount);
+    // gateway.cancelInvestOrder(poolId, trancheId, investor, currency);
+    // gateway.cancelRedeemOrder(poolId, trancheId, investor, currency);
     // }
-=======
-    function testOnlyPoolManagerCanCall(
-        uint64 poolId,
-        bytes16 trancheId,
-        address sender,
-        uint64 destinationChainId,
-        address destinationAddress,
-        bytes32 destinationAddressBytes,
-        uint128 amount,
-        uint128 token,
-        bytes32 receiver
-    ) public {
-        assertTrue(address(gateway.poolManager()) != self);
-
-        // fail -> self not pool manager
-        vm.expectRevert(bytes("Gateway/only-pool-manager-allowed-to-call"));
-        gateway.transferTrancheTokensToCentrifuge(poolId, trancheId, sender, destinationAddressBytes, amount);
-
-        vm.expectRevert(bytes("Gateway/only-pool-manager-allowed-to-call"));
-        gateway.transferTrancheTokensToEVM(poolId, trancheId, sender, destinationChainId, destinationAddress, amount);
-
-        vm.expectRevert(bytes("Gateway/only-pool-manager-allowed-to-call"));
-        gateway.transfer(token, sender, receiver, amount);
-
-        gateway.file("poolManager", self);
-        gateway.transferTrancheTokensToCentrifuge(poolId, trancheId, sender, destinationAddressBytes, amount);
-        gateway.transferTrancheTokensToEVM(poolId, trancheId, sender, destinationChainId, destinationAddress, amount);
-        gateway.transfer(token, sender, receiver, amount);
-    }
-
-    //onlyInvestmentManager can call
-    function testOnlyInvestmentManagerCanCall(
-        uint64 poolId,
-        bytes16 trancheId,
-        address investor,
-        uint128 currency,
-        uint128 currencyAmount,
-        uint128 trancheTokenAmount
-    ) public {
-        assertTrue(address(gateway.investmentManager()) != self);
-
-        // fail -> self investment manager
-        vm.expectRevert(bytes("Gateway/only-investment-manager-allowed-to-call"));
-        gateway.increaseInvestOrder(poolId, trancheId, investor, currency, currencyAmount);
-
-        vm.expectRevert(bytes("Gateway/only-investment-manager-allowed-to-call"));
-        gateway.increaseRedeemOrder(poolId, trancheId, investor, currency, trancheTokenAmount);
-
-        vm.expectRevert(bytes("Gateway/only-investment-manager-allowed-to-call"));
-        gateway.collectInvest(poolId, trancheId, investor, currency);
-
-        vm.expectRevert(bytes("Gateway/only-investment-manager-allowed-to-call"));
-        gateway.collectRedeem(poolId, trancheId, investor, currency);
-
-        vm.expectRevert(bytes("Gateway/only-investment-manager-allowed-to-call"));
-        gateway.cancelInvestOrder(poolId, trancheId, investor, currency);
-
-        vm.expectRevert(bytes("Gateway/only-investment-manager-allowed-to-call"));
-        gateway.cancelRedeemOrder(poolId, trancheId, investor, currency);
-
-        gateway.file("investmentManager", self);
-        // success
-        gateway.increaseInvestOrder(poolId, trancheId, investor, currency, currencyAmount);
-        gateway.increaseRedeemOrder(poolId, trancheId, investor, currency, trancheTokenAmount);
-        gateway.cancelInvestOrder(poolId, trancheId, investor, currency);
-        gateway.cancelRedeemOrder(poolId, trancheId, investor, currency);
-    }
->>>>>>> 3d30ad5f
 }