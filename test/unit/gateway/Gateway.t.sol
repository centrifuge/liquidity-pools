--- conflicted
+++ resolved
@@ -8,13 +8,8 @@
     // Deployment
     function testDeployment(address nonWard) public {
         vm.assume(
-<<<<<<< HEAD
-            nonWard != address(root) && nonWard != address(delayedAdmin) && nonWard != address(this)
+            nonWard != address(root) && nonWard != address(guardian) && nonWard != address(this)
                 && nonWard != address(aggregator) && nonWard != address(gateway)
-=======
-            nonWard != address(root) && nonWard != address(guardian) && nonWard != address(this)
-                && nonWard != address(aggregator)
->>>>>>> 93d0e1d5
         );
 
         // values set correctly
@@ -35,12 +30,8 @@
         // permissions set correctly
         assertEq(gateway.wards(address(root)), 1);
         assertEq(aggregator.wards(address(root)), 1);
-<<<<<<< HEAD
-        assertEq(aggregator.wards(address(delayedAdmin)), 1);
         assertEq(aggregator.wards(address(gateway)), 1);
-=======
         assertEq(aggregator.wards(address(guardian)), 1);
->>>>>>> 93d0e1d5
         assertEq(gateway.wards(nonWard), 0);
         assertEq(aggregator.wards(nonWard), 0);
     }
