--- conflicted
+++ resolved
@@ -5,8 +5,11 @@
 import {RouterAggregator} from "src/gateway/routers/RouterAggregator.sol";
 import {GatewayMock} from "test/mocks/GatewayMock.sol";
 import {MockRouter} from "test/mocks/MockRouter.sol";
+import {CastLib} from "src/libraries/CastLib.sol";
 
 contract RouterAggregatorTest is Test {
+    using CastLib for *;
+
     RouterAggregator aggregator;
     GatewayMock gateway;
     MockRouter router1;
@@ -222,45 +225,11 @@
         assertEq(router3.sent(proof), 1);
     }
 
-<<<<<<< HEAD
-    // function testRecoverFailedMessage() public {
-    //     aggregator.file("routers", threeMockRouters);
-
-    //     bytes memory message = abi.encodePacked(uint8(MessagesLib.Call.AddPool), uint64(1));
-    //     bytes memory proof = _formatMessageProof(message);
-    //     bytes32 messageHash = keccak256(message);
-
-    //     vm.prank(address(gateway));
-    //     aggregator.send(message);
-
-    //     vm.expectRevert(bytes("RouterAggregator/invalid-router"));
-    //     aggregator.recoverMessage(address(0), message);
-
-    //     aggregator.recoverMessage(address(router2), message);
-    //     assertEq(router1.sent(message), 1);
-    //     assertEq(router2.sent(message), 1);
-    //     assertEq(router3.sent(message), 0);
-    //     assertEq(router1.sent(proof), 0);
-    //     assertEq(router2.sent(proof), 1);
-    //     assertEq(router3.sent(proof), 1);
-
-    //     vm.expectRevert(bytes("RouterAggregator/invalid-router"));
-    //     aggregator.recoverProof(address(0), messageHash);
-
-    //     aggregator.recoverProof(address(router3), messageHash);
-    //     assertEq(router1.sent(message), 1);
-    //     assertEq(router2.sent(message), 1);
-    //     assertEq(router3.sent(message), 0);
-    //     assertEq(router1.sent(proof), 0);
-    //     assertEq(router2.sent(proof), 1);
-    //     assertEq(router3.sent(proof), 2);
-    // }
-=======
     function testRecoverFailedMessage() public {
         aggregator.file("routers", threeMockRouters);
 
-        bytes memory message = MessagesLib.formatAddPool(1);
-        bytes memory proof = MessagesLib.formatMessageProof(message);
+        bytes memory message = abi.encodePacked(uint8(MessagesLib.Call.AddPool), uint64(1));
+        bytes memory proof = _formatMessageProof(abi.encodePacked(uint8(MessagesLib.Call.AddPool), uint64(1)));
 
         // Only send through 2 out of 3 routers
         router2.execute(proof);
@@ -271,7 +240,11 @@
         aggregator.executeMessageRecovery(message);
 
         // Initiate recovery
-        router2.execute(MessagesLib.formatInitiateMessageRecovery(message, address(router1)));
+        router2.execute(
+            abi.encodePacked(
+                uint8(MessagesLib.Call.InitiateMessageRecovery), keccak256(message), address(router1).toBytes32()
+            )
+        );
 
         vm.expectRevert(bytes("RouterAggregator/challenge-period-has-not-ended"));
         aggregator.executeMessageRecovery(message);
@@ -285,8 +258,8 @@
     function testRecoverFailedProof() public {
         aggregator.file("routers", threeMockRouters);
 
-        bytes memory message = MessagesLib.formatAddPool(1);
-        bytes memory proof = MessagesLib.formatMessageProof(message);
+        bytes memory message = abi.encodePacked(uint8(MessagesLib.Call.AddPool), uint64(1));
+        bytes memory proof = _formatMessageProof(abi.encodePacked(uint8(MessagesLib.Call.AddPool), uint64(1)));
 
         // Only send through 2 out of 3 routers
         router1.execute(message);
@@ -297,7 +270,11 @@
         aggregator.executeMessageRecovery(proof);
 
         // Initiate recovery
-        router1.execute(MessagesLib.formatInitiateMessageRecovery(proof, address(router3)));
+        router1.execute(
+            abi.encodePacked(
+                uint8(MessagesLib.Call.InitiateMessageRecovery), keccak256(proof), address(router3).toBytes32()
+            )
+        );
 
         vm.expectRevert(bytes("RouterAggregator/challenge-period-has-not-ended"));
         aggregator.executeMessageRecovery(proof);
@@ -311,8 +288,8 @@
     function testDisputeRecovery() public {
         aggregator.file("routers", threeMockRouters);
 
-        bytes memory message = MessagesLib.formatAddPool(1);
-        bytes memory proof = MessagesLib.formatMessageProof(message);
+        bytes memory message = abi.encodePacked(uint8(MessagesLib.Call.AddPool), uint64(1));
+        bytes memory proof = _formatMessageProof(abi.encodePacked(uint8(MessagesLib.Call.AddPool), uint64(1)));
 
         // Only send through 2 out of 3 routers
         router1.execute(message);
@@ -320,20 +297,23 @@
         assertEq(gateway.handled(message), 0);
 
         // Initiate recovery
-        router1.execute(MessagesLib.formatInitiateMessageRecovery(proof, address(router3)));
+        router1.execute(
+            abi.encodePacked(
+                uint8(MessagesLib.Call.InitiateMessageRecovery), keccak256(proof), address(router3).toBytes32()
+            )
+        );
 
         vm.expectRevert(bytes("RouterAggregator/challenge-period-has-not-ended"));
         aggregator.executeMessageRecovery(proof);
 
         // Dispute recovery
-        router2.execute(MessagesLib.formatDisputeMessageRecovery(proof));
+        router2.execute(abi.encodePacked(uint8(MessagesLib.Call.DisputeMessageRecovery), keccak256(proof)));
 
         // Check that recovery is not possible anymore
         vm.expectRevert(bytes("RouterAggregator/message-recovery-not-initiated"));
         aggregator.executeMessageRecovery(proof);
         assertEq(gateway.handled(message), 0);
     }
->>>>>>> 57d4bf9d
 
     function testMessagesCannotBeReplayed(uint8 numRouters, uint8 numParallelDuplicateMessages_, uint256 entropy)
         public
