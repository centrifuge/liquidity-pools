--- conflicted
+++ resolved
@@ -2,7 +2,7 @@
 pragma solidity 0.8.21;
 
 import "test/BaseTest.sol";
-import "test/mocks/MockRestrictionManagerFactory.sol";
+import {MockRestrictionManagerFactory} from "test/mocks/MockRestrictionManagerFactory.sol";
 import {CastLib} from "src/libraries/CastLib.sol";
 
 interface HookLike {
@@ -256,12 +256,9 @@
         assertEq(trancheToken.name(), tokenName);
         assertEq(trancheToken.symbol(), tokenSymbol);
         assertEq(trancheToken.decimals(), decimals);
-<<<<<<< HEAD
         (, uint64 actualValidUntil) =
             RestrictionManagerLike(address(trancheToken.hook())).restrictions(address(investmentManager.escrow()));
         assertTrue(actualValidUntil >= block.timestamp);
-=======
->>>>>>> 8e68ff98
 
         assertTrue(trancheToken.wards(address(poolManager)) == 1);
         assertTrue(trancheToken.wards(vault_) == 1);
