// SPDX-License-Identifier: AGPL-3.0-only
pragma solidity 0.8.26;

import "test/BaseTest.sol";
import {CastLib} from "src/libraries/CastLib.sol";
import {Domain} from "src/interfaces/IPoolManager.sol";
import {IRestrictionManager} from "src/interfaces/token/IRestrictionManager.sol";
import {MockHook} from "test/mocks/MockHook.sol";

contract PoolManagerTest is BaseTest {
    using CastLib for *;

    // Deployment
    function testDeployment(address nonWard) public {
        vm.assume(nonWard != address(root) && nonWard != address(gateway) && nonWard != address(this));

        // values set correctly
        assertEq(address(poolManager.gateway()), address(gateway));
        assertEq(address(poolManager.escrow()), address(escrow));
        assertEq(address(poolManager.investmentManager()), address(investmentManager));
        assertEq(address(gateway.poolManager()), address(poolManager));
        assertEq(address(investmentManager.poolManager()), address(poolManager));

        // permissions set correctly
        assertEq(poolManager.wards(address(root)), 1);
        assertEq(poolManager.wards(address(gateway)), 1);
        assertEq(escrow.wards(address(poolManager)), 1);
        assertEq(poolManager.wards(nonWard), 0);
    }

    function testFile() public {
        address newGateway = makeAddr("newGateway");
        poolManager.file("gateway", newGateway);
        assertEq(address(poolManager.gateway()), newGateway);

        address newInvestmentManager = makeAddr("newInvestmentManager");
        poolManager.file("investmentManager", newInvestmentManager);
        assertEq(address(poolManager.investmentManager()), newInvestmentManager);

        address newTrancheFactory = makeAddr("newTrancheFactory");
        poolManager.file("trancheFactory", newTrancheFactory);
        assertEq(address(poolManager.trancheFactory()), newTrancheFactory);

        address newVaultFactory = makeAddr("newVaultFactory");
        poolManager.file("vaultFactory", newVaultFactory);
        assertEq(address(poolManager.vaultFactory()), newVaultFactory);

        address newEscrow = makeAddr("newEscrow");
        vm.expectRevert("PoolManager/file-unrecognized-param");
        poolManager.file("escrow", newEscrow);
    }

    function testAddPool(uint64 poolId) public {
        centrifugeChain.addPool(poolId);
        (uint256 createdAt) = poolManager.pools(poolId);
        assertEq(createdAt, block.timestamp);

        vm.expectRevert(bytes("PoolManager/pool-already-added"));
        centrifugeChain.addPool(poolId);

        vm.expectRevert(bytes("Auth/not-authorized"));
        vm.prank(randomUser);
        poolManager.addPool(poolId);
    }

    function testAddTranche(
        uint64 poolId,
        bytes16 trancheId,
        string memory tokenName,
        string memory tokenSymbol,
        uint8 decimals
    ) public {
        decimals = uint8(bound(decimals, 1, 18));
        vm.assume(bytes(tokenName).length <= 128);
        vm.assume(bytes(tokenSymbol).length <= 32);

        address hook = address(new MockHook());

        vm.expectRevert(bytes("PoolManager/invalid-pool"));
        centrifugeChain.addTranche(poolId, trancheId, tokenName, tokenSymbol, decimals, hook);
        centrifugeChain.addPool(poolId);

        vm.expectRevert(bytes("Auth/not-authorized"));
        vm.prank(randomUser);
        poolManager.addTranche(poolId, trancheId, tokenName, tokenSymbol, decimals, hook);

        vm.expectRevert(bytes("PoolManager/too-few-tranche-token-decimals"));
        centrifugeChain.addTranche(poolId, trancheId, tokenName, tokenSymbol, 0, hook);

        vm.expectRevert(bytes("PoolManager/too-many-tranche-token-decimals"));
        centrifugeChain.addTranche(poolId, trancheId, tokenName, tokenSymbol, 19, hook);

        centrifugeChain.addTranche(poolId, trancheId, tokenName, tokenSymbol, decimals, hook);

        vm.expectRevert(bytes("PoolManager/tranche-already-exists"));
        centrifugeChain.addTranche(poolId, trancheId, tokenName, tokenSymbol, decimals, hook);

        (,,, address _hook) = poolManager.undeployedTranches(poolId, trancheId);
        assertEq(_hook, hook);

        poolManager.deployTranche(poolId, trancheId);

        Tranche tranche = Tranche(poolManager.getTranche(poolId, trancheId));

        assertEq(tokenName, tranche.name());
        assertEq(tokenSymbol, tranche.symbol());
        assertEq(decimals, tranche.decimals());

        vm.expectRevert(bytes("PoolManager/tranche-already-deployed"));
        centrifugeChain.addTranche(poolId, trancheId, tokenName, tokenSymbol, decimals, hook);
    }

    function testAddMultipleTranchesWorks(
        uint64 poolId,
        bytes16[4] calldata trancheIds,
        string memory tokenName,
        string memory tokenSymbol,
        uint8 decimals
    ) public {
        decimals = uint8(bound(decimals, 1, 18));
        vm.assume(!hasDuplicates(trancheIds));
        vm.assume(bytes(tokenName).length <= 128);
        vm.assume(bytes(tokenSymbol).length <= 32);

        centrifugeChain.addPool(poolId);

        address hook = address(new MockHook());

        for (uint256 i = 0; i < trancheIds.length; i++) {
            centrifugeChain.addTranche(poolId, trancheIds[i], tokenName, tokenSymbol, decimals, hook);
            poolManager.deployTranche(poolId, trancheIds[i]);
            Tranche tranche = Tranche(poolManager.getTranche(poolId, trancheIds[i]));
            assertEq(tokenName, tranche.name());
            assertEq(tokenSymbol, tranche.symbol());
            assertEq(decimals, tranche.decimals());
        }
    }

    function testDeployTranche(
        uint64 poolId,
        uint8 decimals,
        string memory tokenName,
        string memory tokenSymbol,
        bytes16 trancheId,
        uint128 assetId
    ) public {
        vm.assume(assetId > 0);
        decimals = uint8(bound(decimals, 1, 18));
        vm.assume(bytes(tokenName).length <= 128);
        vm.assume(bytes(tokenSymbol).length <= 32);

        address hook = address(new MockHook());

        centrifugeChain.addPool(poolId); // add pool

        vm.expectRevert(bytes("PoolManager/tranche-not-added"));
        poolManager.deployTranche(poolId, trancheId);
        centrifugeChain.addTranche(poolId, trancheId, tokenName, tokenSymbol, decimals, hook); // add tranche
        address tranche_ = poolManager.deployTranche(poolId, trancheId);
        Tranche tranche = Tranche(tranche_);
        assertEq(tranche.wards(address(root)), 1);
        assertEq(tranche.wards(address(investmentManager)), 1);
        assertEq(tokenName, tranche.name());
        assertEq(tokenSymbol, tranche.symbol());
    }

    function testAddAsset(uint128 assetId) public {
        uint128 badCurrency = 2;
        vm.assume(assetId > 0);
        vm.assume(assetId != badCurrency);
        ERC20 erc20_invalid_too_few = _newErc20("X's Dollar", "USDX", 0);
        ERC20 erc20_invalid_too_many = _newErc20("X's Dollar", "USDX", 42);

        vm.expectRevert(bytes("PoolManager/too-few-asset-decimals"));
        centrifugeChain.addAsset(assetId, address(erc20_invalid_too_few));

        vm.expectRevert(bytes("PoolManager/too-many-asset-decimals"));
        centrifugeChain.addAsset(assetId, address(erc20_invalid_too_many));

        vm.expectRevert(bytes("PoolManager/asset-id-has-to-be-greater-than-0"));
        centrifugeChain.addAsset(0, address(erc20));

        centrifugeChain.addAsset(assetId, address(erc20));

        // Verify we can't override the same asset id another address
        vm.expectRevert(bytes("PoolManager/asset-id-in-use"));
        centrifugeChain.addAsset(assetId, makeAddr("randomCurrency"));

        // Verify we can't add a asset address that already exists associated with a different aset id
        vm.expectRevert(bytes("PoolManager/asset-address-in-use"));
        centrifugeChain.addAsset(badCurrency, address(erc20));

        assertEq(poolManager.idToAsset(assetId), address(erc20));
    }

    function testDeployVault(
        uint64 poolId,
        uint8 decimals,
        string memory tokenName,
        string memory tokenSymbol,
        bytes16 trancheId,
        uint128 assetId
    ) public {
        decimals = uint8(bound(decimals, 1, 18));
        vm.assume(assetId > 0);
        vm.assume(bytes(tokenName).length <= 128);
        vm.assume(bytes(tokenSymbol).length <= 32);

        address hook = address(new MockHook());

        centrifugeChain.addPool(poolId); // add pool
        centrifugeChain.addTranche(poolId, trancheId, tokenName, tokenSymbol, decimals, hook); // add tranche
        centrifugeChain.addAsset(assetId, address(erc20));

        vm.expectRevert(bytes("PoolManager/tranche-does-not-exist"));
        poolManager.deployVault(poolId, trancheId, address(erc20));
        address tranche_ = poolManager.deployTranche(poolId, trancheId);

        vm.expectRevert(bytes("PoolManager/asset-not-supported"));
        poolManager.deployVault(poolId, trancheId, address(erc20));
        centrifugeChain.allowAsset(poolId, assetId);

        address vaultAddress = poolManager.deployVault(poolId, trancheId, address(erc20));
        address vault_ = poolManager.getVault(poolId, trancheId, address(erc20));

        vm.expectRevert(bytes("PoolManager/vault-already-deployed"));
        poolManager.deployVault(poolId, trancheId, address(erc20));

        // make sure the pool was added to the tranche struct
        assertEq(vaultAddress, vault_);

        // check vault state
        ERC7540Vault vault = ERC7540Vault(vault_);
        Tranche tranche = Tranche(tranche_);
        assertEq(address(vault.manager()), address(investmentManager));
        assertEq(vault.asset(), address(erc20));
        assertEq(vault.poolId(), poolId);
        assertEq(vault.trancheId(), trancheId);
        assertEq(address(vault.share()), tranche_);
        assertTrue(vault.wards(address(investmentManager)) == 1);
        assertTrue(vault.wards(address(this)) == 0);
        assertTrue(investmentManager.wards(vaultAddress) == 1);

        // assertEq(tranche.name(), tokenName);
        // assertEq(tranche.symbol(), tokenSymbol);
        assertEq(tranche.decimals(), decimals);

        assertTrue(tranche.wards(address(poolManager)) == 1);
        assertTrue(tranche.wards(vault_) == 1);
        assertTrue(tranche.wards(address(this)) == 0);
    }

    function testIncomingTransfer(uint128 amount) public {
        vm.assume(amount > 0);
        uint128 assetId = defaultAssetId;
        address recipient = makeAddr("recipient");
        bytes32 sender = makeAddr("sender").toBytes32();

        vm.expectRevert(bytes("PoolManager/unknown-asset"));
        centrifugeChain.incomingTransfer(assetId, sender, bytes32(bytes20(recipient)), amount);
        centrifugeChain.addAsset(assetId, address(erc20));

        vm.expectRevert(bytes("SafeTransferLib/safe-transfer-from-failed"));
        centrifugeChain.incomingTransfer(assetId, sender, bytes32(bytes20(recipient)), amount);

        vm.expectRevert(bytes("SafeTransferLib/safe-transfer-from-failed"));
        centrifugeChain.incomingTransfer(assetId, sender, bytes32(bytes20(recipient)), amount);

        erc20.mint(address(poolManager.escrow()), amount); // fund escrow

        // Now we test the incoming message
        centrifugeChain.incomingTransfer(assetId, sender, bytes32(bytes20(recipient)), amount);
        assertEq(erc20.balanceOf(address(poolManager.escrow())), 0);
        assertEq(erc20.balanceOf(recipient), amount);
    }

    // Verify that funds are moved from the msg.sender into the escrow account
    function testOutgoingTransfer(uint128 initialBalance, uint128 amount) public {
        initialBalance = uint128(bound(initialBalance, amount, type(uint128).max)); // initialBalance >= amount
        vm.assume(amount > 0);
        uint128 assetId = defaultAssetId;
        bytes32 recipient = makeAddr("recipient").toBytes32();

        erc20.mint(address(this), initialBalance);
        assertEq(erc20.balanceOf(address(this)), initialBalance);
        assertEq(erc20.balanceOf(address(poolManager.escrow())), 0);
        erc20.approve(address(poolManager), type(uint256).max);

        vm.expectRevert(bytes("PoolManager/unknown-asset"));
        poolManager.transferAssets(address(erc20), recipient, amount);
        centrifugeChain.addAsset(assetId, address(erc20));

        poolManager.transferAssets(address(erc20), recipient, amount);
        assertEq(erc20.balanceOf(address(this)), initialBalance - amount);
        assertEq(erc20.balanceOf(address(poolManager.escrow())), amount);
    }

    function testTransferTrancheTokensToCentrifuge(uint128 amount) public {
        vm.assume(amount > 0);
        uint64 validUntil = uint64(block.timestamp + 7 days);
        bytes32 centChainAddress = makeAddr("centChainAddress").toBytes32();
        address vault_ = deploySimpleVault();
        ERC7540Vault vault = ERC7540Vault(vault_);
        ITranche tranche = ITranche(address(ERC7540Vault(vault_).share()));

        // fund this account with amount
        centrifugeChain.updateMember(vault.poolId(), vault.trancheId(), address(this), validUntil);
        centrifugeChain.incomingTransferTrancheTokens(
            vault.poolId(), vault.trancheId(), uint64(block.chainid), address(this), amount
        );
        assertEq(tranche.balanceOf(address(this)), amount); // Verify the address(this) has the expected amount

        // fails for invalid tranche token
        uint64 poolId = vault.poolId();
        bytes16 trancheId = vault.trancheId();
        vm.expectRevert(bytes("PoolManager/unknown-token"));
        poolManager.transferTrancheTokens(poolId + 1, trancheId, Domain.Centrifuge, 0, centChainAddress, amount);

        // send the transfer from EVM -> Cent Chain
        tranche.approve(address(poolManager), amount);
        poolManager.transferTrancheTokens(poolId, trancheId, Domain.Centrifuge, 0, centChainAddress, amount);
        assertEq(tranche.balanceOf(address(this)), 0);

        // Finally, verify the connector called `adapter.send`
        bytes memory message = abi.encodePacked(
            uint8(MessagesLib.Call.TransferTrancheTokens),
            poolId,
            trancheId,
<<<<<<< HEAD
            bytes32(bytes20(address(this))),
=======
>>>>>>> 0d6c6f0a
            Domain.Centrifuge,
            uint64(0),
            centChainAddress,
            amount
        );
        assertEq(adapter1.sent(message), 1);
    }

    function testTransferTrancheTokensFromCentrifuge(uint128 amount) public {
        vm.assume(amount > 0);
        uint64 validUntil = uint64(block.timestamp + 7 days);
        address destinationAddress = makeAddr("destinationAddress");
        address vault_ = deploySimpleVault();
        ERC7540Vault vault = ERC7540Vault(vault_);
        uint64 poolId = vault.poolId();
        bytes16 trancheId = vault.trancheId();

        ITranche tranche = ITranche(address(vault.share()));

        vm.expectRevert(bytes("RestrictionManager/transfer-blocked"));
        centrifugeChain.incomingTransferTrancheTokens(
            poolId, trancheId, uint64(block.chainid), destinationAddress, amount
        );
        centrifugeChain.updateMember(poolId, trancheId, destinationAddress, validUntil);

        vm.expectRevert(bytes("PoolManager/unknown-token"));
        centrifugeChain.incomingTransferTrancheTokens(
            poolId + 1, trancheId, uint64(block.chainid), destinationAddress, amount
        );

        assertTrue(tranche.checkTransferRestriction(address(0), destinationAddress, 0));
        centrifugeChain.incomingTransferTrancheTokens(
            poolId, trancheId, uint64(block.chainid), destinationAddress, amount
        );
        assertEq(tranche.balanceOf(destinationAddress), amount);
    }

    function testTransferTrancheTokensToEVM(uint128 amount) public {
        uint64 validUntil = uint64(block.timestamp + 7 days);
        address destinationAddress = makeAddr("destinationAddress");
        vm.assume(amount > 0);

        address vault_ = deploySimpleVault();
        ERC7540Vault vault = ERC7540Vault(vault_);
        ITranche tranche = ITranche(address(ERC7540Vault(vault_).share()));

        centrifugeChain.updateMember(vault.poolId(), vault.trancheId(), destinationAddress, validUntil);
        centrifugeChain.updateMember(vault.poolId(), vault.trancheId(), address(this), validUntil);
        assertTrue(tranche.checkTransferRestriction(address(0), address(this), 0));
        assertTrue(tranche.checkTransferRestriction(address(0), destinationAddress, 0));

        // Fund this address with samount
        centrifugeChain.incomingTransferTrancheTokens(
            vault.poolId(), vault.trancheId(), uint64(block.chainid), address(this), amount
        );
        assertEq(tranche.balanceOf(address(this)), amount);

        // fails for invalid tranche token
        uint64 poolId = vault.poolId();
        bytes16 trancheId = vault.trancheId();
        vm.expectRevert(bytes("PoolManager/unknown-token"));
        poolManager.transferTrancheTokens(
            poolId + 1, trancheId, Domain.EVM, uint64(block.chainid), destinationAddress.toBytes32(), amount
        );

        // Approve and transfer amount from this address to destinationAddress
        tranche.approve(address(poolManager), amount);
        poolManager.transferTrancheTokens(
            vault.poolId(), vault.trancheId(), Domain.EVM, uint64(block.chainid), destinationAddress.toBytes32(), amount
        );
        assertEq(tranche.balanceOf(address(this)), 0);
    }

    function testUpdateMember(uint64 validUntil) public {
        validUntil = uint64(bound(validUntil, block.timestamp, type(uint64).max));
        address vault_ = deploySimpleVault();
        ERC7540Vault vault = ERC7540Vault(vault_);
        ITranche tranche = ITranche(address(ERC7540Vault(vault_).share()));

        uint64 poolId = vault.poolId();
        bytes16 trancheId = vault.trancheId();
        IRestrictionManager hook = IRestrictionManager(tranche.hook());
        vm.expectRevert(bytes("Auth/not-authorized"));
        vm.prank(randomUser);
        hook.updateMember(address(tranche), randomUser, validUntil);

        vm.expectRevert(bytes("PoolManager/unknown-token"));
        centrifugeChain.updateMember(100, bytes16(bytes("100")), randomUser, validUntil); // use random poolId &
            // trancheId

        centrifugeChain.updateMember(poolId, trancheId, randomUser, validUntil);
        assertTrue(tranche.checkTransferRestriction(address(0), randomUser, 0));

        vm.expectRevert(bytes("RestrictionManager/endorsed-user-cannot-be-updated"));
        centrifugeChain.updateMember(poolId, trancheId, address(escrow), validUntil);
    }

    function testFreezeAndUnfreeze() public {
        address vault_ = deploySimpleVault();
        ERC7540Vault vault = ERC7540Vault(vault_);
        uint64 poolId = vault.poolId();
        bytes16 trancheId = vault.trancheId();
        ITranche tranche = ITranche(address(ERC7540Vault(vault_).share()));
        uint64 validUntil = uint64(block.timestamp + 7 days);
        address secondUser = makeAddr("secondUser");

        vm.expectRevert(bytes("RestrictionManager/endorsed-user-cannot-be-frozen"));
        centrifugeChain.freeze(poolId, trancheId, address(escrow));

        vm.expectRevert(bytes("PoolManager/unknown-token"));
        centrifugeChain.freeze(poolId + 1, trancheId, randomUser);

        vm.expectRevert(bytes("PoolManager/unknown-token"));
        centrifugeChain.unfreeze(poolId + 1, trancheId, randomUser);

        centrifugeChain.updateMember(poolId, trancheId, randomUser, validUntil);
        centrifugeChain.updateMember(poolId, trancheId, secondUser, validUntil);
        assertTrue(tranche.checkTransferRestriction(randomUser, secondUser, 0));

        centrifugeChain.freeze(poolId, trancheId, randomUser);
        assertFalse(tranche.checkTransferRestriction(randomUser, secondUser, 0));

        centrifugeChain.unfreeze(poolId, trancheId, randomUser);
        assertTrue(tranche.checkTransferRestriction(randomUser, secondUser, 0));

        centrifugeChain.freeze(poolId, trancheId, secondUser);
        assertFalse(tranche.checkTransferRestriction(randomUser, secondUser, 0));

        centrifugeChain.unfreeze(poolId, trancheId, secondUser);
        assertTrue(tranche.checkTransferRestriction(randomUser, secondUser, 0));
    }

    function testUpdateTokenMetadata() public {
        address vault_ = deploySimpleVault();
        ERC7540Vault vault = ERC7540Vault(vault_);
        uint64 poolId = vault.poolId();
        bytes16 trancheId = vault.trancheId();
        ITranche tranche = ITranche(address(ERC7540Vault(vault_).share()));

        string memory updatedTokenName = "newName";
        string memory updatedTokenSymbol = "newSymbol";

        vm.expectRevert(bytes("PoolManager/unknown-token"));
        centrifugeChain.updateTrancheMetadata(100, bytes16(bytes("100")), updatedTokenName, updatedTokenSymbol);

        vm.expectRevert(bytes("Auth/not-authorized"));
        vm.prank(randomUser);
        poolManager.updateTrancheMetadata(poolId, trancheId, updatedTokenName, updatedTokenSymbol);

        assertEq(tranche.name(), "name");
        assertEq(tranche.symbol(), "symbol");

        centrifugeChain.updateTrancheMetadata(poolId, trancheId, updatedTokenName, updatedTokenSymbol);
        assertEq(tranche.name(), updatedTokenName);
        assertEq(tranche.symbol(), updatedTokenSymbol);

        vm.expectRevert(bytes("PoolManager/old-metadata"));
        centrifugeChain.updateTrancheMetadata(poolId, trancheId, updatedTokenName, updatedTokenSymbol);
    }

    function testAllowAsset() public {
        uint128 assetId = defaultAssetId;
        uint64 poolId = 1;

        centrifugeChain.addAsset(assetId, address(erc20));
        centrifugeChain.addPool(poolId);

        centrifugeChain.allowAsset(poolId, assetId);
        assertTrue(poolManager.isAllowedAsset(poolId, address(erc20)));

        centrifugeChain.disallowAsset(poolId, assetId);
        assertEq(poolManager.isAllowedAsset(poolId, address(erc20)), false);

        uint128 randomCurrency = 100;

        vm.expectRevert(bytes("PoolManager/unknown-asset"));
        centrifugeChain.allowAsset(poolId, randomCurrency);

        vm.expectRevert(bytes("PoolManager/invalid-pool"));
        centrifugeChain.allowAsset(poolId + 1, randomCurrency);

        vm.expectRevert(bytes("PoolManager/unknown-asset"));
        centrifugeChain.disallowAsset(poolId, randomCurrency);

        vm.expectRevert(bytes("PoolManager/invalid-pool"));
        centrifugeChain.disallowAsset(poolId + 1, randomCurrency);
    }

    function testUpdateTokenPriceWorks(
        uint64 poolId,
        uint8 decimals,
        uint128 assetId,
        string memory tokenName,
        string memory tokenSymbol,
        bytes16 trancheId,
        uint128 price
    ) public {
        decimals = uint8(bound(decimals, 1, 18));
        vm.assume(poolId > 0);
        vm.assume(trancheId > 0);
        vm.assume(assetId > 0);
        centrifugeChain.addPool(poolId);

        address hook = address(new MockHook());

        vm.expectRevert(bytes("PoolManager/tranche-does-not-exist"));
        centrifugeChain.updateTranchePrice(poolId, trancheId, assetId, price, uint64(block.timestamp));

        centrifugeChain.addTranche(poolId, trancheId, tokenName, tokenSymbol, decimals, hook);
        centrifugeChain.addAsset(assetId, address(erc20));
        centrifugeChain.allowAsset(poolId, assetId);

        poolManager.deployTranche(poolId, trancheId);

        // Allows us to go back in time later
        vm.warp(block.timestamp + 1 days);

        vm.expectRevert(bytes("Auth/not-authorized"));
        vm.prank(randomUser);
        poolManager.updateTranchePrice(poolId, trancheId, assetId, price, uint64(block.timestamp));

        centrifugeChain.updateTranchePrice(poolId, trancheId, assetId, price, uint64(block.timestamp));
        (uint256 latestPrice, uint64 priceComputedAt) = poolManager.getTranchePrice(poolId, trancheId, address(erc20));
        assertEq(latestPrice, price);
        assertEq(priceComputedAt, block.timestamp);

        vm.expectRevert(bytes("PoolManager/cannot-set-older-price"));
        centrifugeChain.updateTranchePrice(poolId, trancheId, assetId, price, uint64(block.timestamp - 1));
    }

    function testRemoveVault() public {
        address vault_ = deploySimpleVault();
        ERC7540Vault vault = ERC7540Vault(vault_);
        uint64 poolId = vault.poolId();
        bytes16 trancheId = vault.trancheId();
        address asset = address(vault.asset());
        address tranche_ = address(vault.share());
        Tranche tranche = Tranche(tranche_);

        poolManager.deny(address(this));
        vm.expectRevert(bytes("Auth/not-authorized"));
        poolManager.removeVault(poolId, trancheId, asset);

        root.relyContract(address(poolManager), address(this));

        vm.expectRevert(bytes("PoolManager/pool-does-not-exist"));
        poolManager.removeVault(poolId + 1, trancheId, asset);

        vm.expectRevert(bytes("PoolManager/tranche-does-not-exist"));
        poolManager.removeVault(poolId, bytes16(0), asset);

        poolManager.removeVault(poolId, trancheId, asset);
        assertEq(poolManager.getVault(poolId, trancheId, asset), address(0));
        assertEq(investmentManager.wards(vault_), 0);
        assertEq(tranche.wards(vault_), 0);
        assertEq(tranche.allowance(address(escrow), vault_), 0);
    }

    function testRemoveVaultFailsWhenVaultNotDeployed() public {
        uint64 poolId = 5;
        bytes16 trancheId = bytes16(bytes("1"));

        address hook = address(new MockHook());

        centrifugeChain.addPool(poolId); // add pool
        centrifugeChain.addTranche(poolId, trancheId, "Test Token", "TT", 6, hook); // add tranche

        centrifugeChain.addAsset(10, address(erc20));
        centrifugeChain.allowAsset(poolId, 10);
        poolManager.deployTranche(poolId, trancheId);

        vm.expectRevert(bytes("PoolManager/vault-not-deployed"));
        poolManager.removeVault(poolId, trancheId, address(erc20));
    }

    function testVaultMigration() public {
        address oldVault_ = deploySimpleVault();

        ERC7540Vault oldVault = ERC7540Vault(oldVault_);
        uint64 poolId = oldVault.poolId();
        bytes16 trancheId = oldVault.trancheId();
        address asset = address(oldVault.asset());

        ERC7540VaultFactory newVaultFactory = new ERC7540VaultFactory(address(root));

        // rewire factory contracts
        newVaultFactory.rely(address(poolManager));
        investmentManager.rely(address(newVaultFactory));
        poolManager.file("vaultFactory", address(newVaultFactory));

        // Remove old vault
        poolManager.removeVault(poolId, trancheId, asset);
        assertEq(poolManager.getVault(poolId, trancheId, asset), address(0));

        // Deploy new vault
        address newVault = poolManager.deployVault(poolId, trancheId, asset);
        assertEq(poolManager.getVault(poolId, trancheId, asset), newVault);
    }

    // helpers
    function hasDuplicates(bytes16[4] calldata array) internal pure returns (bool) {
        uint256 length = array.length;
        for (uint256 i = 0; i < length; i++) {
            for (uint256 j = i + 1; j < length; j++) {
                if (array[i] == array[j]) {
                    return true;
                }
            }
        }
        return false;
    }
}<|MERGE_RESOLUTION|>--- conflicted
+++ resolved
@@ -326,10 +326,6 @@
             uint8(MessagesLib.Call.TransferTrancheTokens),
             poolId,
             trancheId,
-<<<<<<< HEAD
-            bytes32(bytes20(address(this))),
-=======
->>>>>>> 0d6c6f0a
             Domain.Centrifuge,
             uint64(0),
             centChainAddress,
