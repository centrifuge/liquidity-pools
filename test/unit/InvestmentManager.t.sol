--- conflicted
+++ resolved
@@ -10,7 +10,9 @@
 
 contract InvestmentManagerTest is BaseTest {
     // Deployment
-    function testDeployment() public {
+    function testDeployment(address nonWard) public {
+        vm.assume(nonWard != address(root) && nonWard != address(this));
+
         // values set correctly
         assertEq(address(investmentManager.escrow()), address(escrow));
         assertEq(address(investmentManager.userEscrow()), address(userEscrow));
@@ -21,13 +23,8 @@
 
         // permissions set correctly
         assertEq(investmentManager.wards(address(root)), 1);
-<<<<<<< HEAD
-        assertEq(escrow.wards(address(investmentManager)), 1);
-=======
-        assertEq(investmentManager.wards(address(poolManager)), 1);
->>>>>>> 2c8a5752
         assertEq(userEscrow.wards(address(investmentManager)), 1);
-        // assertEq(investmentManager.wards(self), 0); // deployer has no permissions
+        assertEq(investmentManager.wards(nonWard), 0);
     }
 
     // --- Administration ---
