--- conflicted
+++ resolved
@@ -51,7 +51,6 @@
     function updateTokenPrice(uint64 poolId, bytes16 trancheId, uint256 price) public {
         bytes memory _message = ConnectorMessages.formatUpdateTokenPrice(poolId, trancheId, price);
         router.handle(_message);
-<<<<<<< HEAD
     }
 
     function transfer(uint64 poolId, bytes16 trancheId, address user, uint256 amount) public  {
@@ -69,8 +68,6 @@
          dispatchDomain = _destinationDomain;
          dispatchMessage =  _messageBody;
          dispatchRecipient = _recipientAddress;
-=======
->>>>>>> 455a3537
     }
 
 }