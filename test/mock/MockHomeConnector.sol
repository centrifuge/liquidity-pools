--- conflicted
+++ resolved
@@ -68,11 +68,7 @@
         address destinationAddress,
         uint128 amount
     ) public {
-<<<<<<< HEAD
-        bytes memory _message = ConnectorMessages.formatTransfer(
-=======
         bytes memory _message = ConnectorMessages.formatTransferTrancheTokens(
->>>>>>> d522bf65
             poolId,
             trancheId,
             ConnectorMessages.formatDomain(ConnectorMessages.Domain.EVM),
