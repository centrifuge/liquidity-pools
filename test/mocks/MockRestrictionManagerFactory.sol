--- conflicted
+++ resolved
@@ -11,11 +11,7 @@
         address[] calldata /* restrictionManagerWards */
     ) public returns (address) {
         values_uint8["restrictionSet"] = restrictionSet;
-<<<<<<< HEAD
-        RestrictionManager restrictionManager = new RestrictionManager(token);
-=======
         RestrictionManager restrictionManager = new RestrictionManager(address(0), token);
->>>>>>> 7e0756bf
         restrictionManager.rely(msg.sender);
         return address(restrictionManager);
     }
