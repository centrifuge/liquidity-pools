// SPDX-License-Identifier: AGPL-3.0-only
pragma solidity 0.8.21;

import "./TestSetup.t.sol";

contract LiquidityPoolTest is TestSetup {
    // Deployment
    function testDeployment(
        uint64 poolId,
        string memory tokenName,
        string memory tokenSymbol,
        bytes16 trancheId,
        uint128 currencyId
    ) public {
        vm.assume(currencyId > 0);

        address lPool_ = deployLiquidityPool(poolId, erc20.decimals(), tokenName, tokenSymbol, trancheId, currencyId);
        LiquidityPool lPool = LiquidityPool(lPool_);

        // values set correctly
        assertEq(address(lPool.investmentManager()), address(investmentManager));
        assertEq(lPool.asset(), address(erc20));
        assertEq(lPool.poolId(), poolId);
        assertEq(lPool.trancheId(), trancheId);
        address token = poolManager.getTrancheToken(poolId, trancheId);
        assertEq(address(lPool.share()), token);
        assertEq(_bytes128ToString(_stringToBytes128(tokenName)), _bytes128ToString(_stringToBytes128(lPool.name())));
        assertEq(_bytes32ToString(_stringToBytes32(tokenSymbol)), _bytes32ToString(_stringToBytes32(lPool.symbol())));

        // permissions set correctly
        assertEq(lPool.wards(address(root)), 1);
        // assertEq(investmentManager.wards(self), 0); // deployer has no permissions
    }

    // --- Administration ---
    function testFile(
        uint64 poolId,
        string memory tokenName,
        string memory tokenSymbol,
        bytes16 trancheId,
        uint128 currencyId
    ) public {
        vm.assume(currencyId > 0);
        address lPool_ = deployLiquidityPool(poolId, erc20.decimals(), tokenName, tokenSymbol, trancheId, currencyId);
        LiquidityPool lPool = LiquidityPool(lPool_);

        vm.expectRevert(bytes("Auth/not-authorized"));
        lPool.file("investmentManager", self);

        root.relyContract(lPool_, self);
        lPool.file("investmentManager", self);

        vm.expectRevert(bytes("LiquidityPool/file-unrecognized-param"));
        lPool.file("random", self);
    }

    // --- Permissioned functions ---
    function testWithCurrencyApproval(
        uint64 poolId,
        uint8 decimals,
        string memory tokenName,
        string memory tokenSymbol,
        bytes16 trancheId,
        uint128 currencyId,
        uint256 amount,
        uint64 validUntil
    ) public {
        vm.assume(currencyId > 0);
        vm.assume(amount < MAX_UINT128);
        vm.assume(amount > 1);
        vm.assume(validUntil >= block.timestamp);

        address lPool_ = deployLiquidityPool(poolId, erc20.decimals(), tokenName, tokenSymbol, trancheId, currencyId);
        LiquidityPool lPool = LiquidityPool(lPool_);
        Investor investor = new Investor();
        erc20.mint(address(investor), type(uint256).max);
        investor.approve(address(erc20), address(investmentManager), type(uint256).max); // add allowance
        homePools.updateMember(poolId, trancheId, address(investor), validUntil); // add user as member

        // fail: no allowance
        vm.expectRevert(bytes("LiquidityPool/no-currency-allowance"));
        lPool.requestDeposit(amount, address(investor));

        investor.approve(address(erc20), self, amount);
        // fail: amount too big
        vm.expectRevert(bytes("LiquidityPool/no-currency-allowance"));
        lPool.requestDeposit(amount + 1, address(investor));

        // success - someone with approval can requestDeposit on behalf of investor
        lPool.requestDeposit(amount, address(investor));

        // success - investor can requestDeposit
        investor.requestDeposit(lPool_, amount, address(investor));
    }

    function testWithTokenApproval(
        uint64 poolId,
        uint8 decimals,
        string memory tokenName,
        string memory tokenSymbol,
        bytes16 trancheId,
        uint128 currencyId,
        uint256 amount,
        uint64 validUntil
    ) public {
        vm.assume(currencyId > 0);
        vm.assume(amount < MAX_UINT128);
        vm.assume(amount > 1);
        vm.assume(validUntil >= block.timestamp);
        address lPool_ = deployLiquidityPool(poolId, erc20.decimals(), tokenName, tokenSymbol, trancheId, currencyId);
        LiquidityPool lPool = LiquidityPool(lPool_);
        Investor investor = new Investor();

        investorDeposit(address(investor), lPool_, poolId, trancheId, amount, validUntil); // deposit funds first
        investor.approve(lPool_, address(investmentManager), type(uint256).max);

        // fail: no allowance
        vm.expectRevert(bytes("LiquidityPool/no-token-allowance"));
        lPool.requestRedeem(amount, address(investor));

        // investor gives currency approval to self
        investor.approve(lPool_, self, amount);

        // // fail: amount too big
        vm.expectRevert(bytes("LiquidityPool/no-token-allowance"));
        lPool.requestRedeem(amount + 1, address(investor));

        // success - someone with approval can requestRedeem on behalf of investor
        lPool.requestRedeem(amount / 2, address(investor));

        // success - investor can requestRedeem
        investor.requestRedeem(lPool_, amount / 2, address(investor));

        uint256 tokenAmount = uint128(lPool.balanceOf(address(escrow)));
        // redeem on behalf of investor
        homePools.isExecutedCollectRedeem(
            poolId, trancheId, bytes32(bytes20(address(investor))), currencyId, uint128(amount), uint128(tokenAmount)
        );

        assertEq(lPool.maxRedeem(address(investor)), tokenAmount);
        assertEq(lPool.maxWithdraw(address(investor)), uint128(amount));

        // fail: self does not have currency approval from investor
        vm.expectRevert(bytes("LiquidityPool/no-currency-allowance"));
        lPool.redeem(amount / 2, address(investor), address(investor));

        // investor gives currency approval to self
        investor.approve(address(erc20), self, amount / 2);
        // redeem on behalf of investor with currency approval
        lPool.redeem(amount / 2, address(investor), address(investor));

        // investor redeems rest for himself
        investor.redeem(lPool_, lPool.maxRedeem(address(investor)), address(investor), address(investor));
    }

    function testMint(
        uint64 poolId,
        string memory tokenName,
        string memory tokenSymbol,
        bytes16 trancheId,
        uint128 currencyId,
        uint256 amount,
        uint64 validUntil
    ) public {
        vm.assume(currencyId > 0);
        vm.assume(amount < MAX_UINT128);
        vm.assume(validUntil >= block.timestamp);

        address lPool_ = deployLiquidityPool(poolId, erc20.decimals(), tokenName, tokenSymbol, trancheId, currencyId);
        LiquidityPool lPool = LiquidityPool(lPool_);

        Investor investor = new Investor();

        vm.expectRevert(bytes("Auth/not-authorized"));
        lPool.mint(address(investor), amount);

        root.relyContract(lPool_, self); // give self auth permissions

        vm.expectRevert(bytes("Memberlist/not-allowed-to-hold-token"));
        lPool.mint(address(investor), amount);

        homePools.updateMember(poolId, trancheId, address(investor), validUntil); // add investor as member

        lPool.mint(address(investor), amount);
        assertEq(lPool.balanceOf(address(investor)), amount);
        assertEq(lPool.balanceOf(address(investor)), lPool.share().balanceOf(address(investor)));
    }

    function testBurn(
        uint64 poolId,
        string memory tokenName,
        string memory tokenSymbol,
        bytes16 trancheId,
        uint128 currencyId,
        uint256 amount,
        uint64 validUntil
    ) public {
        vm.assume(currencyId > 0);
        vm.assume(amount < MAX_UINT128);
        vm.assume(amount > 0);
        vm.assume(validUntil >= block.timestamp);

        address lPool_ = deployLiquidityPool(poolId, erc20.decimals(), tokenName, tokenSymbol, trancheId, currencyId);
        LiquidityPool lPool = LiquidityPool(lPool_);

        Investor investor = new Investor();
        root.relyContract(lPool_, self); // give self auth permissions
        homePools.updateMember(poolId, trancheId, address(investor), validUntil); // add investor as member

        lPool.mint(address(investor), amount);
        root.denyContract(lPool_, self); // remove auth permissions from self

        vm.expectRevert(bytes("Auth/not-authorized"));
        lPool.burn(address(investor), amount);

        root.relyContract(lPool_, self); // give self auth permissions
        vm.expectRevert(bytes("ERC20/insufficient-allowance"));
        lPool.burn(address(investor), amount);

        // success
        investor.approve(lPool_, lPool_, amount); // approve LP to burn tokens
        lPool.burn(address(investor), amount);

        assertEq(lPool.balanceOf(address(investor)), 0);
        assertEq(lPool.balanceOf(address(investor)), lPool.share().balanceOf(address(investor)));
    }

    function testTransferFrom(
        uint64 poolId,
        uint8 decimals,
        string memory tokenName,
        string memory tokenSymbol,
        bytes16 trancheId,
        uint128 price,
        uint128 currencyId,
        uint256 amount,
        uint64 validUntil
    ) public {
        vm.assume(currencyId > 0);
        vm.assume(amount < MAX_UINT128);
        vm.assume(amount > 4);
        vm.assume(validUntil >= block.timestamp);
        price = 1;
        Investor investor = new Investor();

        address lPool_ = deployLiquidityPool(poolId, erc20.decimals(), tokenName, tokenSymbol, trancheId, currencyId);
        investorDeposit(address(investor), lPool_, poolId, trancheId, amount, validUntil); // deposit funds first
        LiquidityPool lPool = LiquidityPool(lPool_);
        homePools.updateMember(poolId, trancheId, self, validUntil); // put self on memberlist to be able to receive tranche tokens
        homePools.updateTrancheTokenPrice(poolId, trancheId, currencyId, price);

        TrancheToken trancheToken = TrancheToken(address(lPool.share()));
        assertEq(trancheToken.isTrustedForwarder(lPool_), true); // Lpool is trusted forwarder on token

        uint256 initBalance = lPool.balanceOf(address(investor));
        uint256 transferAmount = amount / 4;

        // replacing msg sender only possible for trusted forwarder
        assertEq(trancheToken.isTrustedForwarder(self), false); // self is not trusted forwarder on token
        (bool success, bytes memory data) = address(trancheToken).call(
            abi.encodeWithSelector(
                bytes4(keccak256(bytes("transferFrom(address,address,uint256)"))),
                address(investor),
                self,
                transferAmount,
                address(investor)
            )
        );
        assertEq(success, false);

        // remove LiquidityPool as trusted forwarder
        root.relyContract(address(trancheToken), self);
        trancheToken.removeLiquidityPool(lPool_);
        assertEq(trancheToken.isTrustedForwarder(lPool_), false); // adding trusted forwarder works

        vm.expectRevert(bytes("ERC20/insufficient-allowance"));
        investor.transferFrom(lPool_, address(investor), self, transferAmount);

        // add liquidityPool back as trusted forwarder
        trancheToken.addLiquidityPool(lPool_);

        investor.transferFrom(lPool_, address(investor), self, transferAmount);
        assertEq(lPool.balanceOf(address(investor)), (initBalance - transferAmount));
        assertEq(lPool.balanceOf(self), transferAmount);
    }

    function testApprove(
        uint64 poolId,
        uint8 decimals,
        string memory tokenName,
        string memory tokenSymbol,
        bytes16 trancheId,
        uint128 price,
        uint128 currencyId,
        uint256 amount,
        uint64 validUntil
    ) public {
        vm.assume(currencyId > 0);
        vm.assume(amount < MAX_UINT128);
        vm.assume(amount > 100);
        vm.assume(validUntil >= block.timestamp);
        price = 1;
        Investor investor = new Investor();

        address lPool_ = deployLiquidityPool(poolId, decimals, tokenName, tokenSymbol, trancheId, currencyId);
        LiquidityPool lPool = LiquidityPool(lPool_);
        homePools.updateTrancheTokenPrice(poolId, trancheId, currencyId, price);

        TrancheToken trancheToken = TrancheToken(address(lPool.share()));
        assertTrue(trancheToken.isTrustedForwarder(lPool_)); // Lpool is not trusted forwarder on token

        uint256 initBalance = lPool.balanceOf(address(investor));
        uint256 approvalAmount = amount / 4;

        Investor random = new Investor();

        // replacing msg sender only possible for trusted forwarder
        assertEq(trancheToken.isTrustedForwarder(self), false); // Lpool is not trusted forwarder on token
        (bool success, bytes memory data) = address(trancheToken).call(
            abi.encodeWithSelector(
                bytes4(keccak256(bytes("approve(address,uint256)"))), address(random), approvalAmount, address(investor)
            )
        );
        assertEq(lPool.allowance(self, address(random)), approvalAmount);
        assertEq(lPool.allowance(address(investor), address(random)), 0);

        // remove LiquidityPool as trusted forwarder
        root.relyContract(address(trancheToken), self);
        trancheToken.removeLiquidityPool(lPool_);
        assertEq(trancheToken.isTrustedForwarder(lPool_), false); // adding trusted forwarder works

        investor.approve(lPool_, address(random), approvalAmount);
        assertEq(lPool.allowance(lPool_, address(random)), approvalAmount);
        assertEq(lPool.allowance(address(investor), address(random)), 0);

        // add liquidityPool back as trusted forwarder
        trancheToken.addLiquidityPool(lPool_);

        investor.approve(lPool_, address(random), approvalAmount);
        assertEq(lPool.allowance(address(investor), address(random)), approvalAmount);
    }

    function testTransfer(
        uint64 poolId,
        uint8 decimals,
        string memory tokenName,
        string memory tokenSymbol,
        bytes16 trancheId,
        uint128 price,
        uint128 currencyId,
        uint256 amount,
        uint64 validUntil
    ) public {
        vm.assume(currencyId > 0);
        vm.assume(amount < MAX_UINT128);
        vm.assume(amount > 100);
        vm.assume(validUntil >= block.timestamp);
        Investor investor = new Investor();

        address lPool_ = deployLiquidityPool(poolId, erc20.decimals(), tokenName, tokenSymbol, trancheId, currencyId);
        investorDeposit(address(investor), lPool_, poolId, trancheId, amount, validUntil); // deposit funds first
        LiquidityPool lPool = LiquidityPool(lPool_);
        homePools.updateMember(poolId, trancheId, self, validUntil); // put self on memberlist to be able to receive tranche tokens

        TrancheToken trancheToken = TrancheToken(address(lPool.share()));
        assertTrue(trancheToken.isTrustedForwarder(lPool_)); // Lpool is not trusted forwarder on token

        uint256 initBalance = lPool.balanceOf(address(investor));
        uint256 transferAmount = amount / 4;

        // replacing msg sender only possible for trusted forwarder
        assertEq(trancheToken.isTrustedForwarder(self), false); // Lpool is not trusted forwarder on token
        (bool success, bytes memory data) = address(trancheToken).call(
            abi.encodeWithSelector(
                bytes4(keccak256(bytes("transfer(address,uint256)"))), self, transferAmount, address(investor)
            )
        );
        assertEq(success, false);

        // remove LiquidityPool as trusted forwarder
        root.relyContract(address(trancheToken), self);
        trancheToken.removeLiquidityPool(lPool_);
        assertEq(trancheToken.isTrustedForwarder(lPool_), false); // adding trusted forwarder works

        vm.expectRevert(bytes("ERC20/insufficient-balance"));
        investor.transfer(lPool_, self, transferAmount);

        // add liquidityPool back as trusted forwarder
        trancheToken.addLiquidityPool(lPool_);
        investor.transfer(lPool_, self, transferAmount);

        // investor.transfer(lPool_, self, transferAmount);
        assertEq(lPool.balanceOf(address(investor)), (initBalance - transferAmount));
        assertEq(lPool.balanceOf(self), transferAmount);
    }

    function testDepositAndRedeemPrecision(uint64 poolId, bytes16 trancheId, uint128 currencyId) public {
        vm.assume(currencyId > 0);

        uint8 TRANCHE_TOKEN_DECIMALS = 18; // Like DAI
        uint8 INVESTMENT_CURRENCY_DECIMALS = 6; // 6, like USDC

        ERC20 currency = _newErc20("Currency", "CR", INVESTMENT_CURRENCY_DECIMALS);
        address lPool_ =
            deployLiquidityPool(poolId, TRANCHE_TOKEN_DECIMALS, "", "", trancheId, currencyId, address(currency));
        LiquidityPool lPool = LiquidityPool(lPool_);
        homePools.updateTrancheTokenPrice(poolId, trancheId, currencyId, 1000000000000000000);

        // invest
        uint256 investmentAmount = 100000000; // 100 * 10**6
        homePools.updateMember(poolId, trancheId, self, type(uint64).max);
        currency.approve(address(investmentManager), investmentAmount);
        currency.mint(self, investmentAmount);
        lPool.requestDeposit(investmentAmount, self);

        // trigger executed collectInvest of the first 50% at a price of 1.2
        uint128 _currencyId = poolManager.currencyAddressToId(address(currency)); // retrieve currencyId
        uint128 currencyPayout = 50000000; // 50 * 10**6
        uint128 firstTrancheTokenPayout = 41666666666666666666; // 50 * 10**18 / 1.2, rounded down
        homePools.isExecutedCollectInvest(
            poolId, trancheId, bytes32(bytes20(self)), _currencyId, currencyPayout, firstTrancheTokenPayout
        );

        // assert deposit & mint values adjusted
        assertEq(lPool.maxDeposit(self), currencyPayout);
        assertEq(lPool.maxMint(self), firstTrancheTokenPayout);

        // deposit price should be ~1.2*10**18
        assertEq(investmentManager.calculateDepositPrice(self, address(lPool)), 1200000000000000000);

        // trigger executed collectInvest of the second 50% at a price of 1.4
        currencyPayout = 50000000; // 50 * 10**6
        uint128 secondTrancheTokenPayout = 35714285714285714285; // 50 * 10**18 / 1.4, rounded down
        homePools.isExecutedCollectInvest(
            poolId, trancheId, bytes32(bytes20(self)), _currencyId, currencyPayout, secondTrancheTokenPayout
        );

        // deposit price should now be 50% * 1.2 + 50% * 1.4 = ~1.3*10**18.
        assertEq(investmentManager.calculateDepositPrice(self, address(lPool)), 1292307692307692307);

        // collect the tranche tokens
        lPool.mint(firstTrancheTokenPayout + secondTrancheTokenPayout, self);
        assertEq(lPool.balanceOf(self), firstTrancheTokenPayout + secondTrancheTokenPayout);

        // redeem
        lPool.approve(address(investmentManager), firstTrancheTokenPayout + secondTrancheTokenPayout);
        lPool.requestRedeem(firstTrancheTokenPayout + secondTrancheTokenPayout, self);

        // trigger executed collectRedeem at a price of 1.5
        // 50% invested at 1.2 and 50% invested at 1.4 leads to ~77 tranche tokens
        // when redeeming at a price of 1.5, this leads to ~115.5 currency
        currencyPayout = 115500000; // 115.5*10**6

        // mint interest into escrow
        currency.mint(address(escrow), currencyPayout - investmentAmount);

        homePools.isExecutedCollectRedeem(
            poolId,
            trancheId,
            bytes32(bytes20(self)),
            _currencyId,
            currencyPayout,
            firstTrancheTokenPayout + secondTrancheTokenPayout
        );

        // redeem price should now be ~1.5*10**18.
        assertEq(investmentManager.calculateRedeemPrice(self, address(lPool)), 1492615384615384615);

        // collect the currency
        lPool.withdraw(currencyPayout, self, self);
        assertEq(currency.balanceOf(self), currencyPayout);
    }

    function testDepositAndRedeemPrecisionWithInverseDecimals(uint64 poolId, bytes16 trancheId, uint128 currencyId)
        public
    {
        vm.assume(currencyId > 0);

        uint8 TRANCHE_TOKEN_DECIMALS = 6; // Like DAI
        uint8 INVESTMENT_CURRENCY_DECIMALS = 18; // 18, like USDC

        ERC20 currency = _newErc20("Currency", "CR", INVESTMENT_CURRENCY_DECIMALS);
        address lPool_ =
            deployLiquidityPool(poolId, TRANCHE_TOKEN_DECIMALS, "", "", trancheId, currencyId, address(currency));
        LiquidityPool lPool = LiquidityPool(lPool_);
        homePools.updateTrancheTokenPrice(poolId, trancheId, currencyId, 1000000000000000000000000000);

        // invest
        uint256 investmentAmount = 100000000000000000000; // 100 * 10**18
        homePools.updateMember(poolId, trancheId, self, type(uint64).max);
        currency.approve(address(investmentManager), investmentAmount);
        currency.mint(self, investmentAmount);
        lPool.requestDeposit(investmentAmount, self);

        // trigger executed collectInvest of the first 50% at a price of 1.2
        uint128 _currencyId = poolManager.currencyAddressToId(address(currency)); // retrieve currencyId
        uint128 currencyPayout = 50000000000000000000; // 50 * 10**18
        uint128 firstTrancheTokenPayout = 41666666; // 50 * 10**6 / 1.2, rounded down
        homePools.isExecutedCollectInvest(
            poolId, trancheId, bytes32(bytes20(self)), _currencyId, currencyPayout, firstTrancheTokenPayout
        );

        // assert deposit & mint values adjusted
        assertEq(lPool.maxDeposit(self), currencyPayout);
        assertEq(lPool.maxMint(self), firstTrancheTokenPayout);

        // deposit price should be ~1.2*10**18
        assertEq(investmentManager.calculateDepositPrice(self, address(lPool)), 1200000019200000307);

        // trigger executed collectInvest of the second 50% at a price of 1.4
        currencyPayout = 50000000000000000000; // 50 * 10**18
        uint128 secondTrancheTokenPayout = 35714285; // 50 * 10**6 / 1.4, rounded down
        homePools.isExecutedCollectInvest(
            poolId, trancheId, bytes32(bytes20(self)), _currencyId, currencyPayout, secondTrancheTokenPayout
        );

        // deposit price should now be 50% * 1.2 + 50% * 1.4 = ~1.3*10**18.
        assertEq(investmentManager.calculateDepositPrice(self, address(lPool)), 1292307715370414612);

        // collect the tranche tokens
        lPool.mint(firstTrancheTokenPayout + secondTrancheTokenPayout, self);
        assertEq(lPool.balanceOf(self), firstTrancheTokenPayout + secondTrancheTokenPayout);

        // redeem
        lPool.approve(address(investmentManager), firstTrancheTokenPayout + secondTrancheTokenPayout);
        lPool.requestRedeem(firstTrancheTokenPayout + secondTrancheTokenPayout, self);

        // trigger executed collectRedeem at a price of 1.5
        // 50% invested at 1.2 and 50% invested at 1.4 leads to ~77 tranche tokens
        // when redeeming at a price of 1.5, this leads to ~115.5 currency
        currencyPayout = 115500000000000000000; // 115.5*10**18

        // mint interest into escrow
        currency.mint(address(escrow), currencyPayout - investmentAmount);

        homePools.isExecutedCollectRedeem(
            poolId,
            trancheId,
            bytes32(bytes20(self)),
            _currencyId,
            currencyPayout,
            firstTrancheTokenPayout + secondTrancheTokenPayout
        );

        // redeem price should now be ~1.5*10**18.
        assertEq(investmentManager.calculateRedeemPrice(self, address(lPool)), 1492615411252828877);

        // // collect the currency
        lPool.withdraw(currencyPayout, self, self);
        assertEq(currency.balanceOf(self), currencyPayout);
    }

    // Test that assumes the swap from usdc (investment currency) to dai (pool currency) has a cost of 1%
    function testDepositAndRedeemPrecisionWithSlippage(uint64 poolId, bytes16 trancheId, uint128 currencyId) public {
        vm.assume(currencyId > 0);

        uint8 INVESTMENT_CURRENCY_DECIMALS = 6; // 6, like USDC
        uint8 TRANCHE_TOKEN_DECIMALS = 18; // Like DAI

        ERC20 currency = _newErc20("Currency", "CR", INVESTMENT_CURRENCY_DECIMALS);
        address lPool_ =
            deployLiquidityPool(poolId, TRANCHE_TOKEN_DECIMALS, "", "", trancheId, currencyId, address(currency));
        LiquidityPool lPool = LiquidityPool(lPool_);

        // price = (100*10**18) /  (99 * 10**18) = 101.010101 * 10**18
        homePools.updateTrancheTokenPrice(poolId, trancheId, currencyId, 1010101010101010101);

        // invest
        uint256 investmentAmount = 100000000; // 100 * 10**6
        homePools.updateMember(poolId, trancheId, self, type(uint64).max);
        currency.approve(address(investmentManager), investmentAmount);
        currency.mint(self, investmentAmount);
        lPool.requestDeposit(investmentAmount, self);

        // trigger executed collectInvest at a tranche token price of 1.2
        uint128 _currencyId = poolManager.currencyAddressToId(address(currency)); // retrieve currencyId
        uint128 currencyPayout = 99000000; // 99 * 10**6

        // invested amount in dai is 99 * 10**18
        // executed at price of 1.2, leads to a tranche token payout of
        // 99 * 10**18 / 1.2 = 82500000000000000000
        uint128 trancheTokenPayout = 82500000000000000000;
        homePools.isExecutedCollectInvest(
            poolId, trancheId, bytes32(bytes20(self)), _currencyId, currencyPayout, trancheTokenPayout
        );

        // assert deposit & mint values adjusted
        assertEq(lPool.maxDeposit(self), currencyPayout);
        assertEq(lPool.maxMint(self), trancheTokenPayout);

        // lp price is value of 1 tranche token in dai
        assertEq(lPool.latestPrice(), 1200000000000000000);

        // lp price is set to the deposit price
        assertEq(investmentManager.calculateDepositPrice(self, address(lPool)), 1200000000000000000);
    }

    // Test that assumes the swap from usdc (investment currency) to dai (pool currency) has a cost of 1%
    function testDepositAndRedeemPrecisionWithSlippageAndWithInverseDecimal(
        uint64 poolId,
        bytes16 trancheId,
        uint128 currencyId
    ) public {
        vm.assume(currencyId > 0);

        uint8 INVESTMENT_CURRENCY_DECIMALS = 18; // 18, like DAI
        uint8 TRANCHE_TOKEN_DECIMALS = 6; // Like USDC

        ERC20 currency = _newErc20("Currency", "CR", INVESTMENT_CURRENCY_DECIMALS);
        address lPool_ =
            deployLiquidityPool(poolId, TRANCHE_TOKEN_DECIMALS, "", "", trancheId, currencyId, address(currency));
        LiquidityPool lPool = LiquidityPool(lPool_);

        // price = (100*10**18) /  (99 * 10**18) = 101.010101 * 10**18
        homePools.updateTrancheTokenPrice(poolId, trancheId, currencyId, 1010101010101010101);

        // invest
<<<<<<< HEAD
        uint256 investmentAmount = 100000000000000000000; // 100 * 10**18
=======
        uint256 investmentAmount = 100000000; // 100 * 10**6
>>>>>>> b1a16139
        homePools.updateMember(poolId, trancheId, self, type(uint64).max);
        currency.approve(address(investmentManager), investmentAmount);
        currency.mint(self, investmentAmount);
        lPool.requestDeposit(investmentAmount, self);

        // trigger executed collectInvest at a tranche token price of 1.2
        uint128 _currencyId = poolManager.currencyAddressToId(address(currency)); // retrieve currencyId
        uint128 currencyPayout = 99000000000000000000; // 99 * 10**18

        // invested amount in dai is 99 * 10**18
        // executed at price of 1.2, leads to a tranche token payout of
        // 99 * 10**6 / 1.2 = 82500000
        uint128 trancheTokenPayout = 82500000;
        homePools.isExecutedCollectInvest(
            poolId, trancheId, bytes32(bytes20(self)), _currencyId, currencyPayout, trancheTokenPayout
        );

        // assert deposit & mint values adjusted
        assertEq(lPool.maxDeposit(self), currencyPayout);
        assertEq(lPool.maxMint(self), trancheTokenPayout);

        // lp price is value of 1 tranche token in usdc
        assertEq(lPool.latestPrice(), 1200000000000000000);

        // lp price is set to the deposit price
        assertEq(investmentManager.calculateDepositPrice(self, address(lPool)), 1200000000000000000);
    }

    function testAssetShareConversion(uint64 poolId, bytes16 trancheId, uint128 currencyId) public {
        vm.assume(currencyId > 0);

        uint8 INVESTMENT_CURRENCY_DECIMALS = 6; // 6, like USDC
        uint8 TRANCHE_TOKEN_DECIMALS = 18; // Like DAI

        ERC20 currency = _newErc20("Currency", "CR", INVESTMENT_CURRENCY_DECIMALS);
        address lPool_ =
            deployLiquidityPool(poolId, TRANCHE_TOKEN_DECIMALS, "", "", trancheId, currencyId, address(currency));
        LiquidityPool lPool = LiquidityPool(lPool_);
        homePools.updateTrancheTokenPrice(poolId, trancheId, currencyId, 1000000);

        // invest
        uint256 investmentAmount = 100000000; // 100 * 10**6
        homePools.updateMember(poolId, trancheId, self, type(uint64).max);
        currency.approve(address(investmentManager), investmentAmount);
        currency.mint(self, investmentAmount);
        lPool.requestDeposit(investmentAmount, self);

        // trigger executed collectInvest at a price of 1.0
        uint128 _currencyId = poolManager.currencyAddressToId(address(currency)); // retrieve currencyId
        uint128 trancheTokenPayout = 100000000000000000000; // 100 * 10**18
        homePools.isExecutedCollectInvest(
            poolId, trancheId, bytes32(bytes20(self)), _currencyId, uint128(investmentAmount), trancheTokenPayout
        );
        lPool.mint(trancheTokenPayout, self);

        // assert share/asset conversion
        assertEq(lPool.latestPrice(), 1000000000000000000);
        assertEq(lPool.totalSupply(), 100000000000000000000);
        assertEq(lPool.totalAssets(), 100000000);
        assertEq(lPool.convertToShares(100000000), 100000000000000000000); // tranche tokens have 12 more decimals than assets
        assertEq(lPool.convertToAssets(lPool.convertToShares(100000000000000000000)), 100000000000000000000);

        // assert share/asset conversion after price update
        homePools.updateTrancheTokenPrice(poolId, trancheId, currencyId, 1200000000000000000);

        assertEq(lPool.latestPrice(), 1200000000000000000);
        assertEq(lPool.totalAssets(), 120000000);
        assertEq(lPool.convertToShares(120000000), 100000000000000000000); // tranche tokens have 12 more decimals than assets
        assertEq(lPool.convertToAssets(lPool.convertToShares(120000000000000000000)), 120000000000000000000);
    }

    function testAssetShareConversionWithInverseDecimals(uint64 poolId, bytes16 trancheId, uint128 currencyId) public {
        vm.assume(currencyId > 0);

        uint8 INVESTMENT_CURRENCY_DECIMALS = 18; // 18, like DAI
        uint8 TRANCHE_TOKEN_DECIMALS = 6; // Like USDC

        ERC20 currency = _newErc20("Currency", "CR", INVESTMENT_CURRENCY_DECIMALS);
        address lPool_ =
            deployLiquidityPool(poolId, TRANCHE_TOKEN_DECIMALS, "", "", trancheId, currencyId, address(currency));
        LiquidityPool lPool = LiquidityPool(lPool_);
        homePools.updateTrancheTokenPrice(poolId, trancheId, currencyId, 1000000);

        // invest
        uint256 investmentAmount = 100000000000000000000; // 100 * 10**18
        homePools.updateMember(poolId, trancheId, self, type(uint64).max);
        currency.approve(address(investmentManager), investmentAmount);
        currency.mint(self, investmentAmount);
        lPool.requestDeposit(investmentAmount, self);

        // trigger executed collectInvest at a price of 1.0
        uint128 _currencyId = poolManager.currencyAddressToId(address(currency)); // retrieve currencyId
        uint128 trancheTokenPayout = 100000000; // 100 * 10**6
        homePools.isExecutedCollectInvest(
            poolId, trancheId, bytes32(bytes20(self)), _currencyId, uint128(investmentAmount), trancheTokenPayout
        );
        lPool.mint(trancheTokenPayout, self);

        // assert share/asset conversion
        assertEq(lPool.latestPrice(), 1000000000000000000);
        assertEq(lPool.totalSupply(), 100000000);
        assertEq(lPool.totalAssets(), 100000000000000000000);
        assertEq(lPool.convertToShares(100000000000000000000), 100000000); // tranche tokens have 12 less decimals than assets
        assertEq(lPool.convertToAssets(lPool.convertToShares(100000000000000000000)), 100000000000000000000);

        // assert share/asset conversion after price update
        homePools.updateTrancheTokenPrice(poolId, trancheId, currencyId, 1200000000000000000);

        assertEq(lPool.latestPrice(), 1200000000000000000);
        assertEq(lPool.totalAssets(), 120000000000000000000);
        assertEq(lPool.convertToShares(120000000000000000000), 100000000); // tranche tokens have 12 less decimals than assets
        assertEq(lPool.convertToAssets(lPool.convertToShares(120000000000000000000)), 120000000000000000000);
    }

    function testDepositMint(
        uint64 poolId,
        uint8 decimals,
        string memory tokenName,
        string memory tokenSymbol,
        bytes16 trancheId,
        uint128 price,
        uint128 currencyId,
        uint256 amount,
        uint64 validUntil
    ) public {
        vm.assume(currencyId > 0);
        vm.assume(amount < MAX_UINT128);
        vm.assume(amount > 1);
        vm.assume(validUntil >= block.timestamp);
        price = 2 * 10 ** 27;

        address lPool_ = deployLiquidityPool(poolId, erc20.decimals(), tokenName, tokenSymbol, trancheId, currencyId);
        LiquidityPool lPool = LiquidityPool(lPool_);
        homePools.updateTrancheTokenPrice(poolId, trancheId, currencyId, price);

        erc20.mint(self, amount);

        // will fail - user not member: can not receive trancheToken
        vm.expectRevert(bytes("InvestmentManager/not-a-member"));
        lPool.requestDeposit(amount, self);
        homePools.updateMember(poolId, trancheId, self, validUntil); // add user as member

        // // will fail - user did not give currency allowance to investmentManager
        vm.expectRevert(bytes("SafeTransferLib/safe-transfer-from-failed"));
        lPool.requestDeposit(amount, self);
        erc20.approve(address(investmentManager), amount); // add allowance

        lPool.requestDeposit(amount, self);

        // ensure funds are locked in escrow
        assertEq(erc20.balanceOf(address(escrow)), amount);
        assertEq(erc20.balanceOf(self), 0);
        assertEq(investmentManager.userDepositRequest(self, address(lPool)), amount);

        // trigger executed collectInvest
        uint128 _currencyId = poolManager.currencyAddressToId(address(erc20)); // retrieve currencyId
        uint128 trancheTokensPayout = uint128(amount * 10 ** 27 / price); // trancheTokenPrice = 2$
        assertApproxEqAbs(trancheTokensPayout, amount / 2, 2);
        homePools.isExecutedCollectInvest(
            poolId, trancheId, bytes32(bytes20(self)), _currencyId, uint128(amount), trancheTokensPayout
        );

        // assert deposit & mint values adjusted
        assertEq(lPool.maxMint(self), trancheTokensPayout); // max deposit
        assertEq(lPool.maxDeposit(self), amount); // max deposit
        assertEq(investmentManager.userDepositRequest(self, address(lPool)), 0);
        // assert tranche tokens minted
        assertEq(lPool.balanceOf(address(escrow)), trancheTokensPayout);
        // assert conversions
        assertEq(lPool.previewDeposit(amount), trancheTokensPayout);
        assertApproxEqAbs(lPool.previewMint(trancheTokensPayout), amount, 1);

        // deposit 50% of the amount
        uint256 share = 2;
        lPool.deposit(amount / 2, self); // mint half the amount

        // Allow 2 difference because of rounding
        assertApproxEqAbs(lPool.balanceOf(self), trancheTokensPayout / 2, 2);
        assertApproxEqAbs(lPool.balanceOf(address(escrow)), trancheTokensPayout - trancheTokensPayout / 2, 2);
        assertApproxEqAbs(lPool.maxMint(self), trancheTokensPayout - trancheTokensPayout / 2, 2);
        assertApproxEqAbs(lPool.maxDeposit(self), amount - amount / 2, 2);

        // mint the rest
        lPool.mint(lPool.maxMint(self), self);
        assertEq(lPool.balanceOf(self), trancheTokensPayout - lPool.maxMint(self));
        assertTrue(lPool.balanceOf(address(escrow)) <= 1);
        assertTrue(lPool.maxMint(self) <= 1);

        // remainder is rounding difference
        assertTrue(lPool.maxDeposit(self) <= amount * 0.01e18);
    }

    function testDepositAndRedeemWithPermit(
        uint64 poolId,
        string memory tokenName,
        string memory tokenSymbol,
        bytes16 trancheId,
        uint128 currencyId,
        uint256 amount
    ) public {
        vm.assume(currencyId > 0);
        vm.assume(amount < MAX_UINT128);
        vm.assume(amount > 1);

        // Use a wallet with a known private key so we can sign the permit message
        address investor = vm.addr(0xABCD);
        vm.prank(vm.addr(0xABCD));

        LiquidityPool lPool =
            LiquidityPool(deployLiquidityPool(poolId, erc20.decimals(), tokenName, tokenSymbol, trancheId, currencyId));
        erc20.mint(investor, amount);
        homePools.updateMember(poolId, trancheId, investor, type(uint64).max);

        // Sign permit for depositing investment currency
        (uint8 v, bytes32 r, bytes32 s) = vm.sign(
            0xABCD,
            keccak256(
                abi.encodePacked(
                    "\x19\x01",
                    erc20.DOMAIN_SEPARATOR(),
                    keccak256(
                        abi.encode(
                            erc20.PERMIT_TYPEHASH(), investor, address(investmentManager), amount, 0, block.timestamp
                        )
                    )
                )
            )
        );

        lPool.requestDepositWithPermit(amount, investor, block.timestamp, v, r, s);
        // To avoid stack too deep errors
        delete v;
        delete r;
        delete s;

        // ensure funds are locked in escrow
        assertEq(erc20.balanceOf(address(escrow)), amount);
        assertEq(erc20.balanceOf(investor), 0);

        // collect 50% of the tranche tokens
        homePools.isExecutedCollectInvest(
            poolId,
            trancheId,
            bytes32(bytes20(investor)),
            poolManager.currencyAddressToId(address(erc20)),
            uint128(amount),
            uint128(amount)
        );

        uint256 maxMint = lPool.maxMint(investor);
        lPool.mint(maxMint, investor);

        TrancheToken trancheToken = TrancheToken(address(lPool.share()));
        assertEq(trancheToken.balanceOf(address(investor)), maxMint);

        // Sign permit for redeeming tranche tokens
        (v, r, s) = vm.sign(
            0xABCD,
            keccak256(
                abi.encodePacked(
                    "\x19\x01",
                    trancheToken.DOMAIN_SEPARATOR(),
                    keccak256(
                        abi.encode(
                            trancheToken.PERMIT_TYPEHASH(),
                            investor,
                            address(investmentManager),
                            maxMint,
                            0,
                            block.timestamp
                        )
                    )
                )
            )
        );

        lPool.requestRedeemWithPermit(maxMint, investor, block.timestamp, v, r, s);
        // ensure tokens are locked in escrow
        assertEq(trancheToken.balanceOf(address(escrow)), maxMint);
        assertEq(trancheToken.balanceOf(investor), 0);
    }

    function testRedeem(
        uint64 poolId,
        uint8 decimals,
        string memory tokenName,
        string memory tokenSymbol,
        bytes16 trancheId,
        uint128 price,
        uint128 currencyId,
        uint256 amount,
        uint64 validUntil,
        address random
    ) public {
        vm.assume(currencyId > 0);
        vm.assume(random != address(0));
        vm.assume(amount < MAX_UINT128);
        vm.assume(amount > 1);
        vm.assume(validUntil >= block.timestamp);
        price = 1;

        address lPool_ = deployLiquidityPool(poolId, erc20.decimals(), tokenName, tokenSymbol, trancheId, currencyId);
        deposit(lPool_, poolId, trancheId, amount, validUntil); // deposit funds first
        LiquidityPool lPool = LiquidityPool(lPool_);
        homePools.updateTrancheTokenPrice(poolId, trancheId, currencyId, price);

        // will fail - user did not give tranche token allowance to investmentManager
        vm.expectRevert(bytes("ERC20/insufficient-allowance"));
        lPool.requestRedeem(amount, self);
        lPool.approve(address(investmentManager), amount); // add allowance

        lPool.requestRedeem(amount, self);
        assertEq(lPool.balanceOf(address(escrow)), amount);
        assertEq(investmentManager.userRedeemRequest(self, address(lPool)), amount);

        // trigger executed collectRedeem
        uint128 _currencyId = poolManager.currencyAddressToId(address(erc20)); // retrieve currencyId
        uint128 currencyPayout = uint128(amount) / uint128(price);
        homePools.isExecutedCollectRedeem(
            poolId, trancheId, bytes32(bytes20(self)), _currencyId, currencyPayout, uint128(amount)
        );

        // assert withdraw & redeem values adjusted
        assertEq(lPool.maxWithdraw(self), currencyPayout); // max deposit
        assertEq(lPool.maxRedeem(self), amount); // max deposit
        assertEq(investmentManager.userRedeemRequest(self, address(lPool)), 0);
        assertEq(lPool.balanceOf(address(escrow)), 0);
        assertEq(erc20.balanceOf(address(userEscrow)), currencyPayout);
        // assert conversions
        assertEq(lPool.previewWithdraw(currencyPayout), amount);
        assertEq(lPool.previewRedeem(amount), currencyPayout);

        // success
        lPool.redeem(amount / 2, self, self); // redeem half the amount to own wallet

        // fail -> random has no approval to receive funds
        vm.expectRevert(bytes("UserEscrow/receiver-has-no-allowance"));
        lPool.redeem(amount / 2, random, self); // redeem half the amount to another wallet

        // success
        erc20.approve(random, lPool.maxWithdraw(self)); // random receives approval to receive funds
        lPool.redeem(amount / 2, random, self); // redeem half the amount to random wallet

        assertEq(lPool.balanceOf(self), 0);
        assertTrue(lPool.balanceOf(address(escrow)) <= 1);
        assertTrue(erc20.balanceOf(address(userEscrow)) <= 1);

        assertEq(erc20.balanceOf(self), (amount / 2));
        assertEq(erc20.balanceOf(random), (amount / 2));
        assertTrue(lPool.maxWithdraw(self) <= 1);
        assertTrue(lPool.maxRedeem(self) <= 1);
    }

    function testWithdraw(
        uint64 poolId,
        uint8 decimals,
        string memory tokenName,
        string memory tokenSymbol,
        bytes16 trancheId,
        uint128 price,
        uint128 currencyId,
        uint256 amount,
        uint64 validUntil,
        address random
    ) public {
        vm.assume(currencyId > 0);
        vm.assume(amount < MAX_UINT128);
        vm.assume(random != address(0));
        vm.assume(amount > 1);
        vm.assume(validUntil >= block.timestamp);
        price = 1;

        address lPool_ = deployLiquidityPool(poolId, erc20.decimals(), tokenName, tokenSymbol, trancheId, currencyId);
        deposit(lPool_, poolId, trancheId, amount, validUntil); // deposit funds first
        LiquidityPool lPool = LiquidityPool(lPool_);
        homePools.updateTrancheTokenPrice(poolId, trancheId, currencyId, price);

        // will fail - user did not give tranche token allowance to investmentManager
        vm.expectRevert(bytes("SafeTransferLib/safe-transfer-from-failed"));
        lPool.requestDeposit(amount, self);
        lPool.approve(address(investmentManager), amount); // add allowance

        lPool.requestRedeem(amount, self);
        assertEq(lPool.balanceOf(address(escrow)), amount);
        assertEq(erc20.balanceOf(address(userEscrow)), 0);

        // trigger executed collectRedeem
        uint128 _currencyId = poolManager.currencyAddressToId(address(erc20)); // retrieve currencyId
        uint128 currencyPayout = uint128(amount) / price;
        homePools.isExecutedCollectRedeem(
            poolId, trancheId, bytes32(bytes20(self)), _currencyId, currencyPayout, uint128(amount)
        );

        // assert withdraw & redeem values adjusted
        assertEq(lPool.maxWithdraw(self), currencyPayout); // max deposit
        assertEq(lPool.maxRedeem(self), amount); // max deposit
        assertEq(lPool.balanceOf(address(escrow)), 0);
        assertEq(erc20.balanceOf(address(userEscrow)), currencyPayout);

        lPool.withdraw(amount / 2, self, self); // withdraw half teh amount

        // fail -> random has no approval to receive funds
        vm.expectRevert(bytes("UserEscrow/receiver-has-no-allowance"));
        lPool.withdraw(amount / 2, random, self); // redeem half the amount to another wallet

        // success
        erc20.approve(random, lPool.maxWithdraw(self)); // random receives approval to receive funds
        lPool.withdraw(amount / 2, random, self); // redeem half the amount to random wallet

        assertTrue(lPool.balanceOf(self) <= 1);
        assertTrue(erc20.balanceOf(address(userEscrow)) <= 1);
        assertEq(erc20.balanceOf(self), currencyPayout / 2);
        assertEq(erc20.balanceOf(random), currencyPayout / 2);
        assertTrue(lPool.maxRedeem(self) <= 1);
        assertTrue(lPool.maxWithdraw(self) <= 1);
    }

    function testDecreaseDepositRequest(
        uint64 poolId,
        uint8 decimals,
        string memory tokenName,
        string memory tokenSymbol,
        bytes16 trancheId,
        uint128 price,
        uint128 currencyId,
        uint256 amount,
        uint64 validUntil
    ) public {
        vm.assume(currencyId > 0);
        vm.assume(amount < MAX_UINT128);
        vm.assume(amount > 1);
        vm.assume(validUntil >= block.timestamp);
        price = 2 * 10 ** 27;

        address lPool_ = deployLiquidityPool(poolId, erc20.decimals(), tokenName, tokenSymbol, trancheId, currencyId);
        LiquidityPool lPool = LiquidityPool(lPool_);
        homePools.updateTrancheTokenPrice(poolId, trancheId, currencyId, price);

        erc20.mint(self, amount);
        homePools.updateMember(poolId, trancheId, self, validUntil); // add user as member
        erc20.approve(address(investmentManager), amount); // add allowance
        lPool.requestDeposit(amount, self);

        assertEq(erc20.balanceOf(address(escrow)), amount);
        assertEq(erc20.balanceOf(self), 0);

        // decrease deposit request
        lPool.decreaseDepositRequest(amount, self);
        homePools.isExecutedDecreaseInvestOrder(poolId, trancheId, bytes32(bytes20(self)), currencyId, uint128(amount));

        assertEq(erc20.balanceOf(address(escrow)), 0);
        assertEq(erc20.balanceOf(self), amount);
    }

    function testDecreaseRedeemRequest(
        uint64 poolId,
        uint8 decimals,
        string memory tokenName,
        string memory tokenSymbol,
        bytes16 trancheId,
        uint128 price,
        uint128 currencyId,
        uint256 amount,
        uint64 validUntil
    ) public {
        vm.assume(currencyId > 0);
        vm.assume(amount < MAX_UINT128);
        vm.assume(amount > 1);
        vm.assume(validUntil >= block.timestamp);
        price = 1;

        address lPool_ = deployLiquidityPool(poolId, erc20.decimals(), tokenName, tokenSymbol, trancheId, currencyId);
        deposit(lPool_, poolId, trancheId, amount, validUntil); // deposit funds first
        LiquidityPool lPool = LiquidityPool(lPool_);
        homePools.updateTrancheTokenPrice(poolId, trancheId, currencyId, price);

        lPool.approve(address(investmentManager), amount);
        lPool.requestRedeem(amount, self);

        assertEq(lPool.balanceOf(address(escrow)), amount);
        assertEq(lPool.balanceOf(self), 0);

        // decrease redeem request
        lPool.decreaseRedeemRequest(amount, self);
        homePools.isExecutedDecreaseRedeemOrder(poolId, trancheId, bytes32(bytes20(self)), currencyId, uint128(amount));

        assertEq(lPool.balanceOf(address(escrow)), 0);
        assertEq(lPool.balanceOf(self), amount);
    }

    function testCollectInvest(
        uint64 poolId,
        bytes16 trancheId,
        string memory tokenName,
        string memory tokenSymbol,
        uint8 decimals,
        uint128 price,
        uint128 currencyId,
        uint64 validUntil,
        uint128 amount
    ) public {
        vm.assume(amount > 0);
        vm.assume(currencyId > 0);
        vm.assume(decimals > 0);
        vm.assume(validUntil > block.timestamp + 7 days);

        address lPool_ = deployLiquidityPool(poolId, decimals, tokenName, tokenSymbol, trancheId, currencyId);
        LiquidityPool lPool = LiquidityPool(lPool_);
        homePools.updateTrancheTokenPrice(poolId, trancheId, currencyId, price);

        vm.expectRevert(bytes("InvestmentManager/not-a-member"));
        lPool.collectDeposit(self);

        homePools.updateMember(poolId, trancheId, self, validUntil);
        lPool.collectDeposit(self);
    }

    function testCollectRedeem(
        uint64 poolId,
        bytes16 trancheId,
        string memory tokenName,
        string memory tokenSymbol,
        uint8 decimals,
        uint128 price,
        uint128 currencyId,
        uint8 trancheDecimals,
        uint64 validUntil,
        uint128 amount
    ) public {
        vm.assume(amount > 0);
        vm.assume(currencyId > 0);
        vm.assume(trancheDecimals > 0);
        vm.assume(validUntil > block.timestamp + 7 days);

        address lPool_ = deployLiquidityPool(poolId, decimals, tokenName, tokenSymbol, trancheId, currencyId);
        LiquidityPool lPool = LiquidityPool(lPool_);
        homePools.allowPoolCurrency(poolId, currencyId);
        homePools.updateTrancheTokenPrice(poolId, trancheId, currencyId, price);

        vm.expectRevert(bytes("InvestmentManager/not-a-member"));
        lPool.collectRedeem(self);
        homePools.updateMember(poolId, trancheId, self, validUntil);

        lPool.collectRedeem(self);
    }

    // helpers
    function deposit(address _lPool, uint64 poolId, bytes16 trancheId, uint256 amount, uint64 validUntil) public {
        LiquidityPool lPool = LiquidityPool(_lPool);
        erc20.mint(self, amount);
        homePools.updateMember(poolId, trancheId, self, validUntil); // add user as member
        erc20.approve(address(investmentManager), amount); // add allowance
        lPool.requestDeposit(amount, self);
        // trigger executed collectInvest
        uint128 currencyId = poolManager.currencyAddressToId(address(erc20)); // retrieve currencyId
        homePools.isExecutedCollectInvest(
            poolId, trancheId, bytes32(bytes20(self)), currencyId, uint128(amount), uint128(amount)
        );
        lPool.deposit(amount, self); // withdraw the amount
    }

    function investorDeposit(
        address _investor,
        address _lPool,
        uint64 poolId,
        bytes16 trancheId,
        uint256 amount,
        uint64 validUntil
    ) public {
        Investor investor = Investor(_investor);
        LiquidityPool lPool = LiquidityPool(_lPool);
        erc20.mint(_investor, amount);
        homePools.updateMember(poolId, trancheId, _investor, validUntil); // add user as member
        investor.approve(address(erc20), address(investmentManager), amount); // add allowance
        investor.requestDeposit(_lPool, amount, _investor);
        uint128 currencyId = poolManager.currencyAddressToId(address(erc20)); // retrieve currencyId
        homePools.isExecutedCollectInvest(
            poolId, trancheId, bytes32(bytes20(_investor)), currencyId, uint128(amount), uint128(amount)
        );
        investor.deposit(_lPool, amount, _investor); // deposit the amount
    }
}<|MERGE_RESOLUTION|>--- conflicted
+++ resolved
@@ -615,11 +615,7 @@
         homePools.updateTrancheTokenPrice(poolId, trancheId, currencyId, 1010101010101010101);
 
         // invest
-<<<<<<< HEAD
         uint256 investmentAmount = 100000000000000000000; // 100 * 10**18
-=======
-        uint256 investmentAmount = 100000000; // 100 * 10**6
->>>>>>> b1a16139
         homePools.updateMember(poolId, trancheId, self, type(uint64).max);
         currency.approve(address(investmentManager), investmentAmount);
         currency.mint(self, investmentAmount);
