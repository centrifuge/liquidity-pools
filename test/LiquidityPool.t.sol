// SPDX-License-Identifier: AGPL-3.0-only
pragma solidity 0.8.21;

import "./TestSetup.t.sol";
import {IERC7540Deposit, IERC7540Redeem} from "src/interfaces/IERC7540.sol";

contract LiquidityPoolTest is TestSetup {
    // Deployment
    function testDeployment(
        uint64 poolId,
        string memory tokenName,
        string memory tokenSymbol,
        bytes16 trancheId,
        uint128 currencyId
    ) public {
        vm.assume(currencyId > 0);

        address lPool_ = deployLiquidityPool(poolId, erc20.decimals(), tokenName, tokenSymbol, trancheId, currencyId);
        LiquidityPool lPool = LiquidityPool(lPool_);

        // values set correctly
        assertEq(address(lPool.manager()), address(investmentManager));
        assertEq(lPool.asset(), address(erc20));
        assertEq(lPool.poolId(), poolId);
        assertEq(lPool.trancheId(), trancheId);
        address token = poolManager.getTrancheToken(poolId, trancheId);
        assertEq(address(lPool.share()), token);
        assertEq(_bytes128ToString(_stringToBytes128(tokenName)), _bytes128ToString(_stringToBytes128(lPool.name())));
        assertEq(_bytes32ToString(_stringToBytes32(tokenSymbol)), _bytes32ToString(_stringToBytes32(lPool.symbol())));

        // permissions set correctly
        assertEq(lPool.wards(address(root)), 1);
    }

    // --- Administration ---
    function testFile() public {
        address lPool_ = deploySimplePool();
        LiquidityPool lPool = LiquidityPool(lPool_);

        vm.expectRevert(bytes("Auth/not-authorized"));
        lPool.file("manager", self);

        root.relyContract(lPool_, self);
        lPool.file("manager", self);

        vm.expectRevert(bytes("LiquidityPool/file-unrecognized-param"));
        lPool.file("random", self);
    }

    // --- uint128 type checks ---
    // Make sure all function calls would fail when overflow uint128
    function testAssertUint128(uint256 amount) public {
        vm.assume(amount > MAX_UINT128); // amount has to overflow UINT128
        address lPool_ = deploySimplePool();
        LiquidityPool lPool = LiquidityPool(lPool_);

        vm.expectRevert(bytes("MathLib/uint128-overflow"));
        lPool.convertToShares(amount);

        vm.expectRevert(bytes("MathLib/uint128-overflow"));
        lPool.convertToAssets(amount);

        vm.expectRevert(bytes("MathLib/uint128-overflow"));
        lPool.deposit(amount, randomUser);

        vm.expectRevert(bytes("MathLib/uint128-overflow"));
        lPool.mint(amount, randomUser);

        vm.expectRevert(bytes("MathLib/uint128-overflow"));
        lPool.withdraw(amount, randomUser, self);

        vm.expectRevert(bytes("MathLib/uint128-overflow"));
        lPool.redeem(amount, randomUser, self);

        erc20.mint(address(this), amount);
        vm.expectRevert(bytes("MathLib/uint128-overflow"));
        lPool.requestDeposit(amount, self);

        TrancheTokenLike trancheToken = TrancheTokenLike(address(lPool.share()));
        centrifugeChain.updateMember(lPool.poolId(), lPool.trancheId(), self, type(uint64).max);
        root.relyContract(address(trancheToken), self);
        trancheToken.mint(address(this), amount);
        vm.expectRevert(bytes("MathLib/uint128-overflow"));
        lPool.requestRedeem(amount, address(this), address(this));

        vm.expectRevert(bytes("MathLib/uint128-overflow"));
        lPool.decreaseDepositRequest(amount);

        vm.expectRevert(bytes("MathLib/uint128-overflow"));
        lPool.decreaseRedeemRequest(amount);
    }

    // --- erc165 checks ---
    function testERC165Support(bytes4 unsupportedInterfaceId) public {
        bytes4 erc165 = 0x01ffc9a7;
        bytes4 erc7540Deposit = 0xea446681;
        bytes4 erc7540Redeem = 0x2e9dd5bd;

        vm.assume(unsupportedInterfaceId != erc165 && unsupportedInterfaceId != erc7540Deposit && unsupportedInterfaceId != erc7540Redeem);

        address lPool_ = deploySimplePool();
        LiquidityPool lPool = LiquidityPool(lPool_);

        assertEq(type(IERC7540Deposit).interfaceId, erc7540Deposit);
        assertEq(type(IERC7540Redeem).interfaceId, erc7540Redeem);

        assertEq(lPool.supportsInterface(erc165), true);
        assertEq(lPool.supportsInterface(erc7540Deposit), true);
        assertEq(lPool.supportsInterface(erc7540Redeem), true);

        assertEq(lPool.supportsInterface(unsupportedInterfaceId), false);
    }

    // --- preview checks ---
    function testPreviewReverts(uint256 amount) public {
        vm.assume(amount > MAX_UINT128); // amount has to overflow UINT128
        address lPool_ = deploySimplePool();
        LiquidityPool lPool = LiquidityPool(lPool_);

        vm.expectRevert(bytes(""));
        lPool.previewDeposit(amount);

        vm.expectRevert(bytes(""));
        lPool.previewRedeem(amount);

        vm.expectRevert(bytes(""));
        lPool.previewMint(amount);

        vm.expectRevert(bytes(""));
        lPool.previewWithdraw(amount);
    }

    function testTransferFrom(uint256 amount, uint256 transferAmount) public {
        transferAmount = uint128(bound(transferAmount, 2, MAX_UINT128));
        amount = uint128(bound(amount, 2, MAX_UINT128));
        vm.assume(transferAmount <= amount);

        address lPool_ = deploySimplePool();

        deposit(lPool_, investor, amount); // deposit funds first // deposit funds first
        LiquidityPool lPool = LiquidityPool(lPool_);
        centrifugeChain.updateMember(lPool.poolId(), lPool.trancheId(), self, type(uint64).max); // put self on memberlist to be able to receive tranche tokens
        centrifugeChain.updateTrancheTokenPrice(lPool.poolId(), lPool.trancheId(), defaultCurrencyId, defaultPrice, uint64(block.timestamp));

        TrancheToken trancheToken = TrancheToken(address(lPool.share()));
        assertEq(trancheToken.isTrustedForwarder(lPool_), true); // Lpool is trusted forwarder on token

        uint256 initBalance = lPool.balanceOf(investor);

        // replacing msg sender only possible for trusted forwarder
        assertEq(trancheToken.isTrustedForwarder(self), false); // self is not trusted forwarder on token
        (bool success,) = address(trancheToken).call(
            abi.encodeWithSelector(
                bytes4(keccak256(bytes("transferFrom(address,address,uint256)"))),
                investor,
                self,
                transferAmount,
                investor
            )
        );
        assertEq(success, false);

        // remove LiquidityPool as trusted forwarder
        root.relyContract(address(trancheToken), self);
        trancheToken.removeTrustedForwarder(lPool_);
        assertEq(trancheToken.isTrustedForwarder(lPool_), false); // adding trusted forwarder works

        vm.expectRevert(bytes("ERC20/insufficient-allowance"));
        vm.prank(investor);
        lPool.transferFrom(investor, self, transferAmount);

        // add liquidityPool back as trusted forwarder
        trancheToken.addTrustedForwarder(lPool_);

        vm.prank(investor);
        lPool.transferFrom(investor, self, transferAmount);
        assertEq(lPool.balanceOf(investor), (initBalance - transferAmount));
        assertEq(lPool.balanceOf(self), transferAmount);
    }

    function testApprove(uint256 amount, uint256 approvalAmount) public {
        approvalAmount = uint128(bound(approvalAmount, 2, MAX_UINT128 - 1));
        amount = uint128(bound(amount, approvalAmount + 1, MAX_UINT128)); // amount > approvalAmount

        address receiver = makeAddr("receiver");
        address lPool_ = deploySimplePool();
        LiquidityPool lPool = LiquidityPool(lPool_);
        centrifugeChain.updateTrancheTokenPrice(lPool.poolId(), lPool.trancheId(), defaultCurrencyId, defaultPrice, uint64(block.timestamp));

        TrancheToken trancheToken = TrancheToken(address(lPool.share()));
        assertTrue(trancheToken.isTrustedForwarder(lPool_)); // Lpool is not trusted forwarder on token

        // replacing msg sender only possible for trusted forwarder
        assertEq(trancheToken.isTrustedForwarder(self), false); // Lpool is not trusted forwarder on token
        (bool success,) = address(trancheToken).call(
            abi.encodeWithSelector(
                bytes4(keccak256(bytes("approve(address,uint256)"))), receiver, approvalAmount, investor
            )
        );

        assertEq(success, true);
        assertEq(lPool.allowance(self, receiver), approvalAmount);
        assertEq(lPool.allowance(investor, receiver), 0);

        // remove LiquidityPool as trusted forwarder
        root.relyContract(address(trancheToken), self);
        trancheToken.removeTrustedForwarder(lPool_);
        assertEq(trancheToken.isTrustedForwarder(lPool_), false); // adding trusted forwarder works

        vm.prank(investor);
        lPool.approve(receiver, approvalAmount);
        assertEq(lPool.allowance(lPool_, receiver), approvalAmount);
        assertEq(lPool.allowance(investor, receiver), 0);

        // add liquidityPool back as trusted forwarder
        trancheToken.addTrustedForwarder(lPool_);

        vm.prank(investor);
        lPool.approve(receiver, approvalAmount);
        assertEq(lPool.allowance(investor, receiver), approvalAmount);
    }

    function testTransfer(uint256 transferAmount, uint256 amount) public {
        transferAmount = uint128(bound(transferAmount, 2, MAX_UINT128));
        amount = uint128(bound(amount, 2, MAX_UINT128));
        vm.assume(transferAmount <= amount);

        address lPool_ = deploySimplePool();

        deposit(lPool_, investor, amount); // deposit funds first // deposit funds first
        LiquidityPool lPool = LiquidityPool(lPool_);
        centrifugeChain.updateMember(lPool.poolId(), lPool.trancheId(), self, type(uint64).max); // put self on memberlist to be able to receive tranche tokens

        TrancheToken trancheToken = TrancheToken(address(lPool.share()));
        assertTrue(trancheToken.isTrustedForwarder(lPool_)); // Lpool is not trusted forwarder on token

        uint256 initBalance = lPool.balanceOf(investor);
        // replacing msg sender only possible for trusted forwarder
        assertEq(trancheToken.isTrustedForwarder(self), false); // Lpool is not trusted forwarder on token
        (bool success,) = address(trancheToken).call(
            abi.encodeWithSelector(
                bytes4(keccak256(bytes("transfer(address,uint256)"))), self, transferAmount, investor
            )
        );
        assertEq(success, false);

        // remove LiquidityPool as trusted forwarder
        root.relyContract(address(trancheToken), self);
        trancheToken.removeTrustedForwarder(lPool_);
        assertEq(trancheToken.isTrustedForwarder(lPool_), false); // adding trusted forwarder works

        vm.expectRevert(bytes("ERC20/insufficient-balance"));
        vm.prank(investor);
        lPool.transfer(self, transferAmount);

        // add liquidityPool back as trusted forwarder
        trancheToken.addTrustedForwarder(lPool_);
        vm.prank(investor);
        lPool.transfer(self, transferAmount);

        assertEq(lPool.balanceOf(investor), (initBalance - transferAmount));
        assertEq(lPool.balanceOf(self), transferAmount);
    }
<<<<<<< HEAD

    function testDepositAndRedeemPrecision(uint64 poolId, bytes16 trancheId, uint128 currencyId) public {
        vm.assume(currencyId > 0);

        uint8 TRANCHE_TOKEN_DECIMALS = 18; // Like DAI
        uint8 INVESTMENT_CURRENCY_DECIMALS = 6; // 6, like USDC

        ERC20 currency = _newErc20("Currency", "CR", INVESTMENT_CURRENCY_DECIMALS);
        address lPool_ =
            deployLiquidityPool(poolId, TRANCHE_TOKEN_DECIMALS, "", "", trancheId, currencyId, address(currency));
        LiquidityPool lPool = LiquidityPool(lPool_);
        centrifugeChain.updateTrancheTokenPrice(poolId, trancheId, currencyId, 1000000000000000000);

        // invest
        uint256 investmentAmount = 100000000; // 100 * 10**6
        centrifugeChain.updateMember(poolId, trancheId, self, type(uint64).max);
        currency.approve(address(investmentManager), investmentAmount);
        currency.mint(self, investmentAmount);
        lPool.requestDeposit(investmentAmount, self);

        // trigger executed collectInvest of the first 50% at a price of 1.2
        uint128 _currencyId = poolManager.currencyAddressToId(address(currency)); // retrieve currencyId
        uint128 currencyPayout = 50000000; // 50 * 10**6
        uint128 firstTrancheTokenPayout = 41666666666666666666; // 50 * 10**18 / 1.2, rounded down
        centrifugeChain.isExecutedCollectInvest(
            poolId,
            trancheId,
            bytes32(bytes20(self)),
            _currencyId,
            currencyPayout,
            firstTrancheTokenPayout,
            currencyPayout / 2
        );

        // assert deposit & mint values adjusted
        assertEq(lPool.maxDeposit(self), currencyPayout);
        assertEq(lPool.maxMint(self), firstTrancheTokenPayout);

        // deposit price should be ~1.2*10**18
        assertEq(investmentManager.calculateDepositPrice(self, address(lPool)), 1200000000000000000);

        // trigger executed collectInvest of the second 50% at a price of 1.4
        currencyPayout = 50000000; // 50 * 10**6
        uint128 secondTrancheTokenPayout = 35714285714285714285; // 50 * 10**18 / 1.4, rounded down
        centrifugeChain.isExecutedCollectInvest(
            poolId, trancheId, bytes32(bytes20(self)), _currencyId, currencyPayout, secondTrancheTokenPayout, 0
        );

        // deposit price should now be 50% * 1.2 + 50% * 1.4 = ~1.3*10**18.
        assertEq(investmentManager.calculateDepositPrice(self, address(lPool)), 1292307692307692307);
        assertEq(lPool.userDepositRequest(self), 0);

        // collect the tranche tokens
        lPool.mint(firstTrancheTokenPayout + secondTrancheTokenPayout, self);
        assertEq(lPool.balanceOf(self), firstTrancheTokenPayout + secondTrancheTokenPayout);

        // redeem
        lPool.approve(address(investmentManager), firstTrancheTokenPayout + secondTrancheTokenPayout);
        lPool.requestRedeem(firstTrancheTokenPayout + secondTrancheTokenPayout, self);

        // trigger executed collectRedeem at a price of 1.5
        // 50% invested at 1.2 and 50% invested at 1.4 leads to ~77 tranche tokens
        // when redeeming at a price of 1.5, this leads to ~115.5 currency
        currencyPayout = 115500000; // 115.5*10**6

        // mint interest into escrow
        currency.mint(address(escrow), currencyPayout - investmentAmount);

        centrifugeChain.isExecutedCollectRedeem(
            poolId,
            trancheId,
            bytes32(bytes20(self)),
            _currencyId,
            currencyPayout,
            firstTrancheTokenPayout + secondTrancheTokenPayout,
            0
        );

        // redeem price should now be ~1.5*10**18.
        assertEq(investmentManager.calculateRedeemPrice(self, address(lPool)), 1492615384615384615);

        // collect the currency
        lPool.withdraw(currencyPayout, self, self);
        assertEq(currency.balanceOf(self), currencyPayout);
    }

    function testDepositAndRedeemPrecisionWithInverseDecimals(uint64 poolId, bytes16 trancheId, uint128 currencyId)
        public
    {
        vm.assume(currencyId > 0);

        uint8 TRANCHE_TOKEN_DECIMALS = 6; // Like DAI
        uint8 INVESTMENT_CURRENCY_DECIMALS = 18; // 18, like USDC

        ERC20 currency = _newErc20("Currency", "CR", INVESTMENT_CURRENCY_DECIMALS);
        address lPool_ =
            deployLiquidityPool(poolId, TRANCHE_TOKEN_DECIMALS, "", "", trancheId, currencyId, address(currency));
        LiquidityPool lPool = LiquidityPool(lPool_);
        centrifugeChain.updateTrancheTokenPrice(poolId, trancheId, currencyId, 1000000000000000000000000000);

        // invest
        uint256 investmentAmount = 100000000000000000000; // 100 * 10**18
        centrifugeChain.updateMember(poolId, trancheId, self, type(uint64).max);
        currency.approve(address(investmentManager), investmentAmount);
        currency.mint(self, investmentAmount);
        lPool.requestDeposit(investmentAmount, self);

        // trigger executed collectInvest of the first 50% at a price of 1.2
        uint128 _currencyId = poolManager.currencyAddressToId(address(currency)); // retrieve currencyId
        uint128 currencyPayout = 50000000000000000000; // 50 * 10**18
        uint128 firstTrancheTokenPayout = 41666666; // 50 * 10**6 / 1.2, rounded down
        centrifugeChain.isExecutedCollectInvest(
            poolId,
            trancheId,
            bytes32(bytes20(self)),
            _currencyId,
            currencyPayout,
            firstTrancheTokenPayout,
            currencyPayout / 2
        );

        // assert deposit & mint values adjusted
        assertEq(lPool.maxDeposit(self), currencyPayout);
        assertEq(lPool.maxMint(self), firstTrancheTokenPayout);

        // deposit price should be ~1.2*10**18
        assertEq(investmentManager.calculateDepositPrice(self, address(lPool)), 1200000019200000307);

        // trigger executed collectInvest of the second 50% at a price of 1.4
        currencyPayout = 50000000000000000000; // 50 * 10**18
        uint128 secondTrancheTokenPayout = 35714285; // 50 * 10**6 / 1.4, rounded down
        centrifugeChain.isExecutedCollectInvest(
            poolId, trancheId, bytes32(bytes20(self)), _currencyId, currencyPayout, secondTrancheTokenPayout, 0
        );

        // deposit price should now be 50% * 1.2 + 50% * 1.4 = ~1.3*10**18.
        assertEq(investmentManager.calculateDepositPrice(self, address(lPool)), 1292307715370414612);
        assertEq(lPool.userDepositRequest(self), 0);

        // collect the tranche tokens
        lPool.mint(firstTrancheTokenPayout + secondTrancheTokenPayout, self);
        assertEq(lPool.balanceOf(self), firstTrancheTokenPayout + secondTrancheTokenPayout);

        // redeem
        lPool.approve(address(investmentManager), firstTrancheTokenPayout + secondTrancheTokenPayout);
        lPool.requestRedeem(firstTrancheTokenPayout + secondTrancheTokenPayout, self);

        // trigger executed collectRedeem at a price of 1.5
        // 50% invested at 1.2 and 50% invested at 1.4 leads to ~77 tranche tokens
        // when redeeming at a price of 1.5, this leads to ~115.5 currency
        currencyPayout = 115500000000000000000; // 115.5*10**18

        // mint interest into escrow
        currency.mint(address(escrow), currencyPayout - investmentAmount);

        centrifugeChain.isExecutedCollectRedeem(
            poolId,
            trancheId,
            bytes32(bytes20(self)),
            _currencyId,
            currencyPayout,
            firstTrancheTokenPayout + secondTrancheTokenPayout,
            0
        );

        // redeem price should now be ~1.5*10**18.
        assertEq(investmentManager.calculateRedeemPrice(self, address(lPool)), 1492615411252828877);

        // // collect the currency
        lPool.withdraw(currencyPayout, self, self);
        assertEq(currency.balanceOf(self), currencyPayout);
    }

    // Test that assumes the swap from usdc (investment currency) to dai (pool currency) has a cost of 1%
    function testDepositAndRedeemPrecisionWithSlippage(uint64 poolId, bytes16 trancheId, uint128 currencyId) public {
        vm.assume(currencyId > 0);

        uint8 INVESTMENT_CURRENCY_DECIMALS = 6; // 6, like USDC
        uint8 TRANCHE_TOKEN_DECIMALS = 18; // Like DAI

        ERC20 currency = _newErc20("Currency", "CR", INVESTMENT_CURRENCY_DECIMALS);
        address lPool_ =
            deployLiquidityPool(poolId, TRANCHE_TOKEN_DECIMALS, "", "", trancheId, currencyId, address(currency));
        LiquidityPool lPool = LiquidityPool(lPool_);

        // price = (100*10**18) /  (99 * 10**18) = 101.010101 * 10**18
        centrifugeChain.updateTrancheTokenPrice(poolId, trancheId, currencyId, 1010101010101010101);

        // invest
        uint256 investmentAmount = 100000000; // 100 * 10**6
        centrifugeChain.updateMember(poolId, trancheId, self, type(uint64).max);
        currency.approve(address(investmentManager), investmentAmount);
        currency.mint(self, investmentAmount);
        lPool.requestDeposit(investmentAmount, self);

        // trigger executed collectInvest at a tranche token price of 1.2
        uint128 _currencyId = poolManager.currencyAddressToId(address(currency)); // retrieve currencyId
        uint128 currencyPayout = 99000000; // 99 * 10**6

        // invested amount in dai is 99 * 10**18
        // executed at price of 1.2, leads to a tranche token payout of
        // 99 * 10**18 / 1.2 = 82500000000000000000
        uint128 trancheTokenPayout = 82500000000000000000;
        centrifugeChain.isExecutedCollectInvest(
            poolId, trancheId, bytes32(bytes20(self)), _currencyId, currencyPayout, trancheTokenPayout, 0
        );

        // assert deposit & mint values adjusted
        assertEq(lPool.maxDeposit(self), currencyPayout);
        assertEq(lPool.maxMint(self), trancheTokenPayout);

        // lp price is value of 1 tranche token in dai
        assertEq(lPool.latestPrice(), 1200000000000000000);

        // lp price is set to the deposit price
        assertEq(investmentManager.calculateDepositPrice(self, address(lPool)), 1200000000000000000);
    }

    // Test that assumes the swap from usdc (investment currency) to dai (pool currency) has a cost of 1%
    function testDepositAndRedeemPrecisionWithSlippageAndWithInverseDecimal(
        uint64 poolId,
        bytes16 trancheId,
        uint128 currencyId
    ) public {
        vm.assume(currencyId > 0);

        uint8 INVESTMENT_CURRENCY_DECIMALS = 18; // 18, like DAI
        uint8 TRANCHE_TOKEN_DECIMALS = 6; // Like USDC

        ERC20 currency = _newErc20("Currency", "CR", INVESTMENT_CURRENCY_DECIMALS);
        address lPool_ =
            deployLiquidityPool(poolId, TRANCHE_TOKEN_DECIMALS, "", "", trancheId, currencyId, address(currency));
        LiquidityPool lPool = LiquidityPool(lPool_);

        // price = (100*10**18) /  (99 * 10**18) = 101.010101 * 10**18
        centrifugeChain.updateTrancheTokenPrice(poolId, trancheId, currencyId, 1010101010101010101);

        // invest
        uint256 investmentAmount = 100000000000000000000; // 100 * 10**18
        centrifugeChain.updateMember(poolId, trancheId, self, type(uint64).max);
        currency.approve(address(investmentManager), investmentAmount);
        currency.mint(self, investmentAmount);
        lPool.requestDeposit(investmentAmount, self);

        // trigger executed collectInvest at a tranche token price of 1.2
        uint128 _currencyId = poolManager.currencyAddressToId(address(currency)); // retrieve currencyId
        uint128 currencyPayout = 99000000000000000000; // 99 * 10**18

        // invested amount in dai is 99 * 10**18
        // executed at price of 1.2, leads to a tranche token payout of
        // 99 * 10**6 / 1.2 = 82500000
        uint128 trancheTokenPayout = 82500000;
        centrifugeChain.isExecutedCollectInvest(
            poolId, trancheId, bytes32(bytes20(self)), _currencyId, currencyPayout, trancheTokenPayout, 0
        );

        // assert deposit & mint values adjusted
        assertEq(lPool.maxDeposit(self), currencyPayout);
        assertEq(lPool.maxMint(self), trancheTokenPayout);
        // lp price is value of 1 tranche token in usdc
        assertEq(lPool.latestPrice(), 1200000000000000000);

        // lp price is set to the deposit price
        assertEq(investmentManager.calculateDepositPrice(self, address(lPool)), 1200000000000000000);
    }

    function testAssetShareConversion(uint64 poolId, bytes16 trancheId, uint128 currencyId) public {
        vm.assume(currencyId > 0);

        uint8 INVESTMENT_CURRENCY_DECIMALS = 6; // 6, like USDC
        uint8 TRANCHE_TOKEN_DECIMALS = 18; // Like DAI

        ERC20 currency = _newErc20("Currency", "CR", INVESTMENT_CURRENCY_DECIMALS);
        address lPool_ =
            deployLiquidityPool(poolId, TRANCHE_TOKEN_DECIMALS, "", "", trancheId, currencyId, address(currency));
        LiquidityPool lPool = LiquidityPool(lPool_);
        centrifugeChain.updateTrancheTokenPrice(poolId, trancheId, currencyId, 1000000);

        // invest
        uint256 investmentAmount = 100000000; // 100 * 10**6
        centrifugeChain.updateMember(poolId, trancheId, self, type(uint64).max);
        currency.approve(address(investmentManager), investmentAmount);
        currency.mint(self, investmentAmount);
        lPool.requestDeposit(investmentAmount, self);

        // trigger executed collectInvest at a price of 1.0
        uint128 _currencyId = poolManager.currencyAddressToId(address(currency)); // retrieve currencyId
        uint128 trancheTokenPayout = 100000000000000000000; // 100 * 10**18
        centrifugeChain.isExecutedCollectInvest(
            poolId, trancheId, bytes32(bytes20(self)), _currencyId, uint128(investmentAmount), trancheTokenPayout, 0
        );
        lPool.mint(trancheTokenPayout, self);

        // assert share/asset conversion
        assertEq(lPool.latestPrice(), 1000000000000000000);
        assertEq(lPool.totalSupply(), 100000000000000000000);
        assertEq(lPool.totalAssets(), 100000000);
        assertEq(lPool.convertToShares(100000000), 100000000000000000000); // tranche tokens have 12 more decimals than assets
        assertEq(lPool.convertToAssets(lPool.convertToShares(100000000000000000000)), 100000000000000000000);

        // assert share/asset conversion after price update
        centrifugeChain.updateTrancheTokenPrice(poolId, trancheId, currencyId, 1200000000000000000);

        assertEq(lPool.latestPrice(), 1200000000000000000);
        assertEq(lPool.totalAssets(), 120000000);
        assertEq(lPool.convertToShares(120000000), 100000000000000000000); // tranche tokens have 12 more decimals than assets
        assertEq(lPool.convertToAssets(lPool.convertToShares(120000000000000000000)), 120000000000000000000);
    }

    function testAssetShareConversionWithInverseDecimals(uint64 poolId, bytes16 trancheId, uint128 currencyId) public {
        vm.assume(currencyId > 0);

        uint8 INVESTMENT_CURRENCY_DECIMALS = 18; // 18, like DAI
        uint8 TRANCHE_TOKEN_DECIMALS = 6; // Like USDC

        ERC20 currency = _newErc20("Currency", "CR", INVESTMENT_CURRENCY_DECIMALS);
        address lPool_ =
            deployLiquidityPool(poolId, TRANCHE_TOKEN_DECIMALS, "", "", trancheId, currencyId, address(currency));
        LiquidityPool lPool = LiquidityPool(lPool_);
        centrifugeChain.updateTrancheTokenPrice(poolId, trancheId, currencyId, 1000000);

        // invest
        uint256 investmentAmount = 100000000000000000000; // 100 * 10**18
        centrifugeChain.updateMember(poolId, trancheId, self, type(uint64).max);
        currency.approve(address(investmentManager), investmentAmount);
        currency.mint(self, investmentAmount);
        lPool.requestDeposit(investmentAmount, self);

        // trigger executed collectInvest at a price of 1.0
        uint128 _currencyId = poolManager.currencyAddressToId(address(currency)); // retrieve currencyId
        uint128 trancheTokenPayout = 100000000; // 100 * 10**6
        centrifugeChain.isExecutedCollectInvest(
            poolId, trancheId, bytes32(bytes20(self)), _currencyId, uint128(investmentAmount), trancheTokenPayout, 0
        );
        lPool.mint(trancheTokenPayout, self);

        // assert share/asset conversion
        assertEq(lPool.latestPrice(), 1000000000000000000);
        assertEq(lPool.totalSupply(), 100000000);
        assertEq(lPool.totalAssets(), 100000000000000000000);
        assertEq(lPool.convertToShares(100000000000000000000), 100000000); // tranche tokens have 12 less decimals than assets
        assertEq(lPool.convertToAssets(lPool.convertToShares(100000000000000000000)), 100000000000000000000);

        // assert share/asset conversion after price update
        centrifugeChain.updateTrancheTokenPrice(poolId, trancheId, currencyId, 1200000000000000000);

        assertEq(lPool.latestPrice(), 1200000000000000000);
        assertEq(lPool.totalAssets(), 120000000000000000000);
        assertEq(lPool.convertToShares(120000000000000000000), 100000000); // tranche tokens have 12 less decimals than assets
        assertEq(lPool.convertToAssets(lPool.convertToShares(120000000000000000000)), 120000000000000000000);
    }

    function testCancelDepositOrder(uint256 amount) public {
        amount = uint128(bound(amount, 2, MAX_UINT128));

        uint128 price = 2 * 10 ** 27;
        address lPool_ = deploySimplePool();
        LiquidityPool lPool = LiquidityPool(lPool_);
        centrifugeChain.updateTrancheTokenPrice(lPool.poolId(), lPool.trancheId(), defaultCurrencyId, price);
        erc20.mint(self, amount);
        erc20.approve(address(investmentManager), amount); // add allowance
        centrifugeChain.updateMember(lPool.poolId(), lPool.trancheId(), self, type(uint64).max);

        lPool.requestDeposit(amount, self);

        assertEq(erc20.balanceOf(address(escrow)), amount);
        assertEq(erc20.balanceOf(address(self)), 0);

        // check message was send out to centchain
        lPool.cancelDepositRequest(self);
        bytes memory cancelOrderMessage = Messages.formatCancelInvestOrder(
            lPool.poolId(), lPool.trancheId(), _addressToBytes32(self), defaultCurrencyId
        );
        assertEq(cancelOrderMessage, router.values_bytes("send"));

        centrifugeChain.isExecutedDecreaseInvestOrder(
            lPool.poolId(), lPool.trancheId(), _addressToBytes32(self), defaultCurrencyId, uint128(amount), 0
        );
        assertEq(erc20.balanceOf(address(escrow)), 0);
        assertEq(erc20.balanceOf(address(userEscrow)), amount);
        assertEq(erc20.balanceOf(self), 0);
        assertEq(lPool.maxRedeem(self), amount);
        assertEq(lPool.maxWithdraw(self), amount);
    }

    function testDepositMint(uint256 amount) public {
        amount = uint128(bound(amount, 2, MAX_UINT128));

        uint128 price = 2 * 10 ** 27;

        address lPool_ = deploySimplePool();
        LiquidityPool lPool = LiquidityPool(lPool_);
        centrifugeChain.updateTrancheTokenPrice(lPool.poolId(), lPool.trancheId(), defaultCurrencyId, price);

        erc20.mint(self, amount);

        // will fail - user not member: can not receive trancheToken
        vm.expectRevert(bytes("InvestmentManager/transfer-not-allowed"));
        lPool.requestDeposit(amount, self);
        centrifugeChain.updateMember(lPool.poolId(), lPool.trancheId(), self, type(uint64).max); // add user as member

        // // will fail - user did not give currency allowance to investmentManager
        vm.expectRevert(bytes("SafeTransferLib/safe-transfer-from-failed"));
        lPool.requestDeposit(amount, self);

        // success
        erc20.approve(address(investmentManager), amount); // add allowance
        lPool.requestDeposit(amount, self);

        // fail: no currency left
        vm.expectRevert(bytes("SafeTransferLib/safe-transfer-from-failed"));
        lPool.requestDeposit(amount, self);

        // ensure funds are locked in escrow
        assertEq(erc20.balanceOf(address(escrow)), amount);
        assertEq(erc20.balanceOf(self), 0);
        assertEq(lPool.userDepositRequest(self), amount);

        // trigger executed collectInvest
        uint128 _currencyId = poolManager.currencyAddressToId(address(erc20)); // retrieve currencyId
        uint128 trancheTokensPayout = uint128(amount * 10 ** 27 / price); // trancheTokenPrice = 2$
        assertApproxEqAbs(trancheTokensPayout, amount / 2, 2);
        centrifugeChain.isExecutedCollectInvest(
            lPool.poolId(),
            lPool.trancheId(),
            bytes32(bytes20(self)),
            _currencyId,
            uint128(amount),
            trancheTokensPayout,
            0
        );

        // assert deposit & mint values adjusted
        assertEq(lPool.maxMint(self), trancheTokensPayout); // max deposit
        assertEq(lPool.maxDeposit(self), amount); // max deposit
        assertEq(lPool.userDepositRequest(self), 0);
        // assert tranche tokens minted
        assertEq(lPool.balanceOf(address(escrow)), trancheTokensPayout);
        // assert conversions
        assertEq(lPool.previewDeposit(amount), trancheTokensPayout);
        assertApproxEqAbs(lPool.previewMint(trancheTokensPayout), amount, 1);

        // deposit 50% of the amount
        uint256 share = 2;
        lPool.deposit(amount / share, self); // mint half the amount

        // Allow 2 difference because of rounding
        assertApproxEqAbs(lPool.balanceOf(self), trancheTokensPayout / share, 2);
        assertApproxEqAbs(lPool.balanceOf(address(escrow)), trancheTokensPayout - trancheTokensPayout / share, 2);
        assertApproxEqAbs(lPool.maxMint(self), trancheTokensPayout - trancheTokensPayout / share, 2);
        assertApproxEqAbs(lPool.maxDeposit(self), amount - amount / share, 2);

        // mint the rest
        lPool.mint(lPool.maxMint(self), self);
        assertEq(lPool.balanceOf(self), trancheTokensPayout - lPool.maxMint(self));
        assertTrue(lPool.balanceOf(address(escrow)) <= 1);
        assertTrue(lPool.maxMint(self) <= 1);

        // remainder is rounding difference
        assertTrue(lPool.maxDeposit(self) <= amount * 0.01e18);
    }

    function testDepositMintToReceiver(uint256 amount, address receiver) public {
        amount = uint128(bound(amount, 2, MAX_UINT128));
        vm.assume(addressAssumption(receiver));

        uint128 price = 2 * 10 ** 27;
        address lPool_ = deploySimplePool();
        LiquidityPool lPool = LiquidityPool(lPool_);
        centrifugeChain.updateTrancheTokenPrice(lPool.poolId(), lPool.trancheId(), defaultCurrencyId, price);

        erc20.mint(self, amount);

        centrifugeChain.updateMember(lPool.poolId(), lPool.trancheId(), self, type(uint64).max); // add user as member
        erc20.approve(address(investmentManager), amount); // add allowance
        lPool.requestDeposit(amount, self);

        // trigger executed collectInvest
        uint128 _currencyId = poolManager.currencyAddressToId(address(erc20)); // retrieve currencyId
        uint128 trancheTokensPayout = uint128(amount * 10 ** 27 / price); // trancheTokenPrice = 2$
        assertApproxEqAbs(trancheTokensPayout, amount / 2, 2);
        centrifugeChain.isExecutedCollectInvest(
            lPool.poolId(),
            lPool.trancheId(),
            bytes32(bytes20(self)),
            _currencyId,
            uint128(amount),
            trancheTokensPayout,
            0
        );

        // assert deposit & mint values adjusted
        assertEq(lPool.maxMint(self), trancheTokensPayout); // max deposit
        assertEq(lPool.maxDeposit(self), amount); // max deposit
        // assert tranche tokens minted
        assertEq(lPool.balanceOf(address(escrow)), trancheTokensPayout);
        // assert conversions
        assertEq(lPool.previewDeposit(amount), trancheTokensPayout);
        assertApproxEqAbs(lPool.previewMint(trancheTokensPayout), amount, 1);

        // deposit 1/2 funds to receiver
        vm.expectRevert(bytes("RestrictionManager/destination-not-a-member"));
        lPool.deposit(amount / 2, receiver); // mint half the amount

        vm.expectRevert(bytes("RestrictionManager/destination-not-a-member"));
        lPool.mint(amount / 2, receiver); // mint half the amount

        centrifugeChain.updateMember(lPool.poolId(), lPool.trancheId(), receiver, type(uint64).max); // add receiver member

        // success
        lPool.deposit(amount / 2, receiver); // mint half the amount
        lPool.mint(lPool.maxMint(self), receiver); // mint half the amount

        assertApproxEqAbs(lPool.balanceOf(receiver), trancheTokensPayout, 1);
        assertApproxEqAbs(lPool.balanceOf(receiver), trancheTokensPayout, 1);
        assertApproxEqAbs(lPool.balanceOf(address(escrow)), 0, 1);
        assertApproxEqAbs(erc20.balanceOf(address(escrow)), amount, 1);
    }

    function testDepositWithPermitFR(uint256 amount, address random) public {
        amount = uint128(bound(amount, 2, MAX_UINT128));
        vm.assume(addressAssumption(random));

        // Use a wallet with a known private key so we can sign the permit message
        address investor = vm.addr(0xABCD);
        vm.prank(vm.addr(0xABCD));

        address lPool_ = deploySimplePool();
        LiquidityPool lPool = LiquidityPool(lPool_);
        erc20.mint(investor, amount);
        centrifugeChain.updateMember(lPool.poolId(), lPool.trancheId(), investor, type(uint64).max);

        // Sign permit for depositing investment currency
        (uint8 v, bytes32 r, bytes32 s) = vm.sign(
            0xABCD,
            keccak256(
                abi.encodePacked(
                    "\x19\x01",
                    erc20.DOMAIN_SEPARATOR(),
                    keccak256(
                        abi.encode(
                            erc20.PERMIT_TYPEHASH(), investor, address(investmentManager), amount, 0, block.timestamp
                        )
                    )
                )
            )
        );

        vm.prank(random); // random fr permit
        erc20.permit(investor, address(investmentManager), amount, block.timestamp, v, r, s);

        // investor still able to requestDepositWithPermit
        lPool.requestDepositWithPermit(amount, investor, block.timestamp, v, r, s);

        // ensure funds are locked in escrow
        assertEq(erc20.balanceOf(address(escrow)), amount);
        assertEq(erc20.balanceOf(investor), 0);
    }

    function testRedeemWithPermitFR(uint256 amount, address random) public {
        amount = uint128(bound(amount, 2, MAX_UINT128));
        vm.assume(addressAssumption(random));

        // Use a wallet with a known private key so we can sign the permit message
        address investor = vm.addr(0xABCD);

        address lPool_ = deploySimplePool();
        LiquidityPool lPool = LiquidityPool(lPool_);
        deposit(lPool_, investor, amount); // deposit funds first

        TrancheToken trancheToken = TrancheToken(address(lPool.share()));

        // Sign permit for redeeming tranche tokens
        (uint8 v, bytes32 r, bytes32 s) = vm.sign(
            0xABCD,
            keccak256(
                abi.encodePacked(
                    "\x19\x01",
                    trancheToken.DOMAIN_SEPARATOR(),
                    keccak256(
                        abi.encode(
                            trancheToken.PERMIT_TYPEHASH(),
                            investor,
                            address(investmentManager),
                            amount,
                            0,
                            block.timestamp
                        )
                    )
                )
            )
        );

        vm.prank(random); // random fr permit
        trancheToken.permit(investor, address(investmentManager), amount, block.timestamp, v, r, s);

        // investor still able to requestDepositWithPermit
        lPool.requestRedeemWithPermit(amount, investor, block.timestamp, v, r, s);
        // ensure tokens are locked in escrow
        assertEq(trancheToken.balanceOf(address(escrow)), amount);
        assertEq(trancheToken.balanceOf(investor), 0);
    }

    function testDepositAndRedeemWithPermit(uint256 amount) public {
        amount = uint128(bound(amount, 2, MAX_UINT128));

        // Use a wallet with a known private key so we can sign the permit message
        address investor = vm.addr(0xABCD);
        vm.prank(vm.addr(0xABCD));

        address lPool_ = deploySimplePool();
        LiquidityPool lPool = LiquidityPool(lPool_);
        erc20.mint(investor, amount);
        centrifugeChain.updateMember(lPool.poolId(), lPool.trancheId(), investor, type(uint64).max);

        // Sign permit for depositing investment currency
        (uint8 v, bytes32 r, bytes32 s) = vm.sign(
            0xABCD,
            keccak256(
                abi.encodePacked(
                    "\x19\x01",
                    erc20.DOMAIN_SEPARATOR(),
                    keccak256(
                        abi.encode(
                            erc20.PERMIT_TYPEHASH(), investor, address(investmentManager), amount, 0, block.timestamp
                        )
                    )
                )
            )
        );

        lPool.requestDepositWithPermit(amount, investor, block.timestamp, v, r, s);
        // To avoid stack too deep errors
        delete v;
        delete r;
        delete s;

        // ensure funds are locked in escrow
        assertEq(erc20.balanceOf(address(escrow)), amount);
        assertEq(erc20.balanceOf(investor), 0);

        // collect 50% of the tranche tokens
        centrifugeChain.isExecutedCollectInvest(
            lPool.poolId(),
            lPool.trancheId(),
            bytes32(bytes20(investor)),
            poolManager.currencyAddressToId(address(erc20)),
            uint128(amount),
            uint128(amount),
            0
        );

        uint256 maxMint = lPool.maxMint(investor);
        vm.prank(vm.addr(0xABCD));
        lPool.mint(maxMint, investor);

        TrancheToken trancheToken = TrancheToken(address(lPool.share()));
        assertEq(trancheToken.balanceOf(address(investor)), maxMint);

        // Sign permit for redeeming tranche tokens
        (v, r, s) = vm.sign(
            0xABCD,
            keccak256(
                abi.encodePacked(
                    "\x19\x01",
                    trancheToken.DOMAIN_SEPARATOR(),
                    keccak256(
                        abi.encode(
                            trancheToken.PERMIT_TYPEHASH(),
                            investor,
                            address(investmentManager),
                            maxMint,
                            0,
                            block.timestamp
                        )
                    )
                )
            )
        );

        lPool.requestRedeemWithPermit(maxMint, investor, block.timestamp, v, r, s);
        // ensure tokens are locked in escrow
        assertEq(trancheToken.balanceOf(address(escrow)), maxMint);
        assertEq(trancheToken.balanceOf(investor), 0);
    }

    function testRedeem(uint256 amount) public {
        amount = uint128(bound(amount, 2, MAX_UINT128));

        address lPool_ = deploySimplePool();
        LiquidityPool lPool = LiquidityPool(lPool_);
        deposit(lPool_, self, amount); // deposit funds first
        centrifugeChain.updateTrancheTokenPrice(lPool.poolId(), lPool.trancheId(), defaultCurrencyId, defaultPrice);

        // will fail - user did not give tranche token allowance to investmentManager
        vm.expectRevert(bytes("ERC20/insufficient-allowance"));
        lPool.requestRedeem(amount, self);
        lPool.approve(address(investmentManager), amount); // add allowance

        // success
        lPool.requestRedeem(amount, self);
        assertEq(lPool.balanceOf(address(escrow)), amount);
        assertEq(lPool.userRedeemRequest(self), amount);

        // fail: no tokens left
        lPool.approve(address(investmentManager), amount); // add allowance
        vm.expectRevert(bytes("ERC20/insufficient-balance"));
        lPool.requestRedeem(amount, self);

        // trigger executed collectRedeem
        uint128 _currencyId = poolManager.currencyAddressToId(address(erc20)); // retrieve currencyId
        uint128 currencyPayout = uint128(amount) / uint128(defaultPrice);
        centrifugeChain.isExecutedCollectRedeem(
            lPool.poolId(), lPool.trancheId(), bytes32(bytes20(self)), _currencyId, currencyPayout, uint128(amount), 0
        );

        // assert withdraw & redeem values adjusted
        assertEq(lPool.maxWithdraw(self), currencyPayout); // max deposit
        assertEq(lPool.maxRedeem(self), amount); // max deposit
        assertEq(lPool.userRedeemRequest(self), 0);
        assertEq(lPool.balanceOf(address(escrow)), 0);
        assertEq(erc20.balanceOf(address(userEscrow)), currencyPayout);
        // assert conversions
        assertEq(lPool.previewWithdraw(currencyPayout), amount);
        assertEq(lPool.previewRedeem(amount), currencyPayout);

        // success
        lPool.redeem(amount / 2, self, self); // redeem half the amount to own wallet

        // fail -> investor has no approval to receive funds
        vm.expectRevert(bytes("UserEscrow/receiver-has-no-allowance"));
        lPool.redeem(amount / 2, investor, self); // redeem half the amount to another wallet

        // fail -> receiver needs to have max approval
        erc20.approve(investor, lPool.maxRedeem(self));
        vm.expectRevert(bytes("UserEscrow/receiver-has-no-allowance"));
        lPool.redeem(amount / 2, investor, self); // redeem half the amount to investor wallet

        // success
        erc20.approve(investor, type(uint256).max);
        lPool.redeem(amount / 2, investor, self); // redeem half the amount to investor wallet

        assertEq(lPool.balanceOf(self), 0);
        assertTrue(lPool.balanceOf(address(escrow)) <= 1);
        assertTrue(erc20.balanceOf(address(userEscrow)) <= 1);

        assertApproxEqAbs(erc20.balanceOf(self), (amount / 2), 1);
        assertApproxEqAbs(erc20.balanceOf(investor), (amount / 2), 1);
        assertTrue(lPool.maxWithdraw(self) <= 1);
        assertTrue(lPool.maxRedeem(self) <= 1);
    }

    function testCancelRedeemOrder(uint256 amount) public {
        amount = uint128(bound(amount, 2, MAX_UINT128));

        address lPool_ = deploySimplePool();
        LiquidityPool lPool = LiquidityPool(lPool_);
        deposit(lPool_, self, amount); // deposit funds first

        lPool.approve(address(investmentManager), amount); // add allowance
        lPool.requestRedeem(amount, self);

        assertEq(lPool.balanceOf(address(escrow)), amount);
        assertEq(lPool.balanceOf(self), 0);

        // check message was send out to centchain
        lPool.cancelRedeemRequest(self);
        bytes memory cancelOrderMessage = Messages.formatCancelRedeemOrder(
            lPool.poolId(), lPool.trancheId(), _addressToBytes32(self), defaultCurrencyId
        );
        assertEq(cancelOrderMessage, router.values_bytes("send"));

        centrifugeChain.isExecutedDecreaseRedeemOrder(
            lPool.poolId(), lPool.trancheId(), _addressToBytes32(self), defaultCurrencyId, uint128(amount), 0
        );

        assertEq(lPool.balanceOf(address(escrow)), amount);
        assertEq(lPool.balanceOf(self), 0);
        assertEq(lPool.maxDeposit(self), amount);
        assertEq(lPool.maxMint(self), amount);
    }

    function testWithdraw(uint256 amount) public {
        amount = uint128(bound(amount, 2, MAX_UINT128));

        address lPool_ = deploySimplePool();
        LiquidityPool lPool = LiquidityPool(lPool_);

        deposit(lPool_, self, amount); // deposit funds first
        centrifugeChain.updateTrancheTokenPrice(lPool.poolId(), lPool.trancheId(), defaultCurrencyId, defaultPrice);

        // will fail - user did not give tranche token allowance to investmentManager
        vm.expectRevert(bytes("SafeTransferLib/safe-transfer-from-failed"));
        lPool.requestDeposit(amount, self);
        lPool.approve(address(investmentManager), amount); // add allowance

        lPool.requestRedeem(amount, self);
        assertEq(lPool.balanceOf(address(escrow)), amount);
        assertEq(erc20.balanceOf(address(userEscrow)), 0);

        // trigger executed collectRedeem
        uint128 _currencyId = poolManager.currencyAddressToId(address(erc20)); // retrieve currencyId
        uint128 currencyPayout = uint128(amount) / defaultPrice;
        centrifugeChain.isExecutedCollectRedeem(
            lPool.poolId(), lPool.trancheId(), bytes32(bytes20(self)), _currencyId, currencyPayout, uint128(amount), 0
        );

        // assert withdraw & redeem values adjusted
        assertEq(lPool.maxWithdraw(self), currencyPayout); // max deposit
        assertEq(lPool.maxRedeem(self), amount); // max deposit
        assertEq(lPool.balanceOf(address(escrow)), 0);
        assertEq(erc20.balanceOf(address(userEscrow)), currencyPayout);

        lPool.withdraw(amount / 2, self, self); // withdraw half teh amount

        // fail -> investor has no approval to receive funds
        vm.expectRevert(bytes("UserEscrow/receiver-has-no-allowance"));
        lPool.withdraw(amount / 2, investor, self); // redeem half the amount to another wallet

        // fail -> receiver needs to have max approval
        erc20.approve(investor, lPool.maxWithdraw(self));
        vm.expectRevert(bytes("UserEscrow/receiver-has-no-allowance"));
        lPool.withdraw(amount / 2, investor, self); // redeem half the amount to investor wallet

        // success
        erc20.approve(investor, type(uint256).max);
        lPool.withdraw(amount / 2, investor, self); // redeem half the amount to investor wallet

        assertTrue(lPool.balanceOf(self) <= 1);
        assertTrue(erc20.balanceOf(address(userEscrow)) <= 1);
        assertApproxEqAbs(erc20.balanceOf(self), currencyPayout / 2, 1);
        assertApproxEqAbs(erc20.balanceOf(investor), currencyPayout / 2, 1);
        assertTrue(lPool.maxRedeem(self) <= 1);
        assertTrue(lPool.maxWithdraw(self) <= 1);
    }

    function testDecreaseDepositRequest(uint256 amount, uint256 decreaseAmount) public {
        amount = uint128(bound(amount, 2, MAX_UINT128));
        decreaseAmount = uint128(bound(decreaseAmount, 2, MAX_UINT128));
        vm.assume(amount > decreaseAmount);
        uint128 price = 2 * 10 ** 27;

        address lPool_ = deploySimplePool();
        LiquidityPool lPool = LiquidityPool(lPool_);
        centrifugeChain.updateTrancheTokenPrice(lPool.poolId(), lPool.trancheId(), defaultCurrencyId, price);

        erc20.mint(self, amount);
        centrifugeChain.updateMember(lPool.poolId(), lPool.trancheId(), self, type(uint64).max); // add user as member
        erc20.approve(address(investmentManager), amount); // add allowance
        lPool.requestDeposit(amount, self);

        assertEq(erc20.balanceOf(address(escrow)), amount);
        assertEq(erc20.balanceOf(self), 0);

        // decrease deposit request
        lPool.decreaseDepositRequest(decreaseAmount, self);
        centrifugeChain.isExecutedDecreaseInvestOrder(
            lPool.poolId(), lPool.trancheId(), bytes32(bytes20(self)), defaultCurrencyId, uint128(decreaseAmount), 0
        );

        assertEq(erc20.balanceOf(address(escrow)), amount - decreaseAmount);
        assertEq(erc20.balanceOf(address(userEscrow)), decreaseAmount);
        assertEq(erc20.balanceOf(self), 0);
        assertEq(lPool.maxWithdraw(self), decreaseAmount);
        assertEq(lPool.maxRedeem(self), decreaseAmount);
    }

    function testDecreaseRedeemRequest(uint256 amount, uint256 decreaseAmount) public {
        amount = uint128(bound(amount, 2, MAX_UINT128));
        decreaseAmount = uint128(bound(decreaseAmount, 2, MAX_UINT128));
        vm.assume(amount > decreaseAmount);

        address lPool_ = deploySimplePool();
        LiquidityPool lPool = LiquidityPool(lPool_);
        centrifugeChain.updateTrancheTokenPrice(lPool.poolId(), lPool.trancheId(), defaultCurrencyId, defaultPrice);
        deposit(lPool_, self, amount);
        lPool.approve(address(investmentManager), amount);
        lPool.requestRedeem(amount, self);

        assertEq(lPool.balanceOf(address(escrow)), amount);
        assertEq(lPool.balanceOf(self), 0);

        // decrease redeem request
        lPool.decreaseRedeemRequest(decreaseAmount, self);
        centrifugeChain.isExecutedDecreaseRedeemOrder(
            lPool.poolId(), lPool.trancheId(), bytes32(bytes20(self)), defaultCurrencyId, uint128(decreaseAmount), 0
        );

        assertEq(lPool.balanceOf(address(escrow)), amount);
        assertEq(lPool.balanceOf(self), 0);
        assertEq(lPool.maxDeposit(self), decreaseAmount);
        assertEq(lPool.maxMint(self), decreaseAmount);
    }

    function testTriggerIncreaseRedeemOrder(uint256 amount) public {
        amount = uint128(bound(amount, 2, MAX_UINT128));

        address lPool_ = deploySimplePool();
        LiquidityPool lPool = LiquidityPool(lPool_);
        deposit(lPool_, investor, amount); // deposit funds first
        uint256 investorBalanceBefore = erc20.balanceOf(investor);
        // Trigger request redeem of half the amount
        centrifugeChain.triggerIncreaseRedeemOrder(
            lPool.poolId(), lPool.trancheId(), investor, defaultCurrencyId, uint128(amount / 2)
        );

        assertApproxEqAbs(lPool.balanceOf(address(escrow)), amount / 2, 1);
        assertApproxEqAbs(lPool.balanceOf(investor), amount / 2, 1);

        centrifugeChain.isExecutedCollectRedeem(
            lPool.poolId(),
            lPool.trancheId(),
            bytes32(bytes20(investor)),
            defaultCurrencyId,
            uint128(amount / 2),
            uint128(amount / 2),
            uint128(amount / 2)
        );

        assertApproxEqAbs(lPool.balanceOf(address(escrow)), 0, 1);
        assertApproxEqAbs(erc20.balanceOf(address(userEscrow)), amount / 2, 1);

        vm.prank(investor);
        lPool.redeem(amount / 2, investor, investor);

        assertApproxEqAbs(erc20.balanceOf(investor), investorBalanceBefore + amount / 2, 1);
    }

    // helpers
    function deposit(address _lPool, address investor, uint256 amount) public {
        LiquidityPool lPool = LiquidityPool(_lPool);
        erc20.mint(investor, amount);
        centrifugeChain.updateMember(lPool.poolId(), lPool.trancheId(), investor, type(uint64).max); // add user as member
        vm.prank(investor);
        erc20.approve(address(investmentManager), amount); // add allowance

        vm.prank(investor);
        lPool.requestDeposit(amount, investor);
        // trigger executed collectInvest
        uint128 currencyId = poolManager.currencyAddressToId(address(erc20)); // retrieve currencyId
        centrifugeChain.isExecutedCollectInvest(
            lPool.poolId(),
            lPool.trancheId(),
            bytes32(bytes20(investor)),
            currencyId,
            uint128(amount),
            uint128(amount),
            0
        );

        vm.prank(investor);
        lPool.deposit(amount, investor); // withdraw the amount
    }

    function amountAssumption(uint256 amount) public pure returns (bool) {
        return (amount > 1 && amount < MAX_UINT128);
    }

    function addressAssumption(address user) public view returns (bool) {
        return (user != address(0) && user != address(erc20) && user.code.length == 0);
    }
=======
>>>>>>> a6d2c839
}<|MERGE_RESOLUTION|>--- conflicted
+++ resolved
@@ -261,968 +261,4 @@
         assertEq(lPool.balanceOf(investor), (initBalance - transferAmount));
         assertEq(lPool.balanceOf(self), transferAmount);
     }
-<<<<<<< HEAD
-
-    function testDepositAndRedeemPrecision(uint64 poolId, bytes16 trancheId, uint128 currencyId) public {
-        vm.assume(currencyId > 0);
-
-        uint8 TRANCHE_TOKEN_DECIMALS = 18; // Like DAI
-        uint8 INVESTMENT_CURRENCY_DECIMALS = 6; // 6, like USDC
-
-        ERC20 currency = _newErc20("Currency", "CR", INVESTMENT_CURRENCY_DECIMALS);
-        address lPool_ =
-            deployLiquidityPool(poolId, TRANCHE_TOKEN_DECIMALS, "", "", trancheId, currencyId, address(currency));
-        LiquidityPool lPool = LiquidityPool(lPool_);
-        centrifugeChain.updateTrancheTokenPrice(poolId, trancheId, currencyId, 1000000000000000000);
-
-        // invest
-        uint256 investmentAmount = 100000000; // 100 * 10**6
-        centrifugeChain.updateMember(poolId, trancheId, self, type(uint64).max);
-        currency.approve(address(investmentManager), investmentAmount);
-        currency.mint(self, investmentAmount);
-        lPool.requestDeposit(investmentAmount, self);
-
-        // trigger executed collectInvest of the first 50% at a price of 1.2
-        uint128 _currencyId = poolManager.currencyAddressToId(address(currency)); // retrieve currencyId
-        uint128 currencyPayout = 50000000; // 50 * 10**6
-        uint128 firstTrancheTokenPayout = 41666666666666666666; // 50 * 10**18 / 1.2, rounded down
-        centrifugeChain.isExecutedCollectInvest(
-            poolId,
-            trancheId,
-            bytes32(bytes20(self)),
-            _currencyId,
-            currencyPayout,
-            firstTrancheTokenPayout,
-            currencyPayout / 2
-        );
-
-        // assert deposit & mint values adjusted
-        assertEq(lPool.maxDeposit(self), currencyPayout);
-        assertEq(lPool.maxMint(self), firstTrancheTokenPayout);
-
-        // deposit price should be ~1.2*10**18
-        assertEq(investmentManager.calculateDepositPrice(self, address(lPool)), 1200000000000000000);
-
-        // trigger executed collectInvest of the second 50% at a price of 1.4
-        currencyPayout = 50000000; // 50 * 10**6
-        uint128 secondTrancheTokenPayout = 35714285714285714285; // 50 * 10**18 / 1.4, rounded down
-        centrifugeChain.isExecutedCollectInvest(
-            poolId, trancheId, bytes32(bytes20(self)), _currencyId, currencyPayout, secondTrancheTokenPayout, 0
-        );
-
-        // deposit price should now be 50% * 1.2 + 50% * 1.4 = ~1.3*10**18.
-        assertEq(investmentManager.calculateDepositPrice(self, address(lPool)), 1292307692307692307);
-        assertEq(lPool.userDepositRequest(self), 0);
-
-        // collect the tranche tokens
-        lPool.mint(firstTrancheTokenPayout + secondTrancheTokenPayout, self);
-        assertEq(lPool.balanceOf(self), firstTrancheTokenPayout + secondTrancheTokenPayout);
-
-        // redeem
-        lPool.approve(address(investmentManager), firstTrancheTokenPayout + secondTrancheTokenPayout);
-        lPool.requestRedeem(firstTrancheTokenPayout + secondTrancheTokenPayout, self);
-
-        // trigger executed collectRedeem at a price of 1.5
-        // 50% invested at 1.2 and 50% invested at 1.4 leads to ~77 tranche tokens
-        // when redeeming at a price of 1.5, this leads to ~115.5 currency
-        currencyPayout = 115500000; // 115.5*10**6
-
-        // mint interest into escrow
-        currency.mint(address(escrow), currencyPayout - investmentAmount);
-
-        centrifugeChain.isExecutedCollectRedeem(
-            poolId,
-            trancheId,
-            bytes32(bytes20(self)),
-            _currencyId,
-            currencyPayout,
-            firstTrancheTokenPayout + secondTrancheTokenPayout,
-            0
-        );
-
-        // redeem price should now be ~1.5*10**18.
-        assertEq(investmentManager.calculateRedeemPrice(self, address(lPool)), 1492615384615384615);
-
-        // collect the currency
-        lPool.withdraw(currencyPayout, self, self);
-        assertEq(currency.balanceOf(self), currencyPayout);
-    }
-
-    function testDepositAndRedeemPrecisionWithInverseDecimals(uint64 poolId, bytes16 trancheId, uint128 currencyId)
-        public
-    {
-        vm.assume(currencyId > 0);
-
-        uint8 TRANCHE_TOKEN_DECIMALS = 6; // Like DAI
-        uint8 INVESTMENT_CURRENCY_DECIMALS = 18; // 18, like USDC
-
-        ERC20 currency = _newErc20("Currency", "CR", INVESTMENT_CURRENCY_DECIMALS);
-        address lPool_ =
-            deployLiquidityPool(poolId, TRANCHE_TOKEN_DECIMALS, "", "", trancheId, currencyId, address(currency));
-        LiquidityPool lPool = LiquidityPool(lPool_);
-        centrifugeChain.updateTrancheTokenPrice(poolId, trancheId, currencyId, 1000000000000000000000000000);
-
-        // invest
-        uint256 investmentAmount = 100000000000000000000; // 100 * 10**18
-        centrifugeChain.updateMember(poolId, trancheId, self, type(uint64).max);
-        currency.approve(address(investmentManager), investmentAmount);
-        currency.mint(self, investmentAmount);
-        lPool.requestDeposit(investmentAmount, self);
-
-        // trigger executed collectInvest of the first 50% at a price of 1.2
-        uint128 _currencyId = poolManager.currencyAddressToId(address(currency)); // retrieve currencyId
-        uint128 currencyPayout = 50000000000000000000; // 50 * 10**18
-        uint128 firstTrancheTokenPayout = 41666666; // 50 * 10**6 / 1.2, rounded down
-        centrifugeChain.isExecutedCollectInvest(
-            poolId,
-            trancheId,
-            bytes32(bytes20(self)),
-            _currencyId,
-            currencyPayout,
-            firstTrancheTokenPayout,
-            currencyPayout / 2
-        );
-
-        // assert deposit & mint values adjusted
-        assertEq(lPool.maxDeposit(self), currencyPayout);
-        assertEq(lPool.maxMint(self), firstTrancheTokenPayout);
-
-        // deposit price should be ~1.2*10**18
-        assertEq(investmentManager.calculateDepositPrice(self, address(lPool)), 1200000019200000307);
-
-        // trigger executed collectInvest of the second 50% at a price of 1.4
-        currencyPayout = 50000000000000000000; // 50 * 10**18
-        uint128 secondTrancheTokenPayout = 35714285; // 50 * 10**6 / 1.4, rounded down
-        centrifugeChain.isExecutedCollectInvest(
-            poolId, trancheId, bytes32(bytes20(self)), _currencyId, currencyPayout, secondTrancheTokenPayout, 0
-        );
-
-        // deposit price should now be 50% * 1.2 + 50% * 1.4 = ~1.3*10**18.
-        assertEq(investmentManager.calculateDepositPrice(self, address(lPool)), 1292307715370414612);
-        assertEq(lPool.userDepositRequest(self), 0);
-
-        // collect the tranche tokens
-        lPool.mint(firstTrancheTokenPayout + secondTrancheTokenPayout, self);
-        assertEq(lPool.balanceOf(self), firstTrancheTokenPayout + secondTrancheTokenPayout);
-
-        // redeem
-        lPool.approve(address(investmentManager), firstTrancheTokenPayout + secondTrancheTokenPayout);
-        lPool.requestRedeem(firstTrancheTokenPayout + secondTrancheTokenPayout, self);
-
-        // trigger executed collectRedeem at a price of 1.5
-        // 50% invested at 1.2 and 50% invested at 1.4 leads to ~77 tranche tokens
-        // when redeeming at a price of 1.5, this leads to ~115.5 currency
-        currencyPayout = 115500000000000000000; // 115.5*10**18
-
-        // mint interest into escrow
-        currency.mint(address(escrow), currencyPayout - investmentAmount);
-
-        centrifugeChain.isExecutedCollectRedeem(
-            poolId,
-            trancheId,
-            bytes32(bytes20(self)),
-            _currencyId,
-            currencyPayout,
-            firstTrancheTokenPayout + secondTrancheTokenPayout,
-            0
-        );
-
-        // redeem price should now be ~1.5*10**18.
-        assertEq(investmentManager.calculateRedeemPrice(self, address(lPool)), 1492615411252828877);
-
-        // // collect the currency
-        lPool.withdraw(currencyPayout, self, self);
-        assertEq(currency.balanceOf(self), currencyPayout);
-    }
-
-    // Test that assumes the swap from usdc (investment currency) to dai (pool currency) has a cost of 1%
-    function testDepositAndRedeemPrecisionWithSlippage(uint64 poolId, bytes16 trancheId, uint128 currencyId) public {
-        vm.assume(currencyId > 0);
-
-        uint8 INVESTMENT_CURRENCY_DECIMALS = 6; // 6, like USDC
-        uint8 TRANCHE_TOKEN_DECIMALS = 18; // Like DAI
-
-        ERC20 currency = _newErc20("Currency", "CR", INVESTMENT_CURRENCY_DECIMALS);
-        address lPool_ =
-            deployLiquidityPool(poolId, TRANCHE_TOKEN_DECIMALS, "", "", trancheId, currencyId, address(currency));
-        LiquidityPool lPool = LiquidityPool(lPool_);
-
-        // price = (100*10**18) /  (99 * 10**18) = 101.010101 * 10**18
-        centrifugeChain.updateTrancheTokenPrice(poolId, trancheId, currencyId, 1010101010101010101);
-
-        // invest
-        uint256 investmentAmount = 100000000; // 100 * 10**6
-        centrifugeChain.updateMember(poolId, trancheId, self, type(uint64).max);
-        currency.approve(address(investmentManager), investmentAmount);
-        currency.mint(self, investmentAmount);
-        lPool.requestDeposit(investmentAmount, self);
-
-        // trigger executed collectInvest at a tranche token price of 1.2
-        uint128 _currencyId = poolManager.currencyAddressToId(address(currency)); // retrieve currencyId
-        uint128 currencyPayout = 99000000; // 99 * 10**6
-
-        // invested amount in dai is 99 * 10**18
-        // executed at price of 1.2, leads to a tranche token payout of
-        // 99 * 10**18 / 1.2 = 82500000000000000000
-        uint128 trancheTokenPayout = 82500000000000000000;
-        centrifugeChain.isExecutedCollectInvest(
-            poolId, trancheId, bytes32(bytes20(self)), _currencyId, currencyPayout, trancheTokenPayout, 0
-        );
-
-        // assert deposit & mint values adjusted
-        assertEq(lPool.maxDeposit(self), currencyPayout);
-        assertEq(lPool.maxMint(self), trancheTokenPayout);
-
-        // lp price is value of 1 tranche token in dai
-        assertEq(lPool.latestPrice(), 1200000000000000000);
-
-        // lp price is set to the deposit price
-        assertEq(investmentManager.calculateDepositPrice(self, address(lPool)), 1200000000000000000);
-    }
-
-    // Test that assumes the swap from usdc (investment currency) to dai (pool currency) has a cost of 1%
-    function testDepositAndRedeemPrecisionWithSlippageAndWithInverseDecimal(
-        uint64 poolId,
-        bytes16 trancheId,
-        uint128 currencyId
-    ) public {
-        vm.assume(currencyId > 0);
-
-        uint8 INVESTMENT_CURRENCY_DECIMALS = 18; // 18, like DAI
-        uint8 TRANCHE_TOKEN_DECIMALS = 6; // Like USDC
-
-        ERC20 currency = _newErc20("Currency", "CR", INVESTMENT_CURRENCY_DECIMALS);
-        address lPool_ =
-            deployLiquidityPool(poolId, TRANCHE_TOKEN_DECIMALS, "", "", trancheId, currencyId, address(currency));
-        LiquidityPool lPool = LiquidityPool(lPool_);
-
-        // price = (100*10**18) /  (99 * 10**18) = 101.010101 * 10**18
-        centrifugeChain.updateTrancheTokenPrice(poolId, trancheId, currencyId, 1010101010101010101);
-
-        // invest
-        uint256 investmentAmount = 100000000000000000000; // 100 * 10**18
-        centrifugeChain.updateMember(poolId, trancheId, self, type(uint64).max);
-        currency.approve(address(investmentManager), investmentAmount);
-        currency.mint(self, investmentAmount);
-        lPool.requestDeposit(investmentAmount, self);
-
-        // trigger executed collectInvest at a tranche token price of 1.2
-        uint128 _currencyId = poolManager.currencyAddressToId(address(currency)); // retrieve currencyId
-        uint128 currencyPayout = 99000000000000000000; // 99 * 10**18
-
-        // invested amount in dai is 99 * 10**18
-        // executed at price of 1.2, leads to a tranche token payout of
-        // 99 * 10**6 / 1.2 = 82500000
-        uint128 trancheTokenPayout = 82500000;
-        centrifugeChain.isExecutedCollectInvest(
-            poolId, trancheId, bytes32(bytes20(self)), _currencyId, currencyPayout, trancheTokenPayout, 0
-        );
-
-        // assert deposit & mint values adjusted
-        assertEq(lPool.maxDeposit(self), currencyPayout);
-        assertEq(lPool.maxMint(self), trancheTokenPayout);
-        // lp price is value of 1 tranche token in usdc
-        assertEq(lPool.latestPrice(), 1200000000000000000);
-
-        // lp price is set to the deposit price
-        assertEq(investmentManager.calculateDepositPrice(self, address(lPool)), 1200000000000000000);
-    }
-
-    function testAssetShareConversion(uint64 poolId, bytes16 trancheId, uint128 currencyId) public {
-        vm.assume(currencyId > 0);
-
-        uint8 INVESTMENT_CURRENCY_DECIMALS = 6; // 6, like USDC
-        uint8 TRANCHE_TOKEN_DECIMALS = 18; // Like DAI
-
-        ERC20 currency = _newErc20("Currency", "CR", INVESTMENT_CURRENCY_DECIMALS);
-        address lPool_ =
-            deployLiquidityPool(poolId, TRANCHE_TOKEN_DECIMALS, "", "", trancheId, currencyId, address(currency));
-        LiquidityPool lPool = LiquidityPool(lPool_);
-        centrifugeChain.updateTrancheTokenPrice(poolId, trancheId, currencyId, 1000000);
-
-        // invest
-        uint256 investmentAmount = 100000000; // 100 * 10**6
-        centrifugeChain.updateMember(poolId, trancheId, self, type(uint64).max);
-        currency.approve(address(investmentManager), investmentAmount);
-        currency.mint(self, investmentAmount);
-        lPool.requestDeposit(investmentAmount, self);
-
-        // trigger executed collectInvest at a price of 1.0
-        uint128 _currencyId = poolManager.currencyAddressToId(address(currency)); // retrieve currencyId
-        uint128 trancheTokenPayout = 100000000000000000000; // 100 * 10**18
-        centrifugeChain.isExecutedCollectInvest(
-            poolId, trancheId, bytes32(bytes20(self)), _currencyId, uint128(investmentAmount), trancheTokenPayout, 0
-        );
-        lPool.mint(trancheTokenPayout, self);
-
-        // assert share/asset conversion
-        assertEq(lPool.latestPrice(), 1000000000000000000);
-        assertEq(lPool.totalSupply(), 100000000000000000000);
-        assertEq(lPool.totalAssets(), 100000000);
-        assertEq(lPool.convertToShares(100000000), 100000000000000000000); // tranche tokens have 12 more decimals than assets
-        assertEq(lPool.convertToAssets(lPool.convertToShares(100000000000000000000)), 100000000000000000000);
-
-        // assert share/asset conversion after price update
-        centrifugeChain.updateTrancheTokenPrice(poolId, trancheId, currencyId, 1200000000000000000);
-
-        assertEq(lPool.latestPrice(), 1200000000000000000);
-        assertEq(lPool.totalAssets(), 120000000);
-        assertEq(lPool.convertToShares(120000000), 100000000000000000000); // tranche tokens have 12 more decimals than assets
-        assertEq(lPool.convertToAssets(lPool.convertToShares(120000000000000000000)), 120000000000000000000);
-    }
-
-    function testAssetShareConversionWithInverseDecimals(uint64 poolId, bytes16 trancheId, uint128 currencyId) public {
-        vm.assume(currencyId > 0);
-
-        uint8 INVESTMENT_CURRENCY_DECIMALS = 18; // 18, like DAI
-        uint8 TRANCHE_TOKEN_DECIMALS = 6; // Like USDC
-
-        ERC20 currency = _newErc20("Currency", "CR", INVESTMENT_CURRENCY_DECIMALS);
-        address lPool_ =
-            deployLiquidityPool(poolId, TRANCHE_TOKEN_DECIMALS, "", "", trancheId, currencyId, address(currency));
-        LiquidityPool lPool = LiquidityPool(lPool_);
-        centrifugeChain.updateTrancheTokenPrice(poolId, trancheId, currencyId, 1000000);
-
-        // invest
-        uint256 investmentAmount = 100000000000000000000; // 100 * 10**18
-        centrifugeChain.updateMember(poolId, trancheId, self, type(uint64).max);
-        currency.approve(address(investmentManager), investmentAmount);
-        currency.mint(self, investmentAmount);
-        lPool.requestDeposit(investmentAmount, self);
-
-        // trigger executed collectInvest at a price of 1.0
-        uint128 _currencyId = poolManager.currencyAddressToId(address(currency)); // retrieve currencyId
-        uint128 trancheTokenPayout = 100000000; // 100 * 10**6
-        centrifugeChain.isExecutedCollectInvest(
-            poolId, trancheId, bytes32(bytes20(self)), _currencyId, uint128(investmentAmount), trancheTokenPayout, 0
-        );
-        lPool.mint(trancheTokenPayout, self);
-
-        // assert share/asset conversion
-        assertEq(lPool.latestPrice(), 1000000000000000000);
-        assertEq(lPool.totalSupply(), 100000000);
-        assertEq(lPool.totalAssets(), 100000000000000000000);
-        assertEq(lPool.convertToShares(100000000000000000000), 100000000); // tranche tokens have 12 less decimals than assets
-        assertEq(lPool.convertToAssets(lPool.convertToShares(100000000000000000000)), 100000000000000000000);
-
-        // assert share/asset conversion after price update
-        centrifugeChain.updateTrancheTokenPrice(poolId, trancheId, currencyId, 1200000000000000000);
-
-        assertEq(lPool.latestPrice(), 1200000000000000000);
-        assertEq(lPool.totalAssets(), 120000000000000000000);
-        assertEq(lPool.convertToShares(120000000000000000000), 100000000); // tranche tokens have 12 less decimals than assets
-        assertEq(lPool.convertToAssets(lPool.convertToShares(120000000000000000000)), 120000000000000000000);
-    }
-
-    function testCancelDepositOrder(uint256 amount) public {
-        amount = uint128(bound(amount, 2, MAX_UINT128));
-
-        uint128 price = 2 * 10 ** 27;
-        address lPool_ = deploySimplePool();
-        LiquidityPool lPool = LiquidityPool(lPool_);
-        centrifugeChain.updateTrancheTokenPrice(lPool.poolId(), lPool.trancheId(), defaultCurrencyId, price);
-        erc20.mint(self, amount);
-        erc20.approve(address(investmentManager), amount); // add allowance
-        centrifugeChain.updateMember(lPool.poolId(), lPool.trancheId(), self, type(uint64).max);
-
-        lPool.requestDeposit(amount, self);
-
-        assertEq(erc20.balanceOf(address(escrow)), amount);
-        assertEq(erc20.balanceOf(address(self)), 0);
-
-        // check message was send out to centchain
-        lPool.cancelDepositRequest(self);
-        bytes memory cancelOrderMessage = Messages.formatCancelInvestOrder(
-            lPool.poolId(), lPool.trancheId(), _addressToBytes32(self), defaultCurrencyId
-        );
-        assertEq(cancelOrderMessage, router.values_bytes("send"));
-
-        centrifugeChain.isExecutedDecreaseInvestOrder(
-            lPool.poolId(), lPool.trancheId(), _addressToBytes32(self), defaultCurrencyId, uint128(amount), 0
-        );
-        assertEq(erc20.balanceOf(address(escrow)), 0);
-        assertEq(erc20.balanceOf(address(userEscrow)), amount);
-        assertEq(erc20.balanceOf(self), 0);
-        assertEq(lPool.maxRedeem(self), amount);
-        assertEq(lPool.maxWithdraw(self), amount);
-    }
-
-    function testDepositMint(uint256 amount) public {
-        amount = uint128(bound(amount, 2, MAX_UINT128));
-
-        uint128 price = 2 * 10 ** 27;
-
-        address lPool_ = deploySimplePool();
-        LiquidityPool lPool = LiquidityPool(lPool_);
-        centrifugeChain.updateTrancheTokenPrice(lPool.poolId(), lPool.trancheId(), defaultCurrencyId, price);
-
-        erc20.mint(self, amount);
-
-        // will fail - user not member: can not receive trancheToken
-        vm.expectRevert(bytes("InvestmentManager/transfer-not-allowed"));
-        lPool.requestDeposit(amount, self);
-        centrifugeChain.updateMember(lPool.poolId(), lPool.trancheId(), self, type(uint64).max); // add user as member
-
-        // // will fail - user did not give currency allowance to investmentManager
-        vm.expectRevert(bytes("SafeTransferLib/safe-transfer-from-failed"));
-        lPool.requestDeposit(amount, self);
-
-        // success
-        erc20.approve(address(investmentManager), amount); // add allowance
-        lPool.requestDeposit(amount, self);
-
-        // fail: no currency left
-        vm.expectRevert(bytes("SafeTransferLib/safe-transfer-from-failed"));
-        lPool.requestDeposit(amount, self);
-
-        // ensure funds are locked in escrow
-        assertEq(erc20.balanceOf(address(escrow)), amount);
-        assertEq(erc20.balanceOf(self), 0);
-        assertEq(lPool.userDepositRequest(self), amount);
-
-        // trigger executed collectInvest
-        uint128 _currencyId = poolManager.currencyAddressToId(address(erc20)); // retrieve currencyId
-        uint128 trancheTokensPayout = uint128(amount * 10 ** 27 / price); // trancheTokenPrice = 2$
-        assertApproxEqAbs(trancheTokensPayout, amount / 2, 2);
-        centrifugeChain.isExecutedCollectInvest(
-            lPool.poolId(),
-            lPool.trancheId(),
-            bytes32(bytes20(self)),
-            _currencyId,
-            uint128(amount),
-            trancheTokensPayout,
-            0
-        );
-
-        // assert deposit & mint values adjusted
-        assertEq(lPool.maxMint(self), trancheTokensPayout); // max deposit
-        assertEq(lPool.maxDeposit(self), amount); // max deposit
-        assertEq(lPool.userDepositRequest(self), 0);
-        // assert tranche tokens minted
-        assertEq(lPool.balanceOf(address(escrow)), trancheTokensPayout);
-        // assert conversions
-        assertEq(lPool.previewDeposit(amount), trancheTokensPayout);
-        assertApproxEqAbs(lPool.previewMint(trancheTokensPayout), amount, 1);
-
-        // deposit 50% of the amount
-        uint256 share = 2;
-        lPool.deposit(amount / share, self); // mint half the amount
-
-        // Allow 2 difference because of rounding
-        assertApproxEqAbs(lPool.balanceOf(self), trancheTokensPayout / share, 2);
-        assertApproxEqAbs(lPool.balanceOf(address(escrow)), trancheTokensPayout - trancheTokensPayout / share, 2);
-        assertApproxEqAbs(lPool.maxMint(self), trancheTokensPayout - trancheTokensPayout / share, 2);
-        assertApproxEqAbs(lPool.maxDeposit(self), amount - amount / share, 2);
-
-        // mint the rest
-        lPool.mint(lPool.maxMint(self), self);
-        assertEq(lPool.balanceOf(self), trancheTokensPayout - lPool.maxMint(self));
-        assertTrue(lPool.balanceOf(address(escrow)) <= 1);
-        assertTrue(lPool.maxMint(self) <= 1);
-
-        // remainder is rounding difference
-        assertTrue(lPool.maxDeposit(self) <= amount * 0.01e18);
-    }
-
-    function testDepositMintToReceiver(uint256 amount, address receiver) public {
-        amount = uint128(bound(amount, 2, MAX_UINT128));
-        vm.assume(addressAssumption(receiver));
-
-        uint128 price = 2 * 10 ** 27;
-        address lPool_ = deploySimplePool();
-        LiquidityPool lPool = LiquidityPool(lPool_);
-        centrifugeChain.updateTrancheTokenPrice(lPool.poolId(), lPool.trancheId(), defaultCurrencyId, price);
-
-        erc20.mint(self, amount);
-
-        centrifugeChain.updateMember(lPool.poolId(), lPool.trancheId(), self, type(uint64).max); // add user as member
-        erc20.approve(address(investmentManager), amount); // add allowance
-        lPool.requestDeposit(amount, self);
-
-        // trigger executed collectInvest
-        uint128 _currencyId = poolManager.currencyAddressToId(address(erc20)); // retrieve currencyId
-        uint128 trancheTokensPayout = uint128(amount * 10 ** 27 / price); // trancheTokenPrice = 2$
-        assertApproxEqAbs(trancheTokensPayout, amount / 2, 2);
-        centrifugeChain.isExecutedCollectInvest(
-            lPool.poolId(),
-            lPool.trancheId(),
-            bytes32(bytes20(self)),
-            _currencyId,
-            uint128(amount),
-            trancheTokensPayout,
-            0
-        );
-
-        // assert deposit & mint values adjusted
-        assertEq(lPool.maxMint(self), trancheTokensPayout); // max deposit
-        assertEq(lPool.maxDeposit(self), amount); // max deposit
-        // assert tranche tokens minted
-        assertEq(lPool.balanceOf(address(escrow)), trancheTokensPayout);
-        // assert conversions
-        assertEq(lPool.previewDeposit(amount), trancheTokensPayout);
-        assertApproxEqAbs(lPool.previewMint(trancheTokensPayout), amount, 1);
-
-        // deposit 1/2 funds to receiver
-        vm.expectRevert(bytes("RestrictionManager/destination-not-a-member"));
-        lPool.deposit(amount / 2, receiver); // mint half the amount
-
-        vm.expectRevert(bytes("RestrictionManager/destination-not-a-member"));
-        lPool.mint(amount / 2, receiver); // mint half the amount
-
-        centrifugeChain.updateMember(lPool.poolId(), lPool.trancheId(), receiver, type(uint64).max); // add receiver member
-
-        // success
-        lPool.deposit(amount / 2, receiver); // mint half the amount
-        lPool.mint(lPool.maxMint(self), receiver); // mint half the amount
-
-        assertApproxEqAbs(lPool.balanceOf(receiver), trancheTokensPayout, 1);
-        assertApproxEqAbs(lPool.balanceOf(receiver), trancheTokensPayout, 1);
-        assertApproxEqAbs(lPool.balanceOf(address(escrow)), 0, 1);
-        assertApproxEqAbs(erc20.balanceOf(address(escrow)), amount, 1);
-    }
-
-    function testDepositWithPermitFR(uint256 amount, address random) public {
-        amount = uint128(bound(amount, 2, MAX_UINT128));
-        vm.assume(addressAssumption(random));
-
-        // Use a wallet with a known private key so we can sign the permit message
-        address investor = vm.addr(0xABCD);
-        vm.prank(vm.addr(0xABCD));
-
-        address lPool_ = deploySimplePool();
-        LiquidityPool lPool = LiquidityPool(lPool_);
-        erc20.mint(investor, amount);
-        centrifugeChain.updateMember(lPool.poolId(), lPool.trancheId(), investor, type(uint64).max);
-
-        // Sign permit for depositing investment currency
-        (uint8 v, bytes32 r, bytes32 s) = vm.sign(
-            0xABCD,
-            keccak256(
-                abi.encodePacked(
-                    "\x19\x01",
-                    erc20.DOMAIN_SEPARATOR(),
-                    keccak256(
-                        abi.encode(
-                            erc20.PERMIT_TYPEHASH(), investor, address(investmentManager), amount, 0, block.timestamp
-                        )
-                    )
-                )
-            )
-        );
-
-        vm.prank(random); // random fr permit
-        erc20.permit(investor, address(investmentManager), amount, block.timestamp, v, r, s);
-
-        // investor still able to requestDepositWithPermit
-        lPool.requestDepositWithPermit(amount, investor, block.timestamp, v, r, s);
-
-        // ensure funds are locked in escrow
-        assertEq(erc20.balanceOf(address(escrow)), amount);
-        assertEq(erc20.balanceOf(investor), 0);
-    }
-
-    function testRedeemWithPermitFR(uint256 amount, address random) public {
-        amount = uint128(bound(amount, 2, MAX_UINT128));
-        vm.assume(addressAssumption(random));
-
-        // Use a wallet with a known private key so we can sign the permit message
-        address investor = vm.addr(0xABCD);
-
-        address lPool_ = deploySimplePool();
-        LiquidityPool lPool = LiquidityPool(lPool_);
-        deposit(lPool_, investor, amount); // deposit funds first
-
-        TrancheToken trancheToken = TrancheToken(address(lPool.share()));
-
-        // Sign permit for redeeming tranche tokens
-        (uint8 v, bytes32 r, bytes32 s) = vm.sign(
-            0xABCD,
-            keccak256(
-                abi.encodePacked(
-                    "\x19\x01",
-                    trancheToken.DOMAIN_SEPARATOR(),
-                    keccak256(
-                        abi.encode(
-                            trancheToken.PERMIT_TYPEHASH(),
-                            investor,
-                            address(investmentManager),
-                            amount,
-                            0,
-                            block.timestamp
-                        )
-                    )
-                )
-            )
-        );
-
-        vm.prank(random); // random fr permit
-        trancheToken.permit(investor, address(investmentManager), amount, block.timestamp, v, r, s);
-
-        // investor still able to requestDepositWithPermit
-        lPool.requestRedeemWithPermit(amount, investor, block.timestamp, v, r, s);
-        // ensure tokens are locked in escrow
-        assertEq(trancheToken.balanceOf(address(escrow)), amount);
-        assertEq(trancheToken.balanceOf(investor), 0);
-    }
-
-    function testDepositAndRedeemWithPermit(uint256 amount) public {
-        amount = uint128(bound(amount, 2, MAX_UINT128));
-
-        // Use a wallet with a known private key so we can sign the permit message
-        address investor = vm.addr(0xABCD);
-        vm.prank(vm.addr(0xABCD));
-
-        address lPool_ = deploySimplePool();
-        LiquidityPool lPool = LiquidityPool(lPool_);
-        erc20.mint(investor, amount);
-        centrifugeChain.updateMember(lPool.poolId(), lPool.trancheId(), investor, type(uint64).max);
-
-        // Sign permit for depositing investment currency
-        (uint8 v, bytes32 r, bytes32 s) = vm.sign(
-            0xABCD,
-            keccak256(
-                abi.encodePacked(
-                    "\x19\x01",
-                    erc20.DOMAIN_SEPARATOR(),
-                    keccak256(
-                        abi.encode(
-                            erc20.PERMIT_TYPEHASH(), investor, address(investmentManager), amount, 0, block.timestamp
-                        )
-                    )
-                )
-            )
-        );
-
-        lPool.requestDepositWithPermit(amount, investor, block.timestamp, v, r, s);
-        // To avoid stack too deep errors
-        delete v;
-        delete r;
-        delete s;
-
-        // ensure funds are locked in escrow
-        assertEq(erc20.balanceOf(address(escrow)), amount);
-        assertEq(erc20.balanceOf(investor), 0);
-
-        // collect 50% of the tranche tokens
-        centrifugeChain.isExecutedCollectInvest(
-            lPool.poolId(),
-            lPool.trancheId(),
-            bytes32(bytes20(investor)),
-            poolManager.currencyAddressToId(address(erc20)),
-            uint128(amount),
-            uint128(amount),
-            0
-        );
-
-        uint256 maxMint = lPool.maxMint(investor);
-        vm.prank(vm.addr(0xABCD));
-        lPool.mint(maxMint, investor);
-
-        TrancheToken trancheToken = TrancheToken(address(lPool.share()));
-        assertEq(trancheToken.balanceOf(address(investor)), maxMint);
-
-        // Sign permit for redeeming tranche tokens
-        (v, r, s) = vm.sign(
-            0xABCD,
-            keccak256(
-                abi.encodePacked(
-                    "\x19\x01",
-                    trancheToken.DOMAIN_SEPARATOR(),
-                    keccak256(
-                        abi.encode(
-                            trancheToken.PERMIT_TYPEHASH(),
-                            investor,
-                            address(investmentManager),
-                            maxMint,
-                            0,
-                            block.timestamp
-                        )
-                    )
-                )
-            )
-        );
-
-        lPool.requestRedeemWithPermit(maxMint, investor, block.timestamp, v, r, s);
-        // ensure tokens are locked in escrow
-        assertEq(trancheToken.balanceOf(address(escrow)), maxMint);
-        assertEq(trancheToken.balanceOf(investor), 0);
-    }
-
-    function testRedeem(uint256 amount) public {
-        amount = uint128(bound(amount, 2, MAX_UINT128));
-
-        address lPool_ = deploySimplePool();
-        LiquidityPool lPool = LiquidityPool(lPool_);
-        deposit(lPool_, self, amount); // deposit funds first
-        centrifugeChain.updateTrancheTokenPrice(lPool.poolId(), lPool.trancheId(), defaultCurrencyId, defaultPrice);
-
-        // will fail - user did not give tranche token allowance to investmentManager
-        vm.expectRevert(bytes("ERC20/insufficient-allowance"));
-        lPool.requestRedeem(amount, self);
-        lPool.approve(address(investmentManager), amount); // add allowance
-
-        // success
-        lPool.requestRedeem(amount, self);
-        assertEq(lPool.balanceOf(address(escrow)), amount);
-        assertEq(lPool.userRedeemRequest(self), amount);
-
-        // fail: no tokens left
-        lPool.approve(address(investmentManager), amount); // add allowance
-        vm.expectRevert(bytes("ERC20/insufficient-balance"));
-        lPool.requestRedeem(amount, self);
-
-        // trigger executed collectRedeem
-        uint128 _currencyId = poolManager.currencyAddressToId(address(erc20)); // retrieve currencyId
-        uint128 currencyPayout = uint128(amount) / uint128(defaultPrice);
-        centrifugeChain.isExecutedCollectRedeem(
-            lPool.poolId(), lPool.trancheId(), bytes32(bytes20(self)), _currencyId, currencyPayout, uint128(amount), 0
-        );
-
-        // assert withdraw & redeem values adjusted
-        assertEq(lPool.maxWithdraw(self), currencyPayout); // max deposit
-        assertEq(lPool.maxRedeem(self), amount); // max deposit
-        assertEq(lPool.userRedeemRequest(self), 0);
-        assertEq(lPool.balanceOf(address(escrow)), 0);
-        assertEq(erc20.balanceOf(address(userEscrow)), currencyPayout);
-        // assert conversions
-        assertEq(lPool.previewWithdraw(currencyPayout), amount);
-        assertEq(lPool.previewRedeem(amount), currencyPayout);
-
-        // success
-        lPool.redeem(amount / 2, self, self); // redeem half the amount to own wallet
-
-        // fail -> investor has no approval to receive funds
-        vm.expectRevert(bytes("UserEscrow/receiver-has-no-allowance"));
-        lPool.redeem(amount / 2, investor, self); // redeem half the amount to another wallet
-
-        // fail -> receiver needs to have max approval
-        erc20.approve(investor, lPool.maxRedeem(self));
-        vm.expectRevert(bytes("UserEscrow/receiver-has-no-allowance"));
-        lPool.redeem(amount / 2, investor, self); // redeem half the amount to investor wallet
-
-        // success
-        erc20.approve(investor, type(uint256).max);
-        lPool.redeem(amount / 2, investor, self); // redeem half the amount to investor wallet
-
-        assertEq(lPool.balanceOf(self), 0);
-        assertTrue(lPool.balanceOf(address(escrow)) <= 1);
-        assertTrue(erc20.balanceOf(address(userEscrow)) <= 1);
-
-        assertApproxEqAbs(erc20.balanceOf(self), (amount / 2), 1);
-        assertApproxEqAbs(erc20.balanceOf(investor), (amount / 2), 1);
-        assertTrue(lPool.maxWithdraw(self) <= 1);
-        assertTrue(lPool.maxRedeem(self) <= 1);
-    }
-
-    function testCancelRedeemOrder(uint256 amount) public {
-        amount = uint128(bound(amount, 2, MAX_UINT128));
-
-        address lPool_ = deploySimplePool();
-        LiquidityPool lPool = LiquidityPool(lPool_);
-        deposit(lPool_, self, amount); // deposit funds first
-
-        lPool.approve(address(investmentManager), amount); // add allowance
-        lPool.requestRedeem(amount, self);
-
-        assertEq(lPool.balanceOf(address(escrow)), amount);
-        assertEq(lPool.balanceOf(self), 0);
-
-        // check message was send out to centchain
-        lPool.cancelRedeemRequest(self);
-        bytes memory cancelOrderMessage = Messages.formatCancelRedeemOrder(
-            lPool.poolId(), lPool.trancheId(), _addressToBytes32(self), defaultCurrencyId
-        );
-        assertEq(cancelOrderMessage, router.values_bytes("send"));
-
-        centrifugeChain.isExecutedDecreaseRedeemOrder(
-            lPool.poolId(), lPool.trancheId(), _addressToBytes32(self), defaultCurrencyId, uint128(amount), 0
-        );
-
-        assertEq(lPool.balanceOf(address(escrow)), amount);
-        assertEq(lPool.balanceOf(self), 0);
-        assertEq(lPool.maxDeposit(self), amount);
-        assertEq(lPool.maxMint(self), amount);
-    }
-
-    function testWithdraw(uint256 amount) public {
-        amount = uint128(bound(amount, 2, MAX_UINT128));
-
-        address lPool_ = deploySimplePool();
-        LiquidityPool lPool = LiquidityPool(lPool_);
-
-        deposit(lPool_, self, amount); // deposit funds first
-        centrifugeChain.updateTrancheTokenPrice(lPool.poolId(), lPool.trancheId(), defaultCurrencyId, defaultPrice);
-
-        // will fail - user did not give tranche token allowance to investmentManager
-        vm.expectRevert(bytes("SafeTransferLib/safe-transfer-from-failed"));
-        lPool.requestDeposit(amount, self);
-        lPool.approve(address(investmentManager), amount); // add allowance
-
-        lPool.requestRedeem(amount, self);
-        assertEq(lPool.balanceOf(address(escrow)), amount);
-        assertEq(erc20.balanceOf(address(userEscrow)), 0);
-
-        // trigger executed collectRedeem
-        uint128 _currencyId = poolManager.currencyAddressToId(address(erc20)); // retrieve currencyId
-        uint128 currencyPayout = uint128(amount) / defaultPrice;
-        centrifugeChain.isExecutedCollectRedeem(
-            lPool.poolId(), lPool.trancheId(), bytes32(bytes20(self)), _currencyId, currencyPayout, uint128(amount), 0
-        );
-
-        // assert withdraw & redeem values adjusted
-        assertEq(lPool.maxWithdraw(self), currencyPayout); // max deposit
-        assertEq(lPool.maxRedeem(self), amount); // max deposit
-        assertEq(lPool.balanceOf(address(escrow)), 0);
-        assertEq(erc20.balanceOf(address(userEscrow)), currencyPayout);
-
-        lPool.withdraw(amount / 2, self, self); // withdraw half teh amount
-
-        // fail -> investor has no approval to receive funds
-        vm.expectRevert(bytes("UserEscrow/receiver-has-no-allowance"));
-        lPool.withdraw(amount / 2, investor, self); // redeem half the amount to another wallet
-
-        // fail -> receiver needs to have max approval
-        erc20.approve(investor, lPool.maxWithdraw(self));
-        vm.expectRevert(bytes("UserEscrow/receiver-has-no-allowance"));
-        lPool.withdraw(amount / 2, investor, self); // redeem half the amount to investor wallet
-
-        // success
-        erc20.approve(investor, type(uint256).max);
-        lPool.withdraw(amount / 2, investor, self); // redeem half the amount to investor wallet
-
-        assertTrue(lPool.balanceOf(self) <= 1);
-        assertTrue(erc20.balanceOf(address(userEscrow)) <= 1);
-        assertApproxEqAbs(erc20.balanceOf(self), currencyPayout / 2, 1);
-        assertApproxEqAbs(erc20.balanceOf(investor), currencyPayout / 2, 1);
-        assertTrue(lPool.maxRedeem(self) <= 1);
-        assertTrue(lPool.maxWithdraw(self) <= 1);
-    }
-
-    function testDecreaseDepositRequest(uint256 amount, uint256 decreaseAmount) public {
-        amount = uint128(bound(amount, 2, MAX_UINT128));
-        decreaseAmount = uint128(bound(decreaseAmount, 2, MAX_UINT128));
-        vm.assume(amount > decreaseAmount);
-        uint128 price = 2 * 10 ** 27;
-
-        address lPool_ = deploySimplePool();
-        LiquidityPool lPool = LiquidityPool(lPool_);
-        centrifugeChain.updateTrancheTokenPrice(lPool.poolId(), lPool.trancheId(), defaultCurrencyId, price);
-
-        erc20.mint(self, amount);
-        centrifugeChain.updateMember(lPool.poolId(), lPool.trancheId(), self, type(uint64).max); // add user as member
-        erc20.approve(address(investmentManager), amount); // add allowance
-        lPool.requestDeposit(amount, self);
-
-        assertEq(erc20.balanceOf(address(escrow)), amount);
-        assertEq(erc20.balanceOf(self), 0);
-
-        // decrease deposit request
-        lPool.decreaseDepositRequest(decreaseAmount, self);
-        centrifugeChain.isExecutedDecreaseInvestOrder(
-            lPool.poolId(), lPool.trancheId(), bytes32(bytes20(self)), defaultCurrencyId, uint128(decreaseAmount), 0
-        );
-
-        assertEq(erc20.balanceOf(address(escrow)), amount - decreaseAmount);
-        assertEq(erc20.balanceOf(address(userEscrow)), decreaseAmount);
-        assertEq(erc20.balanceOf(self), 0);
-        assertEq(lPool.maxWithdraw(self), decreaseAmount);
-        assertEq(lPool.maxRedeem(self), decreaseAmount);
-    }
-
-    function testDecreaseRedeemRequest(uint256 amount, uint256 decreaseAmount) public {
-        amount = uint128(bound(amount, 2, MAX_UINT128));
-        decreaseAmount = uint128(bound(decreaseAmount, 2, MAX_UINT128));
-        vm.assume(amount > decreaseAmount);
-
-        address lPool_ = deploySimplePool();
-        LiquidityPool lPool = LiquidityPool(lPool_);
-        centrifugeChain.updateTrancheTokenPrice(lPool.poolId(), lPool.trancheId(), defaultCurrencyId, defaultPrice);
-        deposit(lPool_, self, amount);
-        lPool.approve(address(investmentManager), amount);
-        lPool.requestRedeem(amount, self);
-
-        assertEq(lPool.balanceOf(address(escrow)), amount);
-        assertEq(lPool.balanceOf(self), 0);
-
-        // decrease redeem request
-        lPool.decreaseRedeemRequest(decreaseAmount, self);
-        centrifugeChain.isExecutedDecreaseRedeemOrder(
-            lPool.poolId(), lPool.trancheId(), bytes32(bytes20(self)), defaultCurrencyId, uint128(decreaseAmount), 0
-        );
-
-        assertEq(lPool.balanceOf(address(escrow)), amount);
-        assertEq(lPool.balanceOf(self), 0);
-        assertEq(lPool.maxDeposit(self), decreaseAmount);
-        assertEq(lPool.maxMint(self), decreaseAmount);
-    }
-
-    function testTriggerIncreaseRedeemOrder(uint256 amount) public {
-        amount = uint128(bound(amount, 2, MAX_UINT128));
-
-        address lPool_ = deploySimplePool();
-        LiquidityPool lPool = LiquidityPool(lPool_);
-        deposit(lPool_, investor, amount); // deposit funds first
-        uint256 investorBalanceBefore = erc20.balanceOf(investor);
-        // Trigger request redeem of half the amount
-        centrifugeChain.triggerIncreaseRedeemOrder(
-            lPool.poolId(), lPool.trancheId(), investor, defaultCurrencyId, uint128(amount / 2)
-        );
-
-        assertApproxEqAbs(lPool.balanceOf(address(escrow)), amount / 2, 1);
-        assertApproxEqAbs(lPool.balanceOf(investor), amount / 2, 1);
-
-        centrifugeChain.isExecutedCollectRedeem(
-            lPool.poolId(),
-            lPool.trancheId(),
-            bytes32(bytes20(investor)),
-            defaultCurrencyId,
-            uint128(amount / 2),
-            uint128(amount / 2),
-            uint128(amount / 2)
-        );
-
-        assertApproxEqAbs(lPool.balanceOf(address(escrow)), 0, 1);
-        assertApproxEqAbs(erc20.balanceOf(address(userEscrow)), amount / 2, 1);
-
-        vm.prank(investor);
-        lPool.redeem(amount / 2, investor, investor);
-
-        assertApproxEqAbs(erc20.balanceOf(investor), investorBalanceBefore + amount / 2, 1);
-    }
-
-    // helpers
-    function deposit(address _lPool, address investor, uint256 amount) public {
-        LiquidityPool lPool = LiquidityPool(_lPool);
-        erc20.mint(investor, amount);
-        centrifugeChain.updateMember(lPool.poolId(), lPool.trancheId(), investor, type(uint64).max); // add user as member
-        vm.prank(investor);
-        erc20.approve(address(investmentManager), amount); // add allowance
-
-        vm.prank(investor);
-        lPool.requestDeposit(amount, investor);
-        // trigger executed collectInvest
-        uint128 currencyId = poolManager.currencyAddressToId(address(erc20)); // retrieve currencyId
-        centrifugeChain.isExecutedCollectInvest(
-            lPool.poolId(),
-            lPool.trancheId(),
-            bytes32(bytes20(investor)),
-            currencyId,
-            uint128(amount),
-            uint128(amount),
-            0
-        );
-
-        vm.prank(investor);
-        lPool.deposit(amount, investor); // withdraw the amount
-    }
-
-    function amountAssumption(uint256 amount) public pure returns (bool) {
-        return (amount > 1 && amount < MAX_UINT128);
-    }
-
-    function addressAssumption(address user) public view returns (bool) {
-        return (user != address(0) && user != address(erc20) && user.code.length == 0);
-    }
-=======
->>>>>>> a6d2c839
 }