// SPDX-License-Identifier: AGPL-3.0-only
pragma solidity ^0.8.18;
pragma abicoder v2;

import {InvestmentManager, Tranche} from "../src/InvestmentManager.sol";
import {TokenManager} from "../src/TokenManager.sol";
import {Gateway} from "../src/Gateway.sol";
import {Escrow} from "../src/Escrow.sol";
import {LiquidityPoolFactory, TrancheTokenFactory, MemberlistFactory} from "../src/liquidityPool/Factory.sol";
import {LiquidityPool} from "../src/liquidityPool/LiquidityPool.sol";
import {ERC20} from "../src/token/ERC20.sol";

import {MemberlistLike, Memberlist} from "../src/token/Memberlist.sol";
import {MockHomeLiquidityPools} from "./mock/MockHomeLiquidityPools.sol";
import {MockXcmRouter} from "./mock/MockXcmRouter.sol";
import {Messages} from "../src/Messages.sol";
import {PauseAdmin} from "../src/admin/PauseAdmin.sol";
import {DelayedAdmin} from "../src/admin/DelayedAdmin.sol";
import "forge-std/Test.sol";
import "../src/InvestmentManager.sol";

interface EscrowLike_ {
    function approve(address token, address spender, uint256 value) external;
    function rely(address usr) external;
}

interface AuthLike_ {
    function wards(address user) external returns (uint256);
}

contract LiquidityPoolTest is Test {
    uint128 constant MAX_UINT128 = type(uint128).max;

    InvestmentManager evmInvestmentManager;
    TokenManager evmTokenManager;
    Gateway gateway;
    MockHomeLiquidityPools homePools;
    MockXcmRouter mockXcmRouter;
    Escrow escrow;
    ERC20 erc20;

    function setUp() public {
        vm.chainId(1);
        uint256 shortWait = 24 hours;
        uint256 longWait = 48 hours;
        uint256 gracePeriod = 48 hours;
        escrow = new Escrow();
        erc20 = newErc20("X's Dollar", "USDX", 42);
        address liquidityPoolFactory_ = address(new LiquidityPoolFactory());
        address memberlistFactory_ = address(new MemberlistFactory());
        address trancheTokenFactory_ = address(new TrancheTokenFactory());

<<<<<<< HEAD
        evmInvestmentManager = new InvestmentManager(address(escrow), liquidityPoolFactory_, memberlistFactory_);
        evmTokenManager = new TokenManager(address(escrow));
=======
        evmInvestmentManager = new InvestmentManager(address(escrow), liquidityPoolFactory_, trancheTokenFactory_, memberlistFactory_);
>>>>>>> 69bfae31

        mockXcmRouter = new MockXcmRouter(address(evmInvestmentManager));

        homePools = new MockHomeLiquidityPools(address(mockXcmRouter));
        PauseAdmin pauseAdmin = new PauseAdmin();
        DelayedAdmin delayedAdmin = new DelayedAdmin();

        gateway =
        new Gateway(address(evmInvestmentManager), address(evmTokenManager), address(mockXcmRouter), shortWait, longWait, gracePeriod);
        gateway.rely(address(pauseAdmin));
        gateway.rely(address(delayedAdmin));
        pauseAdmin.file("gateway", address(gateway));
        delayedAdmin.file("gateway", address(gateway));
        evmInvestmentManager.file("gateway", address(gateway));
        evmInvestmentManager.file("tokenManager", address(evmTokenManager));
        evmTokenManager.file("gateway", address(gateway));
        evmTokenManager.file("investmentManager", address(evmInvestmentManager));
        escrow.rely(address(evmInvestmentManager));
        escrow.rely(address(evmTokenManager));
        mockXcmRouter.file("gateway", address(gateway));
        evmInvestmentManager.rely(address(gateway));
        escrow.rely(address(gateway));
    }

    function testDepositMint(
        uint64 poolId,
        uint8 decimals,
        string memory tokenName,
        string memory tokenSymbol,
        bytes16 trancheId,
        uint128 price,
        uint128 currencyId,
        uint256 amount,
        uint64 validUntil
    ) public {
        vm.assume(currencyId > 0);
        vm.assume(amount < MAX_UINT128);
        vm.assume(amount > 1);
        vm.assume(validUntil >= block.timestamp);
        price = 2;

        address lPool_ = deployLiquidityPool(poolId, decimals, tokenName, tokenSymbol, trancheId, price, currencyId);
        LiquidityPool lPool = LiquidityPool(lPool_);

        erc20.mint(address(this), amount);

        // will fail - user not member: can not receive trancheToken
        vm.expectRevert(bytes("InvestmentManager/not-a-member"));
        lPool.requestDeposit(amount);
        homePools.updateMember(poolId, trancheId, address(this), validUntil); // add user as member

        // // will fail - user did not give currency allowance to investmentManager
        vm.expectRevert(bytes("ERC20/insufficient-allowance"));
        lPool.requestDeposit(amount);
        erc20.approve(address(evmInvestmentManager), amount); // add allowance

        lPool.requestDeposit(amount);

        // ensure funds are locked in escrow
        assertEq(erc20.balanceOf(address(escrow)), amount);
        assertEq(erc20.balanceOf(address(this)), 0);

        // trigger executed collectInvest
        uint128 _currencyId = evmTokenManager.currencyAddressToId(address(erc20)); // retrieve currencyId
        uint128 trancheTokensPayout = uint128(amount) / price; // trancheTokenPrice = 2$
        homePools.isExecutedCollectInvest(
            poolId, trancheId, bytes32(bytes20(address(this))), _currencyId, uint128(amount), trancheTokensPayout
        );

        // assert deposit & mint values adjusted
        assertEq(lPool.maxMint(address(this)), trancheTokensPayout); // max deposit
        assertEq(lPool.maxDeposit(address(this)), amount); // max deposit
        // assert tranche tokens minted
        assertEq(lPool.balanceOf(address(escrow)), trancheTokensPayout);

        // deposit a share of the amount
        uint256 share = 2;
        lPool.deposit(amount / share, address(this)); // mint hald the amount
        assertEq(lPool.balanceOf(address(this)), trancheTokensPayout / share);
        assertEq(lPool.balanceOf(address(escrow)), trancheTokensPayout - trancheTokensPayout / share);
        assertEq(lPool.maxMint(address(this)), trancheTokensPayout - trancheTokensPayout / share); // max deposit
        assertEq(lPool.maxDeposit(address(this)), amount - amount / share); // max deposit

        // mint the rest
        lPool.mint(lPool.maxMint(address(this)), address(this));
        assertEq(lPool.balanceOf(address(this)), trancheTokensPayout - lPool.maxMint(address(this)));
        assertTrue(lPool.balanceOf(address(escrow)) <= 1);
        assertTrue(lPool.maxMint(address(this)) <= 1);
        //assertTrue(lPool.maxDeposit(address(this)) <= 2); // todo: fix rounding
    }

    function testRedeem(
        uint64 poolId,
        uint8 decimals,
        string memory tokenName,
        string memory tokenSymbol,
        bytes16 trancheId,
        uint128 price,
        uint128 currencyId,
        uint256 amount,
        uint64 validUntil
    ) public {
        vm.assume(currencyId > 0);
        vm.assume(amount < MAX_UINT128);
        vm.assume(amount > 1);
        vm.assume(validUntil >= block.timestamp);
        price = 1;

        address lPool_ = deployLiquidityPool(poolId, decimals, tokenName, tokenSymbol, trancheId, price, currencyId);
        deposit(lPool_, poolId, trancheId, amount, validUntil); // deposit funds first
        LiquidityPool lPool = LiquidityPool(lPool_);

        // will fail - user did not give tranche token allowance to investmentManager
        vm.expectRevert(bytes("InvestmentManager/insufficient-balance"));
        lPool.requestDeposit(amount);
        lPool.approve(address(lPool), amount); // add allowance

        lPool.requestRedeem(amount);
        assertEq(lPool.balanceOf(address(escrow)), amount);

        // trigger executed collectRedeem
        uint128 _currencyId = evmTokenManager.currencyAddressToId(address(erc20)); // retrieve currencyId
        uint128 currencyPayout = uint128(amount) / price;
        homePools.isExecutedCollectRedeem(
            poolId, trancheId, bytes32(bytes20(address(this))), _currencyId, currencyPayout, uint128(amount)
        );

        // assert withdraw & redeem values adjusted
        assertEq(lPool.maxWithdraw(address(this)), currencyPayout); // max deposit
        assertEq(lPool.maxRedeem(address(this)), amount); // max deposit
        assertEq(lPool.balanceOf(address(escrow)), 0);

        console.logUint(lPool.maxRedeem(address(this)));
        console.logUint(amount);

        lPool.redeem(amount, address(this), address(this)); // mint hald the amount
        assertEq(lPool.balanceOf(address(this)), 0);
        assertEq(lPool.balanceOf(address(escrow)), 0);
        assertEq(erc20.balanceOf(address(this)), amount);
        assertEq(lPool.maxMint(address(this)), 0);
        assertEq(lPool.maxDeposit(address(this)), 0);
    }

    // helpers

    function testWithdraw(
        uint64 poolId,
        uint8 decimals,
        string memory tokenName,
        string memory tokenSymbol,
        bytes16 trancheId,
        uint128 price,
        uint128 currencyId,
        uint256 amount,
        uint64 validUntil
    ) public {
        vm.assume(currencyId > 0);
        vm.assume(amount < MAX_UINT128);
        vm.assume(amount > 1);
        vm.assume(validUntil >= block.timestamp);
        price = 1;

        address lPool_ = deployLiquidityPool(poolId, decimals, tokenName, tokenSymbol, trancheId, price, currencyId);
        deposit(lPool_, poolId, trancheId, amount, validUntil); // deposit funds first
        LiquidityPool lPool = LiquidityPool(lPool_);

        // will fail - user did not give tranche token allowance to investmentManager
        vm.expectRevert(bytes("InvestmentManager/insufficient-balance"));
        lPool.requestDeposit(amount);
        lPool.approve(address(lPool), amount); // add allowance

        lPool.requestRedeem(amount);
        assertEq(lPool.balanceOf(address(escrow)), amount);

        // trigger executed collectRedeem
        uint128 _currencyId = evmTokenManager.currencyAddressToId(address(erc20)); // retrieve currencyId
        uint128 currencyPayout = uint128(amount) / price;
        homePools.isExecutedCollectRedeem(
            poolId, trancheId, bytes32(bytes20(address(this))), _currencyId, currencyPayout, uint128(amount)
        );

        // assert withdraw & redeem values adjusted
        assertEq(lPool.maxWithdraw(address(this)), currencyPayout); // max deposit
        assertEq(lPool.maxRedeem(address(this)), amount); // max deposit
        assertEq(lPool.balanceOf(address(escrow)), 0);

        console.logUint(lPool.maxRedeem(address(this)));
        console.logUint(amount);

        lPool.withdraw(amount, address(this), address(this)); // mint hald the amount
        assertEq(lPool.balanceOf(address(this)), 0);
        assertEq(lPool.balanceOf(address(escrow)), 0);
        assertEq(erc20.balanceOf(address(this)), amount);
        assertEq(lPool.maxMint(address(this)), 0);
        assertEq(lPool.maxDeposit(address(this)), 0);
    }

    function testCollectInvest(
        uint64 poolId,
        bytes16 trancheId,
        string memory tokenName,
        string memory tokenSymbol,
        uint8 decimals,
        uint128 price,
        uint128 currency,
        uint64 validUntil,
        uint128 amount
    ) public {
        vm.assume(amount > 0);
        vm.assume(currency > 0);
        vm.assume(decimals > 0);
        vm.assume(validUntil > block.timestamp + 7 days);

        address lPool_ = deployLiquidityPool(poolId, decimals, tokenName, tokenSymbol, trancheId, price, currency);
        LiquidityPool lPool = LiquidityPool(lPool_);

        vm.expectRevert(bytes("InvestmentManager/not-a-member"));
        lPool.collectInvest(address(this));

        homePools.updateMember(poolId, trancheId, address(this), validUntil);
        lPool.collectInvest(address(this));
    }

    function testCollectRedeem(
        uint64 poolId,
        bytes16 trancheId,
        string memory tokenName,
        string memory tokenSymbol,
        uint8 decimals,
        uint128 price,
        uint128 currency,
        uint8 trancheDecimals,
        uint64 validUntil,
        uint128 amount
    ) public {
        vm.assume(amount > 0);
        vm.assume(currency > 0);
        vm.assume(trancheDecimals > 0);
        vm.assume(validUntil > block.timestamp + 7 days);

        address lPool_ = deployLiquidityPool(poolId, decimals, tokenName, tokenSymbol, trancheId, price, currency);
        LiquidityPool lPool = LiquidityPool(lPool_);
        homePools.allowPoolCurrency(poolId, currency);

        vm.expectRevert(bytes("InvestmentManager/not-a-member"));
        lPool.collectRedeem(address(this));
        homePools.updateMember(poolId, trancheId, address(this), validUntil);

        lPool.collectRedeem(address(this));
    }

    function deposit(address _lPool, uint64 poolId, bytes16 trancheId, uint256 amount, uint64 validUntil) public {
        LiquidityPool lPool = LiquidityPool(_lPool);
        erc20.mint(address(this), amount);
        homePools.updateMember(poolId, trancheId, address(this), validUntil); // add user as member
        erc20.approve(address(evmInvestmentManager), amount); // add allowance
        lPool.requestDeposit(amount);
        // trigger executed collectInvest
        uint128 currencyId = evmTokenManager.currencyAddressToId(address(erc20)); // retrieve currencyId
        homePools.isExecutedCollectInvest(
            poolId, trancheId, bytes32(bytes20(address(this))), currencyId, uint128(amount), uint128(amount)
        );
        lPool.deposit(amount, address(this)); // withdraw hald the amount
    }

    function deployLiquidityPool(
        uint64 poolId,
        uint8 decimals,
        string memory tokenName,
        string memory tokenSymbol,
        bytes16 trancheId,
        uint128 price,
        uint128 currency
    ) public returns (address) {
        homePools.addPool(poolId); // add pool
        homePools.addTranche(poolId, trancheId, tokenName, tokenSymbol, decimals, price); // add tranche
        homePools.addCurrency(currency, address(erc20));
        homePools.allowPoolCurrency(poolId, currency);
        evmInvestmentManager.deployTranche(poolId, trancheId);

        address lPoolAddress = evmInvestmentManager.deployLiquidityPool(poolId, trancheId, address(erc20));
        return lPoolAddress;
    }

    function newErc20(string memory name, string memory symbol, uint8 decimals) internal returns (ERC20) {
        ERC20 currency = new ERC20(decimals);
        currency.file("name", name);
        currency.file("symbol", symbol);
        return currency;
    }
}<|MERGE_RESOLUTION|>--- conflicted
+++ resolved
@@ -50,12 +50,9 @@
         address memberlistFactory_ = address(new MemberlistFactory());
         address trancheTokenFactory_ = address(new TrancheTokenFactory());
 
-<<<<<<< HEAD
-        evmInvestmentManager = new InvestmentManager(address(escrow), liquidityPoolFactory_, memberlistFactory_);
+        evmInvestmentManager =
+            new InvestmentManager(address(escrow), liquidityPoolFactory_, trancheTokenFactory_, memberlistFactory_);
         evmTokenManager = new TokenManager(address(escrow));
-=======
-        evmInvestmentManager = new InvestmentManager(address(escrow), liquidityPoolFactory_, trancheTokenFactory_, memberlistFactory_);
->>>>>>> 69bfae31
 
         mockXcmRouter = new MockXcmRouter(address(evmInvestmentManager));
 
