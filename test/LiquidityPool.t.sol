--- conflicted
+++ resolved
@@ -2,7 +2,6 @@
 pragma solidity 0.8.21;
 
 import "./TestSetup.t.sol";
-import {MathLib} from "../src/util/MathLib.sol";
 
 contract LiquidityPoolTest is TestSetup {
     // Deployment
@@ -119,15 +118,10 @@
         vm.expectRevert(bytes("LiquidityPool/no-token-allowance"));
         lPool.requestRedeem(amount, address(investor));
 
-<<<<<<< HEAD
         // investor gives currency approval to self
         investor.approve(lPool_, self, amount);
 
         // // fail: amount too big
-=======
-        investor.approve(lPool_, self, amount);
-        // fail: amount too big
->>>>>>> 1b035c2a
         vm.expectRevert(bytes("LiquidityPool/no-token-allowance"));
         lPool.requestRedeem(amount + 1, address(investor));
 
@@ -136,7 +130,6 @@
 
         // success - investor can requestRedeem
         investor.requestRedeem(lPool_, amount / 2, address(investor));
-<<<<<<< HEAD
 
 
 
@@ -161,8 +154,6 @@
 
          // investor redeems rest for himself
         investor.redeem(lPool_, lPool.maxRedeem(address(investor)), address(investor), address(investor));
-=======
->>>>>>> 1b035c2a
     }
 
     function testMint(
