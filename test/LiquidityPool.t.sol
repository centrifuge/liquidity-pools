--- conflicted
+++ resolved
@@ -651,15 +651,9 @@
         vm.assume(validUntil >= block.timestamp);
         price = 2 * 10 ** 27;
 
-<<<<<<< HEAD
         address lPool_ = deployLiquidityPool(poolId, erc20.decimals(), tokenName, tokenSymbol, trancheId, currencyId);
         LiquidityPool lPool = LiquidityPool(lPool_);
         homePools.updateTrancheTokenPrice(poolId, trancheId, currencyId, price);
-=======
-        address lPool_ =
-            deployLiquidityPool(poolId, erc20.decimals(), tokenName, tokenSymbol, trancheId, price, currencyId);
-        LiquidityPool lPool = LiquidityPool(lPool_);
->>>>>>> 7816c5d8
 
         erc20.mint(self, amount);
         homePools.updateMember(poolId, trancheId, self, validUntil); // add user as member
@@ -670,11 +664,7 @@
         assertEq(erc20.balanceOf(self), 0);
 
         // decrease deposit request
-<<<<<<< HEAD
-        lPool.decreaseDepositRequest(amount);
-=======
         lPool.decreaseDepositRequest(amount, self);
->>>>>>> 7816c5d8
         homePools.isExecutedDecreaseInvestOrder(poolId, trancheId, bytes32(bytes20(self)), currencyId, uint128(amount));
 
         assertEq(erc20.balanceOf(address(escrow)), 0);
@@ -698,17 +688,10 @@
         vm.assume(validUntil >= block.timestamp);
         price = 1;
 
-<<<<<<< HEAD
         address lPool_ = deployLiquidityPool(poolId, erc20.decimals(), tokenName, tokenSymbol, trancheId, currencyId);
         deposit(lPool_, poolId, trancheId, amount, validUntil); // deposit funds first
         LiquidityPool lPool = LiquidityPool(lPool_);
         homePools.updateTrancheTokenPrice(poolId, trancheId, currencyId, price);
-=======
-        address lPool_ =
-            deployLiquidityPool(poolId, erc20.decimals(), tokenName, tokenSymbol, trancheId, price, currencyId);
-        deposit(lPool_, poolId, trancheId, amount, validUntil); // deposit funds first
-        LiquidityPool lPool = LiquidityPool(lPool_);
->>>>>>> 7816c5d8
 
         lPool.approve(address(evmInvestmentManager), amount);
         lPool.requestRedeem(amount, self);
@@ -717,11 +700,7 @@
         assertEq(lPool.balanceOf(self), 0);
 
         // decrease redeem request
-<<<<<<< HEAD
-        lPool.decreaseRedeemRequest(amount);
-=======
         lPool.decreaseRedeemRequest(amount, self);
->>>>>>> 7816c5d8
         homePools.isExecutedDecreaseRedeemOrder(poolId, trancheId, bytes32(bytes20(self)), currencyId, uint128(amount));
 
         assertEq(lPool.balanceOf(address(escrow)), 0);
