--- conflicted
+++ resolved
@@ -988,7 +988,7 @@
         uint128 trancheTokensPayout = uint128(amount * 10 ** 27 / price); // trancheTokenPrice = 2$
         assertApproxEqAbs(trancheTokensPayout, amount / 2, 2);
         homePools.isExecutedCollectInvest(
-            poolId, trancheId, bytes32(bytes20(self)), _currencyId, uint128(amount), trancheTokensPayout
+            poolId, trancheId, bytes32(bytes20(self)), _currencyId, uint128(amount), trancheTokensPayout, 0
         );
 
         // assert deposit & mint values adjusted
@@ -1230,20 +1230,14 @@
             Messages.formatCancelRedeemOrder(poolId, trancheId, _addressToBytes32(self), currencyId);
         assertEq(cancelOrderMessage, mockXcmRouter.values_bytes("send"));
 
-<<<<<<< HEAD
         homePools.isExecutedDecreaseRedeemOrder(
             poolId, trancheId, _addressToBytes32(self), currencyId, uint128(amount), 0
         );
-        assertEq(lPool.balanceOf(address(escrow)), 0);
-        assertEq(lPool.balanceOf(address(self)), amount);
-=======
-        homePools.isExecutedDecreaseRedeemOrder(poolId, trancheId, _addressToBytes32(self), currencyId, uint128(amount));
 
         assertEq(lPool.balanceOf(address(escrow)), amount);
         assertEq(lPool.balanceOf(self), 0);
         assertEq(lPool.maxDeposit(self), amount);
         assertEq(lPool.maxMint(self), amount);
->>>>>>> 181ccc75
     }
 
     function testWithdraw(
@@ -1350,15 +1344,9 @@
         assertEq(erc20.balanceOf(self), 0);
 
         // decrease deposit request
-<<<<<<< HEAD
-        lPool.decreaseDepositRequest(amount, self);
-        homePools.isExecutedDecreaseInvestOrder(
-            poolId, trancheId, bytes32(bytes20(self)), currencyId, uint128(amount), 0
-=======
         lPool.decreaseDepositRequest(decreaseAmount, self);
         homePools.isExecutedDecreaseInvestOrder(
-            poolId, trancheId, bytes32(bytes20(self)), currencyId, uint128(decreaseAmount)
->>>>>>> 181ccc75
+            poolId, trancheId, bytes32(bytes20(self)), currencyId, uint128(decreaseAmount), 0
         );
 
         assertEq(erc20.balanceOf(address(escrow)), amount - decreaseAmount);
@@ -1400,15 +1388,9 @@
         assertEq(lPool.balanceOf(self), 0);
 
         // decrease redeem request
-<<<<<<< HEAD
-        lPool.decreaseRedeemRequest(amount, self);
-        homePools.isExecutedDecreaseRedeemOrder(
-            poolId, trancheId, bytes32(bytes20(self)), currencyId, uint128(amount), 0
-=======
         lPool.decreaseRedeemRequest(decreaseAmount, self);
         homePools.isExecutedDecreaseRedeemOrder(
-            poolId, trancheId, bytes32(bytes20(self)), currencyId, uint128(decreaseAmount)
->>>>>>> 181ccc75
+            poolId, trancheId, bytes32(bytes20(self)), currencyId, uint128(decreaseAmount), 0
         );
 
         assertEq(lPool.balanceOf(address(escrow)), amount);
