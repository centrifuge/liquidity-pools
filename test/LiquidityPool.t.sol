--- conflicted
+++ resolved
@@ -1326,13 +1326,8 @@
 
         address lPool_ = deploySimplePool();
         LiquidityPool lPool = LiquidityPool(lPool_);
-<<<<<<< HEAD
-        homePools.allowInvestmentCurrency(poolId, currencyId);
-        homePools.updateTrancheTokenPrice(poolId, trancheId, currencyId, price);
-=======
-        homePools.allowPoolCurrency(lPool.poolId(), defaultCurrencyId);
+        homePools.allowInvestmentCurrency(lPool.poolId(), defaultCurrencyId);
         homePools.updateTrancheTokenPrice(lPool.poolId(), lPool.trancheId(), defaultCurrencyId, defaultPrice);
->>>>>>> 63c33363
 
         homePools.updateMember(lPool.poolId(), lPool.trancheId(), self, type(uint64).max);
         lPool.collectRedeem(self);
