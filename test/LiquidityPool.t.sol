// SPDX-License-Identifier: AGPL-3.0-only
pragma solidity ^0.8.18;
pragma abicoder v2;

import {InvestmentManager} from "../src/InvestmentManager.sol";
import {PoolManager, Tranche} from "../src/PoolManager.sol";
import {Gateway} from "../src/gateway/Gateway.sol";
import {Root} from "../src/Root.sol";
import {Escrow} from "../src/Escrow.sol";
<<<<<<< HEAD
import {UserEscrow} from "../src/UserEscrow.sol";
import {LiquidityPoolFactory, TrancheTokenFactory} from "../src/util//Factory.sol";
=======
import {LiquidityPoolFactory, TrancheTokenFactory} from "../src/util/Factory.sol";
>>>>>>> a3021709
import {LiquidityPool, TrancheTokenLike} from "../src/LiquidityPool.sol";
import {ERC20} from "../src/token/ERC20.sol";

import {MemberlistLike, Memberlist} from "../src/token/Memberlist.sol";
import {MockHomeLiquidityPools} from "./mock/MockHomeLiquidityPools.sol";
import {MockXcmRouter} from "./mock/MockXcmRouter.sol";
import {Messages} from "../src/gateway/Messages.sol";
import {Investor} from "./accounts/Investor.sol";
import "forge-std/Test.sol";
import "../src/InvestmentManager.sol";

interface EscrowLike_ {
    function approve(address token, address spender, uint256 value) external;
    function rely(address usr) external;
}

interface AuthLike_ {
    function wards(address user) external returns (uint256);
}

interface TrancheToken {
    function isTrustedForwarder(address forwarder) external view returns (bool);
    function addLiquidityPool(address forwarder) external;
    function removeLiquidityPool(address forwarder) external;
}

contract LiquidityPoolTest is Test {
    uint128 constant MAX_UINT128 = type(uint128).max;

    Root root;
    InvestmentManager evmInvestmentManager;
    PoolManager evmPoolManager;
    Gateway gateway;
    MockHomeLiquidityPools homePools;
    MockXcmRouter mockXcmRouter;
    Escrow escrow;
    UserEscrow userEscrow;
    ERC20 erc20;

    address self;

    function setUp() public {
        vm.chainId(1);
        escrow = new Escrow();
        userEscrow = new UserEscrow();
        root = new Root(address(escrow), 48 hours);
        erc20 = newErc20("X's Dollar", "USDX", 6);
        LiquidityPoolFactory liquidityPoolFactory_ = new LiquidityPoolFactory(address(root));
        TrancheTokenFactory trancheTokenFactory_ = new TrancheTokenFactory(address(root));

<<<<<<< HEAD
        evmInvestmentManager =
        new InvestmentManager(address(escrow), address(userEscrow), address(liquidityPoolFactory_), address(trancheTokenFactory_));
        liquidityPoolFactory_.rely(address(evmInvestmentManager));
        trancheTokenFactory_.rely(address(evmInvestmentManager));
        evmTokenManager = new TokenManager(address(escrow));
=======
        evmInvestmentManager = new InvestmentManager(address(escrow));
        evmPoolManager = new PoolManager(address(escrow), address(liquidityPoolFactory_), address(trancheTokenFactory_));
        liquidityPoolFactory_.rely(address(evmPoolManager));
        trancheTokenFactory_.rely(address(evmPoolManager));
>>>>>>> a3021709

        mockXcmRouter = MockXcmRouter(address(new MockXcmRouter(address(evmInvestmentManager))));

        homePools = new MockHomeLiquidityPools(address(mockXcmRouter));

        gateway =
            new Gateway(address(root), address(evmInvestmentManager), address(evmPoolManager), address(mockXcmRouter));
        evmInvestmentManager.file("gateway", address(gateway));
        evmInvestmentManager.file("poolManager", address(evmPoolManager));
        evmPoolManager.file("gateway", address(gateway));
        evmPoolManager.file("investmentManager", address(evmInvestmentManager));
        escrow.rely(address(evmInvestmentManager));
<<<<<<< HEAD
        escrow.rely(address(evmTokenManager));
        userEscrow.rely(address(evmInvestmentManager));
=======
        escrow.rely(address(evmPoolManager));
>>>>>>> a3021709
        mockXcmRouter.file("gateway", address(gateway));
        evmInvestmentManager.rely(address(gateway));
        evmInvestmentManager.rely(address(evmPoolManager));
        escrow.rely(address(gateway));

        self = address(this);
    }

    function testTransferFrom(
        uint64 poolId,
        uint8 decimals,
        string memory tokenName,
        string memory tokenSymbol,
        bytes16 trancheId,
        uint128 price,
        uint128 currencyId,
        uint256 amount,
        uint64 validUntil
    ) public {
        vm.assume(currencyId > 0);
        vm.assume(amount < MAX_UINT128);
        vm.assume(amount > 4);
        vm.assume(validUntil >= block.timestamp);
        price = 1;
        Investor investor = new Investor();

        address lPool_ =
            deployLiquidityPool(poolId, erc20.decimals(), tokenName, tokenSymbol, trancheId, price, currencyId);
        investorDeposit(address(investor), lPool_, poolId, trancheId, amount, validUntil); // deposit funds first
        LiquidityPool lPool = LiquidityPool(lPool_);
        homePools.updateMember(poolId, trancheId, self, validUntil); // put self on memberlist to be able to receive tranche tokens

        TrancheToken trancheToken = TrancheToken(address(lPool.share()));
        assert(trancheToken.isTrustedForwarder(lPool_) == true); // Lpool is not trusted forwarder on token

        uint256 initBalance = lPool.balanceOf(address(investor));
        uint256 transferAmount = amount / 4;

        // replacing msg sender only possible for trusted forwarder
        assert(trancheToken.isTrustedForwarder(self) == false); // Lpool is not trusted forwarder on token
        (bool success, bytes memory data) = address(trancheToken).call(
            abi.encodeWithSelector(
                bytes4(keccak256(bytes("transferFrom(address,address,uint256)"))),
                address(investor),
                self,
                transferAmount,
                address(investor)
            )
        );
        assertEq(success, false);

        // remove LiquidityPool as trusted forwarder
        root.relyContract(address(trancheToken), self);
        trancheToken.removeLiquidityPool(lPool_);
        assert(trancheToken.isTrustedForwarder(lPool_) == false); // adding trusted forwarder works

        vm.expectRevert(bytes("ERC20/insufficient-allowance"));
        investor.transferFrom(lPool_, address(investor), self, transferAmount);

        // add liquidityPool back as trusted forwarder
        trancheToken.addLiquidityPool(lPool_);

        investor.transferFrom(lPool_, address(investor), self, transferAmount);
        assert(lPool.balanceOf(address(investor)) == (initBalance - transferAmount));
        assert(lPool.balanceOf(self) == transferAmount);
    }

    function testApprove(
        uint64 poolId,
        uint8 decimals,
        string memory tokenName,
        string memory tokenSymbol,
        bytes16 trancheId,
        uint128 price,
        uint128 currencyId,
        uint256 amount,
        uint64 validUntil
    ) public {
        vm.assume(currencyId > 0);
        vm.assume(amount < MAX_UINT128);
        vm.assume(amount > 100);
        vm.assume(validUntil >= block.timestamp);
        price = 1;
        Investor investor = new Investor();

        address lPool_ = deployLiquidityPool(poolId, decimals, tokenName, tokenSymbol, trancheId, price, currencyId);
        LiquidityPool lPool = LiquidityPool(lPool_);

        TrancheToken trancheToken = TrancheToken(address(lPool.share()));
        assert(trancheToken.isTrustedForwarder(lPool_) == true); // Lpool is not trusted forwarder on token

        uint256 initBalance = lPool.balanceOf(address(investor));
        uint256 approvalAmount = amount / 4;

        Investor random = new Investor();

        // replacing msg sender only possible for trusted forwarder
        assert(trancheToken.isTrustedForwarder(self) == false); // Lpool is not trusted forwarder on token
        (bool success, bytes memory data) = address(trancheToken).call(
            abi.encodeWithSelector(
                bytes4(keccak256(bytes("approve(address,uint256)"))), address(random), approvalAmount, address(investor)
            )
        );
        assertEq(lPool.allowance(self, address(random)), approvalAmount);
        assertEq(lPool.allowance(address(investor), address(random)), 0);

        // remove LiquidityPool as trusted forwarder
        root.relyContract(address(trancheToken), self);
        trancheToken.removeLiquidityPool(lPool_);
        assert(trancheToken.isTrustedForwarder(lPool_) == false); // adding trusted forwarder works

        investor.approve(lPool_, address(random), approvalAmount);
        assertEq(lPool.allowance(lPool_, address(random)), approvalAmount);
        assertEq(lPool.allowance(address(investor), address(random)), 0);

        // add liquidityPool back as trusted forwarder
        trancheToken.addLiquidityPool(lPool_);

        investor.approve(lPool_, address(random), approvalAmount);
        assertEq(lPool.allowance(address(investor), address(random)), approvalAmount);
    }

    function testTransfer(
        uint64 poolId,
        uint8 decimals,
        string memory tokenName,
        string memory tokenSymbol,
        bytes16 trancheId,
        uint128 price,
        uint128 currencyId,
        uint256 amount,
        uint64 validUntil
    ) public {
        vm.assume(currencyId > 0);
        vm.assume(amount < MAX_UINT128);
        vm.assume(amount > 100);
        vm.assume(validUntil >= block.timestamp);
        price = 1;
        Investor investor = new Investor();

        address lPool_ =
            deployLiquidityPool(poolId, erc20.decimals(), tokenName, tokenSymbol, trancheId, price, currencyId);
        investorDeposit(address(investor), lPool_, poolId, trancheId, amount, validUntil); // deposit funds first
        LiquidityPool lPool = LiquidityPool(lPool_);
        homePools.updateMember(poolId, trancheId, self, validUntil); // put self on memberlist to be able to receive tranche tokens

        TrancheToken trancheToken = TrancheToken(address(lPool.share()));
        assert(trancheToken.isTrustedForwarder(lPool_) == true); // Lpool is not trusted forwarder on token

        uint256 initBalance = lPool.balanceOf(address(investor));
        uint256 transferAmount = amount / 4;

        // replacing msg sender only possible for trusted forwarder
        assert(trancheToken.isTrustedForwarder(self) == false); // Lpool is not trusted forwarder on token
        (bool success, bytes memory data) = address(trancheToken).call(
            abi.encodeWithSelector(
                bytes4(keccak256(bytes("transfer(address,uint256)"))), self, transferAmount, address(investor)
            )
        );
        assertEq(success, false);

        // remove LiquidityPool as trusted forwarder
        root.relyContract(address(trancheToken), self);
        trancheToken.removeLiquidityPool(lPool_);
        assert(trancheToken.isTrustedForwarder(lPool_) == false); // adding trusted forwarder works

        vm.expectRevert(bytes("ERC20/insufficient-balance"));
        investor.transfer(lPool_, self, transferAmount);

        // add liquidityPool back as trusted forwarder
        trancheToken.addLiquidityPool(lPool_);
        investor.transfer(lPool_, self, transferAmount);

        // investor.transfer(lPool_, self, transferAmount);
        assert(lPool.balanceOf(address(investor)) == (initBalance - transferAmount));
        assert(lPool.balanceOf(self) == transferAmount);
    }

    function testDepositAndRedeemPrecision(uint64 poolId, bytes16 trancheId, uint128 currencyId) public {
        vm.assume(currencyId > 0);

        uint8 TRANCHE_TOKEN_DECIMALS = 18; // Like DAI
        uint8 INVESTMENT_CURRENCY_DECIMALS = 6; // 6, like USDC

        address lPool_ =
            deployLiquidityPool(poolId, TRANCHE_TOKEN_DECIMALS, "", "", trancheId, 1000000000000000000, currencyId);
        LiquidityPool lPool = LiquidityPool(lPool_);

        // invest
        uint256 investmentAmount = 100000000; // 100 * 10**6
        homePools.updateMember(poolId, trancheId, self, type(uint64).max);
        erc20.approve(address(evmInvestmentManager), investmentAmount);
        erc20.mint(self, investmentAmount);
        lPool.requestDeposit(investmentAmount, self);

        // trigger executed collectInvest of the first 50% at a price of 1.2
        uint128 _currencyId = evmPoolManager.currencyAddressToId(address(erc20)); // retrieve currencyId
        uint128 currencyPayout = 50000000; // 50 * 10**6
        uint128 firstTrancheTokenPayout = 41666666666666666666; // 50 * 10**18 / 1.2, rounded down
        homePools.isExecutedCollectInvest(
            poolId, trancheId, bytes32(bytes20(self)), _currencyId, currencyPayout, firstTrancheTokenPayout
        );

        // assert deposit & mint values adjusted
        assertEq(lPool.maxDeposit(self), currencyPayout);
        assertEq(lPool.maxMint(self), firstTrancheTokenPayout);

        // deposit price should be ~1.2*10**18
        assertEq(evmInvestmentManager.calculateDepositPrice(self, address(lPool)), 1200000000000000000);

        // trigger executed collectInvest of the second 50% at a price of 1.4
        currencyPayout = 50000000; // 50 * 10**6
        uint128 secondTrancheTokenPayout = 35714285714285714285; // 50 * 10**18 / 1.4, rounded down
        homePools.isExecutedCollectInvest(
            poolId, trancheId, bytes32(bytes20(self)), _currencyId, currencyPayout, secondTrancheTokenPayout
        );

        // deposit price should now be 50% * 1.2 + 50% * 1.4 = ~1.3*10**18.
        assertEq(evmInvestmentManager.calculateDepositPrice(self, address(lPool)), 1292307692307692307);

        // collect the tranche tokens
        lPool.mint(firstTrancheTokenPayout + secondTrancheTokenPayout, self);
        assertEq(lPool.balanceOf(self), firstTrancheTokenPayout + secondTrancheTokenPayout);

        // redeem
        lPool.approve(address(evmInvestmentManager), firstTrancheTokenPayout + secondTrancheTokenPayout);
        lPool.requestRedeem(firstTrancheTokenPayout + secondTrancheTokenPayout, self);

        // trigger executed collectRedeem at a price of 1.5
        // 50% invested at 1.2 and 50% invested at 1.4 leads to ~77 tranche tokens
        // when redeeming at a price of 1.5, this leads to ~115.5 currency
        currencyPayout = 115500000; // 115.5*10**6

        // mint interest into escrow
        erc20.mint(address(escrow), currencyPayout - investmentAmount);

        homePools.isExecutedCollectRedeem(
            poolId,
            trancheId,
            bytes32(bytes20(self)),
            _currencyId,
            currencyPayout,
            firstTrancheTokenPayout + secondTrancheTokenPayout
        );

        // redeem price should now be ~1.5*10**18.
        assertEq(evmInvestmentManager.calculateRedeemPrice(self, address(lPool)), 1492615384615384615);

        // collect the currency
        lPool.withdraw(currencyPayout, self, self);
        assertEq(erc20.balanceOf(self), currencyPayout);
    }

    function testDepositAndRedeemPrecisionWithInverseDecimals(uint64 poolId, bytes16 trancheId, uint128 currencyId)
        public
    {
        vm.assume(currencyId > 0);

        uint8 TRANCHE_TOKEN_DECIMALS = 6; // Like DAI
        uint8 INVESTMENT_CURRENCY_DECIMALS = 18; // 18, like USDC

        address lPool_ = deployLiquidityPool(
            poolId, TRANCHE_TOKEN_DECIMALS, "", "", trancheId, 1000000000000000000000000000, currencyId
        );
        LiquidityPool lPool = LiquidityPool(lPool_);

        // invest
        uint256 investmentAmount = 100000000000000000000; // 100 * 10**18
        homePools.updateMember(poolId, trancheId, self, type(uint64).max);
        erc20.approve(address(evmInvestmentManager), investmentAmount);
        erc20.mint(self, investmentAmount);
        lPool.requestDeposit(investmentAmount, self);

        // trigger executed collectInvest of the first 50% at a price of 1.2
        uint128 _currencyId = evmPoolManager.currencyAddressToId(address(erc20)); // retrieve currencyId
        uint128 currencyPayout = 50000000000000000000; // 50 * 10**18
        uint128 firstTrancheTokenPayout = 41666666; // 50 * 10**6 / 1.2, rounded down
        homePools.isExecutedCollectInvest(
            poolId, trancheId, bytes32(bytes20(self)), _currencyId, currencyPayout, firstTrancheTokenPayout
        );

        // assert deposit & mint values adjusted
        assertEq(lPool.maxDeposit(self), currencyPayout);
        assertEq(lPool.maxMint(self), firstTrancheTokenPayout);

        // deposit price should be ~1.2*10**18
        assertEq(evmInvestmentManager.calculateDepositPrice(self, address(lPool)), 1200000019200000307);

        // trigger executed collectInvest of the second 50% at a price of 1.4
        currencyPayout = 50000000000000000000; // 50 * 10**18
        uint128 secondTrancheTokenPayout = 35714285; // 50 * 10**6 / 1.4, rounded down
        homePools.isExecutedCollectInvest(
            poolId, trancheId, bytes32(bytes20(self)), _currencyId, currencyPayout, secondTrancheTokenPayout
        );

        // deposit price should now be 50% * 1.2 + 50% * 1.4 = ~1.3*10**18.
        assertEq(evmInvestmentManager.calculateDepositPrice(self, address(lPool)), 1292307715370414612);

        // collect the tranche tokens
        lPool.mint(firstTrancheTokenPayout + secondTrancheTokenPayout, self);
        assertEq(lPool.balanceOf(self), firstTrancheTokenPayout + secondTrancheTokenPayout);

        // redeem
        lPool.approve(address(evmInvestmentManager), firstTrancheTokenPayout + secondTrancheTokenPayout);
        lPool.requestRedeem(firstTrancheTokenPayout + secondTrancheTokenPayout, self);

        // trigger executed collectRedeem at a price of 1.5
        // 50% invested at 1.2 and 50% invested at 1.4 leads to ~77 tranche tokens
        // when redeeming at a price of 1.5, this leads to ~115.5 currency
        currencyPayout = 115500000000000000000; // 115.5*10**18

        // mint interest into escrow
        erc20.mint(address(escrow), currencyPayout - investmentAmount);

        homePools.isExecutedCollectRedeem(
            poolId,
            trancheId,
            bytes32(bytes20(self)),
            _currencyId,
            currencyPayout,
            firstTrancheTokenPayout + secondTrancheTokenPayout
        );

        // redeem price should now be ~1.5*10**18.
        assertEq(evmInvestmentManager.calculateRedeemPrice(self, address(lPool)), 1492615411252828877);

        // // collect the currency
        lPool.withdraw(currencyPayout, self, self);
        assertEq(erc20.balanceOf(self), currencyPayout);
    }

    function testAssetShareConversion(uint64 poolId, bytes16 trancheId, uint128 currencyId) public {
        vm.assume(currencyId > 0);

        uint8 TRANCHE_TOKEN_DECIMALS = 18; // Like DAI
        uint8 INVESTMENT_CURRENCY_DECIMALS = 6; // 6, like USDC

        address lPool_ =
            deployLiquidityPool(poolId, TRANCHE_TOKEN_DECIMALS, "", "", trancheId, 1000000000000000000, currencyId);
        LiquidityPool lPool = LiquidityPool(lPool_);

        // invest
        uint256 investmentAmount = 100000000; // 100 * 10**6
        homePools.updateMember(poolId, trancheId, self, type(uint64).max);
        erc20.approve(address(evmInvestmentManager), investmentAmount);
        erc20.mint(self, investmentAmount);
        lPool.requestDeposit(investmentAmount, self);

        // trigger executed collectInvest at a price of 1.0
        uint128 _currencyId = evmPoolManager.currencyAddressToId(address(erc20)); // retrieve currencyId
        uint128 trancheTokenPayout = 100000000000000000000; // 100 * 10**18
        homePools.isExecutedCollectInvest(
            poolId, trancheId, bytes32(bytes20(self)), _currencyId, uint128(investmentAmount), trancheTokenPayout
        );
        lPool.mint(trancheTokenPayout, self);

        // assert share/asset conversion
        assertEq(lPool.latestPrice(), 1000000000000000000);
        assertEq(lPool.totalAssets(), 100000000000000000000);
        assertEq(lPool.convertToShares(100000000000000000000), 100000000000000000000000000000000); // tranche tokens have 12 more decimals than assets
        assertEq(lPool.convertToAssets(lPool.convertToShares(100000000000000000000)), 100000000000000000000);

        // assert share/asset conversion after price update
        homePools.updateTrancheTokenPrice(poolId, trancheId, 120000000000000000000);

        assertEq(lPool.latestPrice(), 120000000000000000000);
        assertEq(lPool.totalAssets(), 12000000000000000000000);
        assertEq(lPool.convertToShares(120000000000000000000), 1000000000000000000000000000000); // tranche tokens have 12 more decimals than assets
        assertEq(lPool.convertToAssets(lPool.convertToShares(120000000000000000000)), 120000000000000000000);
    }

    function testDepositMint(
        uint64 poolId,
        uint8 decimals,
        string memory tokenName,
        string memory tokenSymbol,
        bytes16 trancheId,
        uint128 price,
        uint128 currencyId,
        uint256 amount,
        uint64 validUntil
    ) public {
        vm.assume(currencyId > 0);
        vm.assume(amount < MAX_UINT128);
        vm.assume(amount > 1);
        vm.assume(validUntil >= block.timestamp);
        price = 2 * 10 ** 27;

        address lPool_ =
            deployLiquidityPool(poolId, erc20.decimals(), tokenName, tokenSymbol, trancheId, price, currencyId);
        LiquidityPool lPool = LiquidityPool(lPool_);

        erc20.mint(self, amount);

        // will fail - user not member: can not receive trancheToken
        vm.expectRevert(bytes("InvestmentManager/not-a-member"));
        lPool.requestDeposit(amount, self);
        homePools.updateMember(poolId, trancheId, self, validUntil); // add user as member

        // // will fail - user did not give currency allowance to investmentManager
        vm.expectRevert(bytes("ERC20/insufficient-allowance"));
        lPool.requestDeposit(amount, self);
        erc20.approve(address(evmInvestmentManager), amount); // add allowance

        lPool.requestDeposit(amount, self);

        // ensure funds are locked in escrow
        assertEq(erc20.balanceOf(address(escrow)), amount);
        assertEq(erc20.balanceOf(self), 0);

        // trigger executed collectInvest
        uint128 _currencyId = evmPoolManager.currencyAddressToId(address(erc20)); // retrieve currencyId
        uint128 trancheTokensPayout = uint128(amount * 10 ** 27 / price); // trancheTokenPrice = 2$
        assertApproxEqAbs(trancheTokensPayout, amount / 2, 2);
        homePools.isExecutedCollectInvest(
            poolId, trancheId, bytes32(bytes20(self)), _currencyId, uint128(amount), trancheTokensPayout
        );

        // assert deposit & mint values adjusted
        assertEq(lPool.maxMint(self), trancheTokensPayout); // max deposit
        assertEq(lPool.maxDeposit(self), amount); // max deposit
        // assert tranche tokens minted
        assertEq(lPool.balanceOf(address(escrow)), trancheTokensPayout);

        // deposit 50% of the amount
        uint256 share = 2;
        lPool.deposit(amount / 2, self); // mint half the amount

        // Allow 2 difference because of rounding
        assertApproxEqAbs(lPool.balanceOf(self), trancheTokensPayout / 2, 2);
        assertApproxEqAbs(lPool.balanceOf(address(escrow)), trancheTokensPayout - trancheTokensPayout / 2, 2);
        assertApproxEqAbs(lPool.maxMint(self), trancheTokensPayout - trancheTokensPayout / 2, 2);
        assertApproxEqAbs(lPool.maxDeposit(self), amount - amount / 2, 2);

        // mint the rest
        lPool.mint(lPool.maxMint(self), self);
        assertEq(lPool.balanceOf(self), trancheTokensPayout - lPool.maxMint(self));
        assertTrue(lPool.balanceOf(address(escrow)) <= 1);
        assertTrue(lPool.maxMint(self) <= 1);

        // remainder is rounding difference
        assertTrue(lPool.maxDeposit(address(this)) <= amount * 0.01e18);
    }

    function testDepositAndRedeemWithPermit(
        uint64 poolId,
        string memory tokenName,
        string memory tokenSymbol,
        bytes16 trancheId,
        uint128 currencyId,
        uint256 amount
    ) public {
        vm.assume(currencyId > 0);
        vm.assume(amount < MAX_UINT128);
        vm.assume(amount > 1);

        // Use a wallet with a known private key so we can sign the permit message
        address investor = vm.addr(0xABCD);
        vm.prank(vm.addr(0xABCD));

        LiquidityPool lPool = LiquidityPool(
            deployLiquidityPool(poolId, erc20.decimals(), tokenName, tokenSymbol, trancheId, 1, currencyId)
        );
        erc20.mint(investor, amount);
        homePools.updateMember(poolId, trancheId, investor, type(uint64).max);

        // Sign permit for depositing investment currency
        (uint8 v, bytes32 r, bytes32 s) = vm.sign(
            0xABCD,
            keccak256(
                abi.encodePacked(
                    "\x19\x01",
                    erc20.DOMAIN_SEPARATOR(),
                    keccak256(
                        abi.encode(
                            erc20.PERMIT_TYPEHASH(), investor, address(evmInvestmentManager), amount, 0, block.timestamp
                        )
                    )
                )
            )
        );

        lPool.requestDepositWithPermit(amount, investor, block.timestamp, v, r, s);
        // To avoid stack too deep errors
        delete v;
        delete r;
        delete s;

        // ensure funds are locked in escrow
        assertEq(erc20.balanceOf(address(escrow)), amount);
        assertEq(erc20.balanceOf(investor), 0);

        // collect 50% of the tranche tokens
        homePools.isExecutedCollectInvest(
            poolId,
            trancheId,
            bytes32(bytes20(investor)),
            evmPoolManager.currencyAddressToId(address(erc20)),
            uint128(amount),
            uint128(amount)
        );

        uint256 maxMint = lPool.maxMint(investor);
        lPool.mint(maxMint, investor);
        TrancheTokenLike trancheToken = lPool.share();
        assertEq(trancheToken.balanceOf(address(investor)), maxMint);

        // Sign permit for redeeming tranche tokens
        (v, r, s) = vm.sign(
            0xABCD,
            keccak256(
                abi.encodePacked(
                    "\x19\x01",
                    trancheToken.DOMAIN_SEPARATOR(),
                    keccak256(
                        abi.encode(
                            trancheToken.PERMIT_TYPEHASH(),
                            investor,
                            address(evmInvestmentManager),
                            maxMint,
                            0,
                            block.timestamp
                        )
                    )
                )
            )
        );

        lPool.requestRedeemWithPermit(maxMint, investor, block.timestamp, v, r, s);
        // ensure tokens are locked in escrow
        assertEq(trancheToken.balanceOf(address(escrow)), maxMint);
        assertEq(trancheToken.balanceOf(investor), 0);
    }

    function testRedeem(
        uint64 poolId,
        uint8 decimals,
        string memory tokenName,
        string memory tokenSymbol,
        bytes16 trancheId,
        uint128 price,
        uint128 currencyId,
        uint256 amount,
        uint64 validUntil
    ) public {
        vm.assume(currencyId > 0);
        vm.assume(amount < MAX_UINT128);
        vm.assume(amount > 1);
        vm.assume(validUntil >= block.timestamp);
        price = 1;

        address lPool_ =
            deployLiquidityPool(poolId, erc20.decimals(), tokenName, tokenSymbol, trancheId, price, currencyId);
        deposit(lPool_, poolId, trancheId, amount, validUntil); // deposit funds first
        LiquidityPool lPool = LiquidityPool(lPool_);

        // will fail - user did not give tranche token allowance to investmentManager
        vm.expectRevert(bytes("ERC20/insufficient-allowance"));
        lPool.requestRedeem(amount, self);
        lPool.approve(address(evmInvestmentManager), amount); // add allowance

        lPool.requestRedeem(amount, self);
        assertEq(lPool.balanceOf(address(escrow)), amount);

        // trigger executed collectRedeem
        uint128 _currencyId = evmPoolManager.currencyAddressToId(address(erc20)); // retrieve currencyId
        uint128 currencyPayout = uint128(amount) / price;
        homePools.isExecutedCollectRedeem(
            poolId, trancheId, bytes32(bytes20(address(this))), _currencyId, currencyPayout, uint128(amount)
        );

        // assert withdraw & redeem values adjusted
        assertEq(lPool.maxWithdraw(address(this)), currencyPayout); // max deposit
        assertEq(lPool.maxRedeem(address(this)), amount); // max deposit
        assertEq(lPool.balanceOf(address(escrow)), 0);

        lPool.redeem(amount, address(this), address(this)); // mint hald the amount
        assertEq(lPool.balanceOf(address(this)), 0);
        assertEq(lPool.balanceOf(address(escrow)), 0);
        assertEq(erc20.balanceOf(address(this)), amount);
        assertEq(lPool.maxMint(address(this)), 0);
        assertEq(lPool.maxDeposit(address(this)), 0);
    }

    function testWithdraw(
        uint64 poolId,
        uint8 decimals,
        string memory tokenName,
        string memory tokenSymbol,
        bytes16 trancheId,
        uint128 price,
        uint128 currencyId,
        uint256 amount,
        uint64 validUntil
    ) public {
        vm.assume(currencyId > 0);
        vm.assume(amount < MAX_UINT128);
        vm.assume(amount > 1);
        vm.assume(validUntil >= block.timestamp);
        price = 1;

        address lPool_ =
            deployLiquidityPool(poolId, erc20.decimals(), tokenName, tokenSymbol, trancheId, price, currencyId);
        deposit(lPool_, poolId, trancheId, amount, validUntil); // deposit funds first
        LiquidityPool lPool = LiquidityPool(lPool_);

        // will fail - user did not give tranche token allowance to investmentManager
        vm.expectRevert(bytes("InvestmentManager/insufficient-balance"));
        lPool.requestDeposit(amount, self);
        lPool.approve(address(evmInvestmentManager), amount); // add allowance

        lPool.requestRedeem(amount, self);
        assertEq(lPool.balanceOf(address(escrow)), amount);

        // trigger executed collectRedeem
        uint128 _currencyId = evmPoolManager.currencyAddressToId(address(erc20)); // retrieve currencyId
        uint128 currencyPayout = uint128(amount) / price;
        homePools.isExecutedCollectRedeem(
            poolId, trancheId, bytes32(bytes20(self)), _currencyId, currencyPayout, uint128(amount)
        );

        // assert withdraw & redeem values adjusted
        assertEq(lPool.maxWithdraw(self), currencyPayout); // max deposit
        assertEq(lPool.maxRedeem(self), amount); // max deposit
        assertEq(lPool.balanceOf(address(escrow)), 0);

        lPool.withdraw(amount, self, self); // mint hald the amount
        assertEq(lPool.balanceOf(self), 0);
        assertEq(lPool.balanceOf(address(escrow)), 0);
        assertEq(erc20.balanceOf(self), amount);
        assertEq(lPool.maxMint(self), 0);
        assertEq(lPool.maxDeposit(self), 0);
    }

    function testCollectInvest(
        uint64 poolId,
        bytes16 trancheId,
        string memory tokenName,
        string memory tokenSymbol,
        uint8 decimals,
        uint128 price,
        uint128 currency,
        uint64 validUntil,
        uint128 amount
    ) public {
        vm.assume(amount > 0);
        vm.assume(currency > 0);
        vm.assume(decimals > 0);
        vm.assume(validUntil > block.timestamp + 7 days);

        address lPool_ = deployLiquidityPool(poolId, decimals, tokenName, tokenSymbol, trancheId, price, currency);
        LiquidityPool lPool = LiquidityPool(lPool_);

        vm.expectRevert(bytes("InvestmentManager/not-a-member"));
        lPool.collectInvest(address(this));

        homePools.updateMember(poolId, trancheId, address(this), validUntil);
        lPool.collectInvest(address(this));
    }

    function testCollectRedeem(
        uint64 poolId,
        bytes16 trancheId,
        string memory tokenName,
        string memory tokenSymbol,
        uint8 decimals,
        uint128 price,
        uint128 currency,
        uint8 trancheDecimals,
        uint64 validUntil,
        uint128 amount
    ) public {
        vm.assume(amount > 0);
        vm.assume(currency > 0);
        vm.assume(trancheDecimals > 0);
        vm.assume(validUntil > block.timestamp + 7 days);

        address lPool_ = deployLiquidityPool(poolId, decimals, tokenName, tokenSymbol, trancheId, price, currency);
        LiquidityPool lPool = LiquidityPool(lPool_);
        homePools.allowPoolCurrency(poolId, currency);

        vm.expectRevert(bytes("InvestmentManager/not-a-member"));
        lPool.collectRedeem(address(this));
        homePools.updateMember(poolId, trancheId, address(this), validUntil);

        lPool.collectRedeem(address(this));
    }

    // helpers
    function deposit(address _lPool, uint64 poolId, bytes16 trancheId, uint256 amount, uint64 validUntil) public {
        LiquidityPool lPool = LiquidityPool(_lPool);
        erc20.mint(self, amount);
        homePools.updateMember(poolId, trancheId, self, validUntil); // add user as member
        erc20.approve(address(evmInvestmentManager), amount); // add allowance
        lPool.requestDeposit(amount, self);
        // trigger executed collectInvest
        uint128 currencyId = evmPoolManager.currencyAddressToId(address(erc20)); // retrieve currencyId
        homePools.isExecutedCollectInvest(
            poolId, trancheId, bytes32(bytes20(self)), currencyId, uint128(amount), uint128(amount)
        );
        lPool.deposit(amount, self); // withdraw the amount
    }

    function investorDeposit(
        address _investor,
        address _lPool,
        uint64 poolId,
        bytes16 trancheId,
        uint256 amount,
        uint64 validUntil
    ) public {
        Investor investor = Investor(_investor);
        LiquidityPool lPool = LiquidityPool(_lPool);
        erc20.mint(_investor, amount);
        homePools.updateMember(poolId, trancheId, _investor, validUntil); // add user as member
        investor.approve(address(erc20), address(evmInvestmentManager), amount); // add allowance
        investor.requestDeposit(_lPool, amount, _investor);
        uint128 currencyId = evmPoolManager.currencyAddressToId(address(erc20)); // retrieve currencyId
        homePools.isExecutedCollectInvest(
            poolId, trancheId, bytes32(bytes20(_investor)), currencyId, uint128(amount), uint128(amount)
        );
        investor.deposit(_lPool, amount, _investor); // withdraw the amount
    }

    function deployLiquidityPool(
        uint64 poolId,
        uint8 decimals,
        string memory tokenName,
        string memory tokenSymbol,
        bytes16 trancheId,
        uint128 price,
        uint128 currency
    ) public returns (address) {
        homePools.addPool(poolId); // add pool
        homePools.addTranche(poolId, trancheId, tokenName, tokenSymbol, decimals, price); // add tranche
        homePools.addCurrency(currency, address(erc20));
        homePools.allowPoolCurrency(poolId, currency);
        evmPoolManager.deployTranche(poolId, trancheId);

        address lPoolAddress = evmPoolManager.deployLiquidityPool(poolId, trancheId, address(erc20));
        return lPoolAddress;
    }

    function newErc20(string memory name, string memory symbol, uint8 decimals) internal returns (ERC20) {
        ERC20 currency = new ERC20(decimals);
        currency.file("name", name);
        currency.file("symbol", symbol);
        return currency;
    }
}<|MERGE_RESOLUTION|>--- conflicted
+++ resolved
@@ -7,12 +7,8 @@
 import {Gateway} from "../src/gateway/Gateway.sol";
 import {Root} from "../src/Root.sol";
 import {Escrow} from "../src/Escrow.sol";
-<<<<<<< HEAD
 import {UserEscrow} from "../src/UserEscrow.sol";
-import {LiquidityPoolFactory, TrancheTokenFactory} from "../src/util//Factory.sol";
-=======
 import {LiquidityPoolFactory, TrancheTokenFactory} from "../src/util/Factory.sol";
->>>>>>> a3021709
 import {LiquidityPool, TrancheTokenLike} from "../src/LiquidityPool.sol";
 import {ERC20} from "../src/token/ERC20.sol";
 
@@ -63,18 +59,10 @@
         LiquidityPoolFactory liquidityPoolFactory_ = new LiquidityPoolFactory(address(root));
         TrancheTokenFactory trancheTokenFactory_ = new TrancheTokenFactory(address(root));
 
-<<<<<<< HEAD
-        evmInvestmentManager =
-        new InvestmentManager(address(escrow), address(userEscrow), address(liquidityPoolFactory_), address(trancheTokenFactory_));
-        liquidityPoolFactory_.rely(address(evmInvestmentManager));
-        trancheTokenFactory_.rely(address(evmInvestmentManager));
-        evmTokenManager = new TokenManager(address(escrow));
-=======
-        evmInvestmentManager = new InvestmentManager(address(escrow));
+        evmInvestmentManager = new InvestmentManager(address(escrow), address(userEscrow));
         evmPoolManager = new PoolManager(address(escrow), address(liquidityPoolFactory_), address(trancheTokenFactory_));
         liquidityPoolFactory_.rely(address(evmPoolManager));
         trancheTokenFactory_.rely(address(evmPoolManager));
->>>>>>> a3021709
 
         mockXcmRouter = MockXcmRouter(address(new MockXcmRouter(address(evmInvestmentManager))));
 
@@ -87,12 +75,8 @@
         evmPoolManager.file("gateway", address(gateway));
         evmPoolManager.file("investmentManager", address(evmInvestmentManager));
         escrow.rely(address(evmInvestmentManager));
-<<<<<<< HEAD
-        escrow.rely(address(evmTokenManager));
+        escrow.rely(address(evmPoolManager));
         userEscrow.rely(address(evmInvestmentManager));
-=======
-        escrow.rely(address(evmPoolManager));
->>>>>>> a3021709
         mockXcmRouter.file("gateway", address(gateway));
         evmInvestmentManager.rely(address(gateway));
         evmInvestmentManager.rely(address(evmPoolManager));
