--- conflicted
+++ resolved
@@ -84,12 +84,7 @@
         vm.assume(validUntil >= block.timestamp);
         price = 2;
 
-<<<<<<< HEAD
-        address lPool_ =
-            deployLiquidityPool(poolId, decimals, tokenName, tokenSymbol, trancheId, price, currencyId, address(erc20));
-=======
         address lPool_ = deployLiquidityPool(poolId, decimals, tokenName, tokenSymbol, trancheId, price, currencyId);
->>>>>>> b3d72c32
         LiquidityPool lPool = LiquidityPool(lPool_);
 
         erc20.mint(address(this), amount);
@@ -156,12 +151,7 @@
         vm.assume(validUntil >= block.timestamp);
         price = 1;
 
-<<<<<<< HEAD
-        address lPool_ =
-            deployLiquidityPool(poolId, decimals, tokenName, tokenSymbol, trancheId, price, currencyId, address(erc20));
-=======
         address lPool_ = deployLiquidityPool(poolId, decimals, tokenName, tokenSymbol, trancheId, price, currencyId);
->>>>>>> b3d72c32
         deposit(lPool_, poolId, trancheId, amount, validUntil); // deposit funds first
         LiquidityPool lPool = LiquidityPool(lPool_);
 
@@ -215,12 +205,7 @@
         vm.assume(validUntil >= block.timestamp);
         price = 1;
 
-<<<<<<< HEAD
-        address lPool_ =
-            deployLiquidityPool(poolId, decimals, tokenName, tokenSymbol, trancheId, price, currencyId, address(erc20));
-=======
         address lPool_ = deployLiquidityPool(poolId, decimals, tokenName, tokenSymbol, trancheId, price, currencyId);
->>>>>>> b3d72c32
         deposit(lPool_, poolId, trancheId, amount, validUntil); // deposit funds first
         LiquidityPool lPool = LiquidityPool(lPool_);
 
@@ -271,12 +256,7 @@
         vm.assume(decimals > 0);
         vm.assume(validUntil > block.timestamp + 7 days);
 
-<<<<<<< HEAD
-        address lPool_ =
-            deployLiquidityPool(poolId, decimals, tokenName, tokenSymbol, trancheId, price, currency, address(erc20));
-=======
         address lPool_ = deployLiquidityPool(poolId, decimals, tokenName, tokenSymbol, trancheId, price, currency);
->>>>>>> b3d72c32
         LiquidityPool lPool = LiquidityPool(lPool_);
 
         vm.expectRevert(bytes("InvestmentManager/not-a-member"));
@@ -303,12 +283,7 @@
         vm.assume(trancheDecimals > 0);
         vm.assume(validUntil > block.timestamp + 7 days);
 
-<<<<<<< HEAD
-        address lPool_ =
-            deployLiquidityPool(poolId, decimals, tokenName, tokenSymbol, trancheId, price, currency, address(erc20));
-=======
         address lPool_ = deployLiquidityPool(poolId, decimals, tokenName, tokenSymbol, trancheId, price, currency);
->>>>>>> b3d72c32
         LiquidityPool lPool = LiquidityPool(lPool_);
         homePools.allowPoolCurrency(poolId, currency);
 
