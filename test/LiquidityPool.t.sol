--- conflicted
+++ resolved
@@ -2,92 +2,7 @@
 pragma solidity ^0.8.18;
 pragma abicoder v2;
 
-<<<<<<< HEAD
-import {InvestmentManager} from "../src/InvestmentManager.sol";
-import {PoolManager, Tranche} from "../src/PoolManager.sol";
-import {Gateway} from "../src/gateway/Gateway.sol";
-import {Root} from "../src/Root.sol";
-import {Escrow} from "../src/Escrow.sol";
-import {UserEscrow} from "../src/UserEscrow.sol";
-import {LiquidityPoolFactory, TrancheTokenFactory} from "../src/util/Factory.sol";
-import {LiquidityPool, TrancheTokenLike} from "../src/LiquidityPool.sol";
-import {ERC20} from "../src/token/ERC20.sol";
-
-import {MemberlistLike, Memberlist} from "../src/token/Memberlist.sol";
-import {MockHomeLiquidityPools} from "./mock/MockHomeLiquidityPools.sol";
-import {MockXcmRouter} from "./mock/MockXcmRouter.sol";
-import {Messages} from "../src/gateway/Messages.sol";
-import {Investor} from "./accounts/Investor.sol";
-import "forge-std/Test.sol";
-import "../src/InvestmentManager.sol";
-
-interface EscrowLike_ {
-    function approve(address token, address spender, uint256 value) external;
-    function rely(address usr) external;
-}
-
-interface AuthLike_ {
-    function wards(address user) external returns (uint256);
-}
-
-interface TrancheToken {
-    function isTrustedForwarder(address forwarder) external view returns (bool);
-    function addLiquidityPool(address forwarder) external;
-    function removeLiquidityPool(address forwarder) external;
-}
-
-contract LiquidityPoolTest is Test {
-    uint128 constant MAX_UINT128 = type(uint128).max;
-
-    Root root;
-    InvestmentManager evmInvestmentManager;
-    PoolManager evmPoolManager;
-    Gateway gateway;
-    MockHomeLiquidityPools homePools;
-    MockXcmRouter mockXcmRouter;
-    Escrow escrow;
-    UserEscrow userEscrow;
-    ERC20 erc20;
-
-    address self;
-
-    function setUp() public {
-        vm.chainId(1);
-        escrow = new Escrow();
-        userEscrow = new UserEscrow();
-        root = new Root(address(escrow), 48 hours);
-        erc20 = newErc20("X's Dollar", "USDX", 6);
-        LiquidityPoolFactory liquidityPoolFactory_ = new LiquidityPoolFactory(address(root));
-        TrancheTokenFactory trancheTokenFactory_ = new TrancheTokenFactory(address(root));
-
-        evmInvestmentManager = new InvestmentManager(address(escrow), address(userEscrow));
-        evmPoolManager = new PoolManager(address(escrow), address(liquidityPoolFactory_), address(trancheTokenFactory_));
-        liquidityPoolFactory_.rely(address(evmPoolManager));
-        trancheTokenFactory_.rely(address(evmPoolManager));
-
-        mockXcmRouter = MockXcmRouter(address(new MockXcmRouter(address(evmInvestmentManager))));
-
-        homePools = new MockHomeLiquidityPools(address(mockXcmRouter));
-
-        gateway =
-            new Gateway(address(root), address(evmInvestmentManager), address(evmPoolManager), address(mockXcmRouter));
-        evmInvestmentManager.file("gateway", address(gateway));
-        evmInvestmentManager.file("poolManager", address(evmPoolManager));
-        evmPoolManager.file("gateway", address(gateway));
-        evmPoolManager.file("investmentManager", address(evmInvestmentManager));
-        escrow.rely(address(evmInvestmentManager));
-        escrow.rely(address(evmPoolManager));
-        userEscrow.rely(address(evmInvestmentManager));
-        mockXcmRouter.file("gateway", address(gateway));
-        evmInvestmentManager.rely(address(gateway));
-        evmInvestmentManager.rely(address(evmPoolManager));
-        escrow.rely(address(gateway));
-
-        self = address(this);
-    }
-=======
 import "./TestSetup.t.sol";
->>>>>>> 5ca8a8a5
 
 contract LiquidityPoolTest is TestSetup {
     function testTransferFrom(
