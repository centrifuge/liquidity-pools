--- conflicted
+++ resolved
@@ -61,11 +61,7 @@
         lPool.convertToAssets(amount);
 
         vm.expectRevert(bytes("MathLib/uint128-overflow"));
-<<<<<<< HEAD
-        lPool.deposit(amount, random_);
-=======
         lPool.deposit(amount, randomUser);
->>>>>>> 29b59de1
 
         vm.expectRevert(bytes("MathLib/uint128-overflow"));
         lPool.mint(amount, randomUser);
@@ -94,81 +90,6 @@
         lPool.decreaseRedeemRequest(amount);
     }
 
-<<<<<<< HEAD
-    // --- preview checks ---
-    function testPreviewReverts(uint256 amount, address random_) public {
-        vm.assume(amount > MAX_UINT128); // amount has to overflow UINT128
-        vm.assume(random_.code.length == 0);
-        address lPool_ = deploySimplePool();
-        LiquidityPool lPool = LiquidityPool(lPool_);
-
-        vm.expectRevert(bytes(""));
-        lPool.previewDeposit(amount);
-
-        vm.expectRevert(bytes(""));
-        lPool.previewRedeem(amount);
-
-        vm.expectRevert(bytes(""));
-        lPool.previewMint(amount);
-
-        vm.expectRevert(bytes(""));
-        lPool.previewWithdraw(amount);
-    }
-
-    function testRedeemWithApproval(uint256 redemption1, uint256 redemption2) public {
-        redemption1 = uint128(bound(redemption1, 2, MAX_UINT128 / 4));
-        redemption2 = uint128(bound(redemption2, 2, MAX_UINT128 / 4));
-        uint256 amount = redemption1 + redemption2;
-        vm.assume(amountAssumption(amount));
-
-        address lPool_ = deploySimplePool();
-        LiquidityPool lPool = LiquidityPool(lPool_);
-
-        deposit(lPool_, investor, amount); // deposit funds first // deposit funds first
-
-        // investor can requestRedeem
-        vm.prank(investor);
-        lPool.requestRedeem(amount, investor, investor);
-
-        uint128 tokenAmount = uint128(lPool.balanceOf(address(escrow)));
-        centrifugeChain.isExecutedCollectRedeem(
-            lPool.poolId(),
-            lPool.trancheId(),
-            bytes32(bytes20(investor)),
-            defaultCurrencyId,
-            uint128(amount),
-            uint128(tokenAmount),
-            0
-        );
-
-        assertEq(lPool.maxRedeem(investor), tokenAmount);
-        assertEq(lPool.maxWithdraw(investor), uint128(amount));
-
-        // test for both scenarios redeem & withdraw
-
-        // fail: self cannot redeem for investor
-        vm.expectRevert(bytes("LiquidityPool/not-the-owner"));
-        lPool.redeem(redemption1, investor, investor);
-        vm.expectRevert(bytes("LiquidityPool/not-the-owner"));
-        lPool.withdraw(redemption1, investor, investor);
-
-        // fail: ward can not make requests on behalf of investor
-        root.relyContract(lPool_, self);
-        vm.expectRevert(bytes("LiquidityPool/not-the-owner"));
-        lPool.redeem(redemption1, investor, investor);
-        vm.expectRevert(bytes("LiquidityPool/not-the-owner"));
-        lPool.withdraw(redemption1, investor, investor);
-
-        // investor redeems rest for himself
-        vm.prank(investor);
-        lPool.redeem(redemption1, investor, investor);
-        vm.prank(investor);
-        lPool.withdraw(redemption2, investor, investor);
-    }
-
-    function testMint(uint256 amount) public {
-        amount = uint128(bound(amount, 2, MAX_UINT128));
-=======
     // --- erc165 checks ---
     function testERC165Support(bytes4 unsupportedInterfaceId) public {
         bytes4 erc165 = 0x01ffc9a7;
@@ -176,7 +97,6 @@
         bytes4 erc7540Redeem = 0x2e9dd5bd;
 
         vm.assume(unsupportedInterfaceId != erc165 && unsupportedInterfaceId != erc7540Deposit && unsupportedInterfaceId != erc7540Redeem);
->>>>>>> 29b59de1
 
         address lPool_ = deploySimplePool();
         LiquidityPool lPool = LiquidityPool(lPool_);
@@ -341,1091 +261,4 @@
         assertEq(lPool.balanceOf(investor), (initBalance - transferAmount));
         assertEq(lPool.balanceOf(self), transferAmount);
     }
-<<<<<<< HEAD
-
-    function testDepositAndRedeemPrecision(uint64 poolId, bytes16 trancheId, uint128 currencyId) public {
-        vm.assume(currencyId > 0);
-
-        uint8 TRANCHE_TOKEN_DECIMALS = 18; // Like DAI
-        uint8 INVESTMENT_CURRENCY_DECIMALS = 6; // 6, like USDC
-
-        ERC20 currency = _newErc20("Currency", "CR", INVESTMENT_CURRENCY_DECIMALS);
-        address lPool_ =
-            deployLiquidityPool(poolId, TRANCHE_TOKEN_DECIMALS, "", "", trancheId, currencyId, address(currency));
-        LiquidityPool lPool = LiquidityPool(lPool_);
-        centrifugeChain.updateTrancheTokenPrice(poolId, trancheId, currencyId, 1000000000000000000);
-
-        // invest
-        uint256 investmentAmount = 100000000; // 100 * 10**6
-        centrifugeChain.updateMember(poolId, trancheId, self, type(uint64).max);
-        currency.approve(lPool_, investmentAmount);
-        currency.mint(self, investmentAmount);
-        lPool.requestDeposit(investmentAmount, self);
-
-        // trigger executed collectInvest of the first 50% at a price of 1.2
-        uint128 _currencyId = poolManager.currencyAddressToId(address(currency)); // retrieve currencyId
-        uint128 currencyPayout = 50000000; // 50 * 10**6
-        uint128 firstTrancheTokenPayout = 41666666666666666666; // 50 * 10**18 / 1.2, rounded down
-        centrifugeChain.isExecutedCollectInvest(
-            poolId,
-            trancheId,
-            bytes32(bytes20(self)),
-            _currencyId,
-            currencyPayout,
-            firstTrancheTokenPayout,
-            currencyPayout / 2
-        );
-
-        // assert deposit & mint values adjusted
-        assertApproxEqAbs(lPool.maxDeposit(self), currencyPayout, 1);
-        assertEq(lPool.maxMint(self), firstTrancheTokenPayout);
-
-        // deposit price should be ~1.2*10**18
-        (, uint256 depositPrice,,,,,) = investmentManager.investments(address(lPool), self);
-        assertEq(depositPrice, 1200000000000000000);
-
-        // trigger executed collectInvest of the second 50% at a price of 1.4
-        currencyPayout = 50000000; // 50 * 10**6
-        uint128 secondTrancheTokenPayout = 35714285714285714285; // 50 * 10**18 / 1.4, rounded down
-        centrifugeChain.isExecutedCollectInvest(
-            poolId, trancheId, bytes32(bytes20(self)), _currencyId, currencyPayout, secondTrancheTokenPayout, 0
-        );
-
-        // collect the tranche tokens
-        lPool.mint(firstTrancheTokenPayout + secondTrancheTokenPayout, self);
-        assertEq(lPool.balanceOf(self), firstTrancheTokenPayout + secondTrancheTokenPayout);
-
-        // redeem
-        lPool.requestRedeem(firstTrancheTokenPayout + secondTrancheTokenPayout, address(this), address(this));
-
-        // trigger executed collectRedeem at a price of 1.5
-        // 50% invested at 1.2 and 50% invested at 1.4 leads to ~77 tranche tokens
-        // when redeeming at a price of 1.5, this leads to ~115.5 currency
-        currencyPayout = 115500000; // 115.5*10**6
-
-        // mint interest into escrow
-        currency.mint(address(escrow), currencyPayout - investmentAmount);
-
-        centrifugeChain.isExecutedCollectRedeem(
-            poolId,
-            trancheId,
-            bytes32(bytes20(self)),
-            _currencyId,
-            currencyPayout,
-            firstTrancheTokenPayout + secondTrancheTokenPayout,
-            0
-        );
-
-        // redeem price should now be ~1.5*10**18.
-        (,,, uint256 redeemPrice,,,) = investmentManager.investments(address(lPool), self);
-        assertEq(redeemPrice, 1492615384615384615);
-
-        // collect the currency
-        lPool.withdraw(currencyPayout, self, self);
-        assertEq(currency.balanceOf(self), currencyPayout);
-    }
-
-    function testDepositAndRedeemPrecisionWithInverseDecimals(uint64 poolId, bytes16 trancheId, uint128 currencyId)
-        public
-    {
-        vm.assume(currencyId > 0);
-
-        // uint8 TRANCHE_TOKEN_DECIMALS = 6; // Like DAI
-        // uint8 INVESTMENT_CURRENCY_DECIMALS = 18; // 18, like USDC
-
-        ERC20 currency = _newErc20("Currency", "CR", 18);
-        address lPool_ = deployLiquidityPool(poolId, 6, "", "", trancheId, currencyId, address(currency));
-        LiquidityPool lPool = LiquidityPool(lPool_);
-        centrifugeChain.updateTrancheTokenPrice(poolId, trancheId, currencyId, 1000000000000000000000000000);
-
-        // invest
-        uint256 investmentAmount = 100000000000000000000; // 100 * 10**18
-        centrifugeChain.updateMember(poolId, trancheId, self, type(uint64).max);
-        currency.approve(lPool_, investmentAmount);
-        currency.mint(self, investmentAmount);
-        lPool.requestDeposit(investmentAmount, self);
-
-        // trigger executed collectInvest of the first 50% at a price of 1.2
-        uint128 _currencyId = poolManager.currencyAddressToId(address(currency)); // retrieve currencyId
-        uint128 currencyPayout = 50000000000000000000; // 50 * 10**18
-        uint128 firstTrancheTokenPayout = 41666666; // 50 * 10**6 / 1.2, rounded down
-        centrifugeChain.isExecutedCollectInvest(
-            poolId,
-            trancheId,
-            bytes32(bytes20(self)),
-            _currencyId,
-            currencyPayout,
-            firstTrancheTokenPayout,
-            currencyPayout / 2
-        );
-
-        // assert deposit & mint values adjusted
-        assertApproxEqAbs(lPool.maxDeposit(self), currencyPayout, 10);
-        assertEq(lPool.maxMint(self), firstTrancheTokenPayout);
-
-        // deposit price should be ~1.2*10**18
-        (, uint256 depositPrice,,,,,) = investmentManager.investments(address(lPool), self);
-        assertEq(depositPrice, 1200000019200000307);
-
-        // trigger executed collectInvest of the second 50% at a price of 1.4
-        currencyPayout = 50000000000000000000; // 50 * 10**18
-        uint128 secondTrancheTokenPayout = 35714285; // 50 * 10**6 / 1.4, rounded down
-        centrifugeChain.isExecutedCollectInvest(
-            poolId, trancheId, bytes32(bytes20(self)), _currencyId, currencyPayout, secondTrancheTokenPayout, 0
-        );
-
-        // collect the tranche tokens
-        lPool.mint(firstTrancheTokenPayout + secondTrancheTokenPayout, self);
-        assertEq(lPool.balanceOf(self), firstTrancheTokenPayout + secondTrancheTokenPayout);
-
-        // redeem
-        lPool.requestRedeem(firstTrancheTokenPayout + secondTrancheTokenPayout, address(this), address(this));
-
-        // trigger executed collectRedeem at a price of 1.5
-        // 50% invested at 1.2 and 50% invested at 1.4 leads to ~77 tranche tokens
-        // when redeeming at a price of 1.5, this leads to ~115.5 currency
-        currencyPayout = 115500000000000000000; // 115.5*10**18
-
-        // mint interest into escrow
-        currency.mint(address(escrow), currencyPayout - investmentAmount);
-
-        centrifugeChain.isExecutedCollectRedeem(
-            poolId,
-            trancheId,
-            bytes32(bytes20(self)),
-            _currencyId,
-            currencyPayout,
-            firstTrancheTokenPayout + secondTrancheTokenPayout,
-            0
-        );
-
-        // redeem price should now be ~1.5*10**18.
-        (,,, uint256 redeemPrice,,,) = investmentManager.investments(address(lPool), self);
-        assertEq(redeemPrice, 1492615411252828877);
-
-        // collect the currency
-        lPool.withdraw(currencyPayout, self, self);
-        assertEq(currency.balanceOf(self), currencyPayout);
-    }
-
-    // Test that assumes the swap from usdc (investment currency) to dai (pool currency) has a cost of 1%
-    function testDepositAndRedeemPrecisionWithSlippage(uint64 poolId, bytes16 trancheId, uint128 currencyId) public {
-        vm.assume(currencyId > 0);
-
-        uint8 INVESTMENT_CURRENCY_DECIMALS = 6; // 6, like USDC
-        uint8 TRANCHE_TOKEN_DECIMALS = 18; // Like DAI
-
-        ERC20 currency = _newErc20("Currency", "CR", INVESTMENT_CURRENCY_DECIMALS);
-        address lPool_ =
-            deployLiquidityPool(poolId, TRANCHE_TOKEN_DECIMALS, "", "", trancheId, currencyId, address(currency));
-        LiquidityPool lPool = LiquidityPool(lPool_);
-
-        // price = (100*10**18) /  (99 * 10**18) = 101.010101 * 10**18
-        centrifugeChain.updateTrancheTokenPrice(poolId, trancheId, currencyId, 1010101010101010101);
-
-        // invest
-        uint256 investmentAmount = 100000000; // 100 * 10**6
-        centrifugeChain.updateMember(poolId, trancheId, self, type(uint64).max);
-        currency.approve(lPool_, investmentAmount);
-        currency.mint(self, investmentAmount);
-        lPool.requestDeposit(investmentAmount, self);
-
-        // trigger executed collectInvest at a tranche token price of 1.2
-        uint128 _currencyId = poolManager.currencyAddressToId(address(currency)); // retrieve currencyId
-        uint128 currencyPayout = 99000000; // 99 * 10**6
-
-        // invested amount in dai is 99 * 10**18
-        // executed at price of 1.2, leads to a tranche token payout of
-        // 99 * 10**18 / 1.2 = 82500000000000000000
-        uint128 trancheTokenPayout = 82500000000000000000;
-        centrifugeChain.isExecutedCollectInvest(
-            poolId, trancheId, bytes32(bytes20(self)), _currencyId, currencyPayout, trancheTokenPayout, 0
-        );
-
-        // assert deposit & mint values adjusted
-        assertEq(lPool.maxDeposit(self), currencyPayout);
-        assertEq(lPool.maxMint(self), trancheTokenPayout);
-
-        // lp price is value of 1 tranche token in dai
-        assertEq(lPool.latestPrice(), 1200000000000000000);
-
-        // lp price is set to the deposit price
-        (, uint256 depositPrice,,,,,) = investmentManager.investments(address(lPool), self);
-        assertEq(depositPrice, 1200000000000000000);
-    }
-
-    // Test that assumes the swap from usdc (investment currency) to dai (pool currency) has a cost of 1%
-    function testDepositAndRedeemPrecisionWithSlippageAndWithInverseDecimal(
-        uint64 poolId,
-        bytes16 trancheId,
-        uint128 currencyId
-    ) public {
-        vm.assume(currencyId > 0);
-
-        uint8 INVESTMENT_CURRENCY_DECIMALS = 18; // 18, like DAI
-        uint8 TRANCHE_TOKEN_DECIMALS = 6; // Like USDC
-
-        ERC20 currency = _newErc20("Currency", "CR", INVESTMENT_CURRENCY_DECIMALS);
-        address lPool_ =
-            deployLiquidityPool(poolId, TRANCHE_TOKEN_DECIMALS, "", "", trancheId, currencyId, address(currency));
-        LiquidityPool lPool = LiquidityPool(lPool_);
-
-        // price = (100*10**18) /  (99 * 10**18) = 101.010101 * 10**18
-        centrifugeChain.updateTrancheTokenPrice(poolId, trancheId, currencyId, 1010101010101010101);
-
-        // invest
-        uint256 investmentAmount = 100000000000000000000; // 100 * 10**18
-        centrifugeChain.updateMember(poolId, trancheId, self, type(uint64).max);
-        currency.approve(lPool_, investmentAmount);
-        currency.mint(self, investmentAmount);
-        lPool.requestDeposit(investmentAmount, self);
-
-        // trigger executed collectInvest at a tranche token price of 1.2
-        uint128 _currencyId = poolManager.currencyAddressToId(address(currency)); // retrieve currencyId
-        uint128 currencyPayout = 99000000000000000000; // 99 * 10**18
-
-        // invested amount in dai is 99 * 10**18
-        // executed at price of 1.2, leads to a tranche token payout of
-        // 99 * 10**6 / 1.2 = 82500000
-        uint128 trancheTokenPayout = 82500000;
-        centrifugeChain.isExecutedCollectInvest(
-            poolId, trancheId, bytes32(bytes20(self)), _currencyId, currencyPayout, trancheTokenPayout, 0
-        );
-
-        // assert deposit & mint values adjusted
-        assertEq(lPool.maxDeposit(self), currencyPayout);
-        assertEq(lPool.maxMint(self), trancheTokenPayout);
-        // lp price is value of 1 tranche token in usdc
-        assertEq(lPool.latestPrice(), 1200000000000000000);
-
-        // lp price is set to the deposit price
-        (, uint256 depositPrice,,,,,) = investmentManager.investments(address(lPool), self);
-        assertEq(depositPrice, 1200000000000000000);
-    }
-
-    function testAssetShareConversion(uint64 poolId, bytes16 trancheId, uint128 currencyId) public {
-        vm.assume(currencyId > 0);
-
-        uint8 INVESTMENT_CURRENCY_DECIMALS = 6; // 6, like USDC
-        uint8 TRANCHE_TOKEN_DECIMALS = 18; // Like DAI
-
-        ERC20 currency = _newErc20("Currency", "CR", INVESTMENT_CURRENCY_DECIMALS);
-        address lPool_ =
-            deployLiquidityPool(poolId, TRANCHE_TOKEN_DECIMALS, "", "", trancheId, currencyId, address(currency));
-        LiquidityPool lPool = LiquidityPool(lPool_);
-        centrifugeChain.updateTrancheTokenPrice(poolId, trancheId, currencyId, 1000000);
-
-        // invest
-        uint256 investmentAmount = 100000000; // 100 * 10**6
-        centrifugeChain.updateMember(poolId, trancheId, self, type(uint64).max);
-        currency.approve(lPool_, investmentAmount);
-        currency.mint(self, investmentAmount);
-        lPool.requestDeposit(investmentAmount, self);
-
-        // trigger executed collectInvest at a price of 1.0
-        uint128 _currencyId = poolManager.currencyAddressToId(address(currency)); // retrieve currencyId
-        uint128 trancheTokenPayout = 100000000000000000000; // 100 * 10**18
-        centrifugeChain.isExecutedCollectInvest(
-            poolId, trancheId, bytes32(bytes20(self)), _currencyId, uint128(investmentAmount), trancheTokenPayout, 0
-        );
-        lPool.mint(trancheTokenPayout, self);
-
-        // assert share/asset conversion
-        assertEq(lPool.latestPrice(), 1000000000000000000);
-        assertEq(lPool.totalSupply(), 100000000000000000000);
-        assertEq(lPool.totalAssets(), 100000000);
-        assertEq(lPool.convertToShares(100000000), 100000000000000000000); // tranche tokens have 12 more decimals than assets
-        assertEq(lPool.convertToAssets(lPool.convertToShares(100000000000000000000)), 100000000000000000000);
-
-        // assert share/asset conversion after price update
-        centrifugeChain.updateTrancheTokenPrice(poolId, trancheId, currencyId, 1200000000000000000);
-
-        assertEq(lPool.latestPrice(), 1200000000000000000);
-        assertEq(lPool.totalAssets(), 120000000);
-        assertEq(lPool.convertToShares(120000000), 100000000000000000000); // tranche tokens have 12 more decimals than assets
-        assertEq(lPool.convertToAssets(lPool.convertToShares(120000000000000000000)), 120000000000000000000);
-    }
-
-    function testAssetShareConversionWithInverseDecimals(uint64 poolId, bytes16 trancheId, uint128 currencyId) public {
-        vm.assume(currencyId > 0);
-
-        uint8 INVESTMENT_CURRENCY_DECIMALS = 18; // 18, like DAI
-        uint8 TRANCHE_TOKEN_DECIMALS = 6; // Like USDC
-
-        ERC20 currency = _newErc20("Currency", "CR", INVESTMENT_CURRENCY_DECIMALS);
-        address lPool_ =
-            deployLiquidityPool(poolId, TRANCHE_TOKEN_DECIMALS, "", "", trancheId, currencyId, address(currency));
-        LiquidityPool lPool = LiquidityPool(lPool_);
-        centrifugeChain.updateTrancheTokenPrice(poolId, trancheId, currencyId, 1000000);
-
-        // invest
-        uint256 investmentAmount = 100000000000000000000; // 100 * 10**18
-        centrifugeChain.updateMember(poolId, trancheId, self, type(uint64).max);
-        currency.approve(lPool_, investmentAmount);
-        currency.mint(self, investmentAmount);
-        lPool.requestDeposit(investmentAmount, self);
-
-        // trigger executed collectInvest at a price of 1.0
-        uint128 _currencyId = poolManager.currencyAddressToId(address(currency)); // retrieve currencyId
-        uint128 trancheTokenPayout = 100000000; // 100 * 10**6
-        centrifugeChain.isExecutedCollectInvest(
-            poolId, trancheId, bytes32(bytes20(self)), _currencyId, uint128(investmentAmount), trancheTokenPayout, 0
-        );
-        lPool.mint(trancheTokenPayout, self);
-
-        // assert share/asset conversion
-        assertEq(lPool.latestPrice(), 1000000000000000000);
-        assertEq(lPool.totalSupply(), 100000000);
-        assertEq(lPool.totalAssets(), 100000000000000000000);
-        assertEq(lPool.convertToShares(100000000000000000000), 100000000); // tranche tokens have 12 less decimals than assets
-        assertEq(lPool.convertToAssets(lPool.convertToShares(100000000000000000000)), 100000000000000000000);
-
-        // assert share/asset conversion after price update
-        centrifugeChain.updateTrancheTokenPrice(poolId, trancheId, currencyId, 1200000000000000000);
-
-        assertEq(lPool.latestPrice(), 1200000000000000000);
-        assertEq(lPool.totalAssets(), 120000000000000000000);
-        assertEq(lPool.convertToShares(120000000000000000000), 100000000); // tranche tokens have 12 less decimals than assets
-        assertEq(lPool.convertToAssets(lPool.convertToShares(120000000000000000000)), 120000000000000000000);
-    }
-
-    function testCancelDepositOrder(uint256 amount) public {
-        amount = uint128(bound(amount, 2, MAX_UINT128));
-
-        uint128 price = 2 * 10 ** 18;
-        address lPool_ = deploySimplePool();
-        LiquidityPool lPool = LiquidityPool(lPool_);
-        centrifugeChain.updateTrancheTokenPrice(lPool.poolId(), lPool.trancheId(), defaultCurrencyId, price);
-        erc20.mint(self, amount);
-        erc20.approve(lPool_, amount); // add allowance
-        centrifugeChain.updateMember(lPool.poolId(), lPool.trancheId(), self, type(uint64).max);
-
-        lPool.requestDeposit(amount, self);
-
-        assertEq(erc20.balanceOf(address(escrow)), amount);
-        assertEq(erc20.balanceOf(address(self)), 0);
-
-        // check message was send out to centchain
-        lPool.cancelDepositRequest();
-        bytes memory cancelOrderMessage = Messages.formatCancelInvestOrder(
-            lPool.poolId(), lPool.trancheId(), _addressToBytes32(self), defaultCurrencyId
-        );
-        assertEq(cancelOrderMessage, router.values_bytes("send"));
-
-        centrifugeChain.isExecutedDecreaseInvestOrder(
-            lPool.poolId(), lPool.trancheId(), _addressToBytes32(self), defaultCurrencyId, uint128(amount), 0
-        );
-        assertEq(erc20.balanceOf(address(escrow)), 0);
-        assertEq(erc20.balanceOf(address(userEscrow)), amount);
-        assertEq(erc20.balanceOf(self), 0);
-        assertEq(lPool.maxRedeem(self), amount);
-        assertEq(lPool.maxWithdraw(self), amount);
-    }
-
-    function testDepositMint(uint256 amount) public {
-        // If lower than 4 or odd, rounding down can lead to not receiving any tokens
-        amount = uint128(bound(amount, 4, MAX_UINT128));
-        vm.assume(amount % 2 == 0);
-
-        uint128 price = 2 * 10 ** 18;
-
-        address lPool_ = deploySimplePool();
-        LiquidityPool lPool = LiquidityPool(lPool_);
-        centrifugeChain.updateTrancheTokenPrice(lPool.poolId(), lPool.trancheId(), defaultCurrencyId, price);
-
-        erc20.mint(self, amount);
-
-        // will fail - user not member: can not receive trancheToken
-        vm.expectRevert(bytes("InvestmentManager/sender-is-restricted"));
-        lPool.requestDeposit(amount, self);
-
-        centrifugeChain.updateMember(lPool.poolId(), lPool.trancheId(), self, type(uint64).max); // add user as member
-
-        // will fail - user did not give currency allowance to liquidity pool
-        vm.expectRevert(bytes("SafeTransferLib/safe-transfer-from-failed"));
-        lPool.requestDeposit(amount, self);
-
-        // success
-        erc20.approve(lPool_, amount);
-        lPool.requestDeposit(amount, self);
-
-        // fail: no currency left
-        vm.expectRevert(bytes("LiquidityPool/insufficient-balance"));
-        lPool.requestDeposit(amount, self);
-
-        // ensure funds are locked in escrow
-        assertEq(erc20.balanceOf(address(escrow)), amount);
-        assertEq(erc20.balanceOf(self), 0);
-        assertEq(lPool.pendingDepositRequest(self), amount);
-
-        // trigger executed collectInvest
-        uint128 _currencyId = poolManager.currencyAddressToId(address(erc20)); // retrieve currencyId
-        uint128 trancheTokensPayout = uint128((amount * 10 ** 18) / price); // trancheTokenPrice = 2$
-        assertApproxEqAbs(trancheTokensPayout, amount / 2, 2);
-        centrifugeChain.isExecutedCollectInvest(
-            lPool.poolId(),
-            lPool.trancheId(),
-            bytes32(bytes20(self)),
-            _currencyId,
-            uint128(amount),
-            trancheTokensPayout,
-            0
-        );
-
-        // assert deposit & mint values adjusted
-        assertEq(lPool.maxMint(self), trancheTokensPayout);
-        assertApproxEqAbs(lPool.maxDeposit(self), amount, 1);
-        assertEq(lPool.pendingDepositRequest(self), 0);
-        // assert tranche tokens minted
-        assertEq(lPool.balanceOf(address(escrow)), trancheTokensPayout);
-
-        // deposit 50% of the amount
-        lPool.deposit(amount / 2, self); // mint half the amount
-
-        // Allow 2 difference because of rounding
-        assertApproxEqAbs(lPool.balanceOf(self), trancheTokensPayout / 2, 2);
-        assertApproxEqAbs(lPool.balanceOf(address(escrow)), trancheTokensPayout - trancheTokensPayout / 2, 2);
-        assertApproxEqAbs(lPool.maxMint(self), trancheTokensPayout - trancheTokensPayout / 2, 2);
-        assertApproxEqAbs(lPool.maxDeposit(self), amount - amount / 2, 2);
-
-        // mint the rest
-        lPool.mint(lPool.maxMint(self), self);
-        assertEq(lPool.balanceOf(self), trancheTokensPayout - lPool.maxMint(self));
-        assertTrue(lPool.balanceOf(address(escrow)) <= 1);
-        assertTrue(lPool.maxMint(self) <= 1);
-
-        // remainder is rounding difference
-        assertTrue(lPool.maxDeposit(self) <= amount * 0.01e18);
-    }
-
-    function testDepositFairRounding(uint256 totalAmount, uint256 tokenAmount) public {
-        totalAmount = bound(totalAmount, 1 * 10 ** 6, type(uint128).max / 10 ** 12);
-        tokenAmount = bound(tokenAmount, 1 * 10 ** 6, type(uint128).max / 10 ** 12);
-
-        //Deploy a pool
-        LiquidityPool lPool = LiquidityPool(deploySimplePool());
-        TrancheTokenLike trancheToken = TrancheTokenLike(address(lPool.share()));
-
-        root.relyContract(address(trancheToken), self);
-        trancheToken.mint(address(escrow), type(uint128).max); // mint buffer to the escrow. Mock funds from other users
-
-        // fund user & request deposit
-        centrifugeChain.updateMember(lPool.poolId(), lPool.trancheId(), self, uint64(block.timestamp));
-        erc20.mint(self, totalAmount);
-        erc20.approve(address(lPool), totalAmount);
-        lPool.requestDeposit(totalAmount, self);
-
-        // Ensure funds were locked in escrow
-        assertEq(erc20.balanceOf(address(escrow)), totalAmount);
-        assertEq(erc20.balanceOf(self), 0);
-
-        // Gateway returns randomly generated values for amount of tranche tokens and currency
-        centrifugeChain.isExecutedCollectInvest(
-            lPool.poolId(),
-            lPool.trancheId(),
-            bytes32(bytes20(self)),
-            defaultCurrencyId,
-            uint128(totalAmount),
-            uint128(tokenAmount),
-            0
-        );
-
-        // user claims multiple partial deposits
-        vm.assume(lPool.maxDeposit(self) > 0);
-        assertEq(erc20.balanceOf(self), 0);
-        while (lPool.maxDeposit(self) > 0) {
-            uint256 randomDeposit = random(lPool.maxDeposit(self), 1);
-
-            try lPool.deposit(randomDeposit, self) {
-                if (lPool.maxDeposit(self) == 0 && lPool.maxMint(self) > 0) {
-                    // If you cannot deposit anymore because the 1 wei remaining is rounded down,
-                    // you should mint the remainder instead.
-                    lPool.mint(lPool.maxMint(self), self);
-                    break;
-                }
-            } catch {
-                // If you cannot deposit anymore because the 1 wei remaining is rounded down,
-                // you should mint the remainder instead.
-                lPool.mint(lPool.maxMint(self), self);
-                break;
-            }
-        }
-
-        assertEq(lPool.maxDeposit(self), 0);
-        assertApproxEqAbs(lPool.balanceOf(self), tokenAmount, 1);
-    }
-
-    function testMintFairRounding(uint256 totalAmount, uint256 tokenAmount) public {
-        totalAmount = bound(totalAmount, 1 * 10 ** 6, type(uint128).max / 10 ** 12);
-        tokenAmount = bound(tokenAmount, 1 * 10 ** 6, type(uint128).max / 10 ** 12);
-
-        //Deploy a pool
-        LiquidityPool lPool = LiquidityPool(deploySimplePool());
-        TrancheTokenLike trancheToken = TrancheTokenLike(address(lPool.share()));
-
-        root.relyContract(address(trancheToken), self);
-        trancheToken.mint(address(escrow), type(uint128).max); // mint buffer to the escrow. Mock funds from other users
-
-        // fund user & request deposit
-        centrifugeChain.updateMember(lPool.poolId(), lPool.trancheId(), self, uint64(block.timestamp));
-        erc20.mint(self, totalAmount);
-        erc20.approve(address(lPool), totalAmount);
-        lPool.requestDeposit(totalAmount, self);
-
-        // Ensure funds were locked in escrow
-        assertEq(erc20.balanceOf(address(escrow)), totalAmount);
-        assertEq(erc20.balanceOf(self), 0);
-
-        // Gateway returns randomly generated values for amount of tranche tokens and currency
-        centrifugeChain.isExecutedCollectInvest(
-            lPool.poolId(),
-            lPool.trancheId(),
-            bytes32(bytes20(self)),
-            defaultCurrencyId,
-            uint128(totalAmount),
-            uint128(tokenAmount),
-            0
-        );
-
-        // user claims multiple partial mints
-        uint256 i = 0;
-        while (lPool.maxMint(self) > 0) {
-            uint256 randomMint = random(lPool.maxMint(self), i);
-            try lPool.mint(randomMint, self) {
-                i++;
-            } catch {
-                break;
-            }
-        }
-
-        assertEq(lPool.maxMint(self), 0);
-        assertLe(lPool.balanceOf(self), tokenAmount);
-    }
-
-    function testDepositMintToReceiver(uint256 amount, address receiver) public {
-        // If lower than 4 or odd, rounding down can lead to not receiving any tokens
-        amount = uint128(bound(amount, 4, MAX_UINT128));
-        vm.assume(amount % 2 == 0);
-
-        uint128 price = 2 * 10 ** 18;
-        address lPool_ = deploySimplePool();
-        LiquidityPool lPool = LiquidityPool(lPool_);
-        vm.assume(addressAssumption(receiver));
-        
-        centrifugeChain.updateTrancheTokenPrice(lPool.poolId(), lPool.trancheId(), defaultCurrencyId, price);
-
-        erc20.mint(self, amount);
-
-        centrifugeChain.updateMember(lPool.poolId(), lPool.trancheId(), self, type(uint64).max); // add user as member
-        erc20.approve(lPool_, amount); // add allowance
-        lPool.requestDeposit(amount, self);
-
-        // trigger executed collectInvest
-        uint128 _currencyId = poolManager.currencyAddressToId(address(erc20)); // retrieve currencyId
-        uint128 trancheTokensPayout = uint128(amount * 10 ** 18 / price); // trancheTokenPrice = 2$
-        assertApproxEqAbs(trancheTokensPayout, amount / 2, 2);
-        centrifugeChain.isExecutedCollectInvest(
-            lPool.poolId(),
-            lPool.trancheId(),
-            bytes32(bytes20(self)),
-            _currencyId,
-            uint128(amount),
-            trancheTokensPayout,
-            0
-        );
-
-        // assert deposit & mint values adjusted
-        assertEq(lPool.maxMint(self), trancheTokensPayout); // max deposit
-        assertEq(lPool.maxDeposit(self), amount); // max deposit
-        // assert tranche tokens minted
-        assertEq(lPool.balanceOf(address(escrow)), trancheTokensPayout);
-
-        // deposit 1/2 funds to receiver
-        vm.expectRevert(bytes("RestrictionManager/destination-not-a-member"));
-        lPool.deposit(amount / 2, receiver); // mint half the amount
-
-        vm.expectRevert(bytes("RestrictionManager/destination-not-a-member"));
-        lPool.mint(amount / 2, receiver); // mint half the amount
-
-        centrifugeChain.updateMember(lPool.poolId(), lPool.trancheId(), receiver, type(uint64).max); // add receiver member
-
-        // success
-        lPool.deposit(amount / 2, receiver); // mint half the amount
-        lPool.mint(lPool.maxMint(self), receiver); // mint half the amount
-
-        assertApproxEqAbs(lPool.balanceOf(receiver), trancheTokensPayout, 1);
-        assertApproxEqAbs(lPool.balanceOf(receiver), trancheTokensPayout, 1);
-        assertApproxEqAbs(lPool.balanceOf(address(escrow)), 0, 1);
-        assertApproxEqAbs(erc20.balanceOf(address(escrow)), amount, 1);
-    }
-
-    function testDepositWithPermitFR(uint256 amount, address random_) public {
-        amount = uint128(bound(amount, 2, MAX_UINT128));
-        vm.assume(addressAssumption(random_));
-
-        // Use a wallet with a known private key so we can sign the permit message
-        address investor = vm.addr(0xABCD);
-        vm.prank(vm.addr(0xABCD));
-
-        address lPool_ = deploySimplePool();
-        LiquidityPool lPool = LiquidityPool(lPool_);
-        erc20.mint(investor, amount);
-        centrifugeChain.updateMember(lPool.poolId(), lPool.trancheId(), investor, type(uint64).max);
-
-        // Sign permit for depositing investment currency
-        (uint8 v, bytes32 r, bytes32 s) = vm.sign(
-            0xABCD,
-            keccak256(
-                abi.encodePacked(
-                    "\x19\x01",
-                    erc20.DOMAIN_SEPARATOR(),
-                    keccak256(
-                        abi.encode(
-                            erc20.PERMIT_TYPEHASH(), investor, lPool_, amount, 0, block.timestamp
-                        )
-                    )
-                )
-            )
-        );
-
-        vm.prank(random_); // random fr permit
-        erc20.permit(investor, lPool_, amount, block.timestamp, v, r, s);
-
-        // investor still able to requestDepositWithPermit
-        lPool.requestDepositWithPermit(amount, investor, block.timestamp, v, r, s);
-
-        // ensure funds are locked in escrow
-        assertEq(erc20.balanceOf(address(escrow)), amount);
-        assertEq(erc20.balanceOf(investor), 0);
-    }
-
-    function testDepositWithPermit(uint256 amount) public {
-        amount = uint128(bound(amount, 2, MAX_UINT128));
-
-        // Use a wallet with a known private key so we can sign the permit message
-        address investor = vm.addr(0xABCD);
-        address randomUser = makeAddr("randomUser");
-        vm.prank(investor);
-
-        address lPool_ = deploySimplePool();
-        LiquidityPool lPool = LiquidityPool(lPool_);
-        erc20.mint(investor, amount);
-        centrifugeChain.updateMember(lPool.poolId(), lPool.trancheId(), investor, type(uint64).max);
-
-        // Sign permit for depositing investment currency
-        (uint8 v, bytes32 r, bytes32 s) = vm.sign(
-            0xABCD,
-            keccak256(
-                abi.encodePacked(
-                    "\x19\x01",
-                    erc20.DOMAIN_SEPARATOR(),
-                    keccak256(
-                        abi.encode(
-                            erc20.PERMIT_TYPEHASH(), investor, lPool_, amount, 0, block.timestamp
-                        )
-                    )
-                )
-            )
-        );  
-
-        // frontrunnign with lower amount should not be possible
-        vm.startPrank(randomUser);
-        ERC20(address(lPool.asset())).permit(investor, lPool_, amount, block.timestamp, v, r, s);
-        vm.expectRevert(bytes("LiquidityPool/permit-failure"));
-        lPool.requestDepositWithPermit((amount - 1), investor, block.timestamp, v, r, s);
-        vm.stopPrank();
-
-        lPool.requestDepositWithPermit(amount, investor, block.timestamp, v, r, s);
-        // To avoid stack too deep errors
-        delete v;
-        delete r;
-        delete s;
-
-        // ensure funds are locked in escrow
-        assertEq(erc20.balanceOf(address(escrow)), amount);
-        assertEq(erc20.balanceOf(investor), 0);
-
-        // collect 50% of the tranche tokens
-        centrifugeChain.isExecutedCollectInvest(
-            lPool.poolId(),
-            lPool.trancheId(),
-            bytes32(bytes20(investor)),
-            poolManager.currencyAddressToId(address(erc20)),
-            uint128(amount),
-            uint128(amount),
-            0
-        );
-
-        uint256 maxMint = lPool.maxMint(investor);
-        vm.prank(vm.addr(0xABCD));
-        lPool.mint(maxMint, investor);
-
-        TrancheToken trancheToken = TrancheToken(address(lPool.share()));
-        assertEq(trancheToken.balanceOf(address(investor)), maxMint);
-    }
-
-    function testRedeem(uint256 amount) public {
-        amount = uint128(bound(amount, 2, MAX_UINT128 / 2));
-
-        address lPool_ = deploySimplePool();
-        LiquidityPool lPool = LiquidityPool(lPool_);
-        deposit(lPool_, self, amount); // deposit funds first
-        centrifugeChain.updateTrancheTokenPrice(lPool.poolId(), lPool.trancheId(), defaultCurrencyId, defaultPrice);
-
-        // success
-        lPool.requestRedeem(amount, address(this), address(this));
-        assertEq(lPool.balanceOf(address(escrow)), amount);
-        assertEq(lPool.pendingRedeemRequest(self), amount);
-
-        // fail: no tokens left
-        vm.expectRevert(bytes("LiquidityPool/insufficient-balance"));
-        lPool.requestRedeem(amount, address(this), address(this));
-
-        // trigger executed collectRedeem
-        uint128 _currencyId = poolManager.currencyAddressToId(address(erc20)); // retrieve currencyId
-        uint128 currencyPayout = uint128((amount * 10**18) / defaultPrice);
-        centrifugeChain.isExecutedCollectRedeem(
-            lPool.poolId(), lPool.trancheId(), bytes32(bytes20(self)), _currencyId, currencyPayout, uint128(amount), 0
-        );
-
-        // assert withdraw & redeem values adjusted
-        assertEq(lPool.maxWithdraw(self), currencyPayout); // max deposit
-        assertEq(lPool.maxRedeem(self), amount); // max deposit
-        assertEq(lPool.pendingRedeemRequest(self), 0);
-        assertEq(lPool.balanceOf(address(escrow)), 0);
-        assertEq(erc20.balanceOf(address(userEscrow)), currencyPayout);
-
-        // success
-        lPool.redeem(amount / 2, self, self); // redeem half the amount to own wallet
-
-        // fail -> investor has no approval to receive funds
-        vm.expectRevert(bytes("UserEscrow/receiver-has-no-allowance"));
-        lPool.redeem(amount / 2, investor, self); // redeem half the amount to another wallet
-
-        // fail -> receiver needs to have max approval
-        erc20.approve(investor, lPool.maxRedeem(self));
-        vm.expectRevert(bytes("UserEscrow/receiver-has-no-allowance"));
-        lPool.redeem(amount / 2, investor, self); // redeem half the amount to investor wallet
-
-        // success
-        erc20.approve(investor, type(uint256).max);
-        lPool.redeem(amount / 2, investor, self); // redeem half the amount to investor wallet
-
-        assertEq(lPool.balanceOf(self), 0);
-        assertTrue(lPool.balanceOf(address(escrow)) <= 1);
-        assertTrue(erc20.balanceOf(address(userEscrow)) <= 1);
-
-        assertApproxEqAbs(erc20.balanceOf(self), (amount / 2), 1);
-        assertApproxEqAbs(erc20.balanceOf(investor), (amount / 2), 1);
-        assertTrue(lPool.maxWithdraw(self) <= 1);
-        assertTrue(lPool.maxRedeem(self) <= 1);
-    }
-
-    function testCancelRedeemOrder(uint256 amount) public {
-        amount = uint128(bound(amount, 2, MAX_UINT128));
-
-        address lPool_ = deploySimplePool();
-        LiquidityPool lPool = LiquidityPool(lPool_);
-        deposit(lPool_, self, amount); // deposit funds first
-
-        lPool.requestRedeem(amount, address(this), address(this));
-        assertEq(lPool.balanceOf(address(escrow)), amount);
-        assertEq(lPool.balanceOf(self), 0);
-
-        // check message was send out to centchain
-        lPool.cancelRedeemRequest();
-        bytes memory cancelOrderMessage = Messages.formatCancelRedeemOrder(
-            lPool.poolId(), lPool.trancheId(), _addressToBytes32(self), defaultCurrencyId
-        );
-        assertEq(cancelOrderMessage, router.values_bytes("send"));
-
-        centrifugeChain.isExecutedDecreaseRedeemOrder(
-            lPool.poolId(), lPool.trancheId(), _addressToBytes32(self), defaultCurrencyId, uint128(amount), 0
-        );
-
-        assertEq(lPool.balanceOf(address(escrow)), amount);
-        assertEq(lPool.balanceOf(self), 0);
-        assertEq(lPool.maxDeposit(self), amount);
-        assertEq(lPool.maxMint(self), amount);
-    }
-
-    function testWithdraw(uint256 amount) public {
-        amount = uint128(bound(amount, 2, MAX_UINT128 / 2));
-
-        address lPool_ = deploySimplePool();
-        LiquidityPool lPool = LiquidityPool(lPool_);
-
-        deposit(lPool_, self, amount); // deposit funds first
-        centrifugeChain.updateTrancheTokenPrice(lPool.poolId(), lPool.trancheId(), defaultCurrencyId, defaultPrice);
-
-        lPool.requestRedeem(amount, address(this), address(this));
-        assertEq(lPool.balanceOf(address(escrow)), amount);
-        assertEq(erc20.balanceOf(address(userEscrow)), 0);
-        assertGt(lPool.pendingRedeemRequest(self), 0);
-
-        // trigger executed collectRedeem
-        uint128 _currencyId = poolManager.currencyAddressToId(address(erc20)); // retrieve currencyId
-        uint128 currencyPayout = uint128((amount * 10**18) / defaultPrice);
-        centrifugeChain.isExecutedCollectRedeem(
-            lPool.poolId(), lPool.trancheId(), bytes32(bytes20(self)), _currencyId, currencyPayout, uint128(amount), 0
-        );
-
-        // assert withdraw & redeem values adjusted
-        assertEq(lPool.maxWithdraw(self), currencyPayout); // max deposit
-        assertEq(lPool.maxRedeem(self), amount); // max deposit
-        assertEq(lPool.balanceOf(address(escrow)), 0);
-        assertEq(erc20.balanceOf(address(userEscrow)), currencyPayout);
-
-        lPool.withdraw(amount / 2, self, self); // withdraw half the amount
-
-        // fail -> investor has no approval to receive funds
-        vm.expectRevert(bytes("UserEscrow/receiver-has-no-allowance"));
-        lPool.withdraw(amount / 2, investor, self); // redeem half the amount to another wallet
-
-        // fail -> receiver needs to have max approval
-        erc20.approve(investor, lPool.maxWithdraw(self));
-        vm.expectRevert(bytes("UserEscrow/receiver-has-no-allowance"));
-        lPool.withdraw(amount / 2, investor, self); // redeem half the amount to investor wallet
-
-        // success
-        erc20.approve(investor, type(uint256).max);
-        lPool.withdraw(amount / 2, investor, self); // redeem half the amount to investor wallet
-
-        assertTrue(lPool.balanceOf(self) <= 1);
-        assertTrue(erc20.balanceOf(address(userEscrow)) <= 1);
-        assertApproxEqAbs(erc20.balanceOf(self), currencyPayout / 2, 1);
-        assertApproxEqAbs(erc20.balanceOf(investor), currencyPayout / 2, 1);
-        assertTrue(lPool.maxRedeem(self) <= 1);
-        assertTrue(lPool.maxWithdraw(self) <= 1);
-    }
-
-    function testDecreaseDepositRequest(uint256 amount, uint256 decreaseAmount) public {
-        decreaseAmount = uint128(bound(decreaseAmount, 2, MAX_UINT128 - 1));
-        amount = uint128(bound(amount, decreaseAmount + 1, MAX_UINT128)); // amount > decreaseAmount
-        uint128 price = 2 * 10 ** 18;
-
-        address lPool_ = deploySimplePool();
-        LiquidityPool lPool = LiquidityPool(lPool_);
-        centrifugeChain.updateTrancheTokenPrice(lPool.poolId(), lPool.trancheId(), defaultCurrencyId, price);
-
-        erc20.mint(self, amount);
-        centrifugeChain.updateMember(lPool.poolId(), lPool.trancheId(), self, type(uint64).max); // add user as member
-        erc20.approve(lPool_, amount); // add allowance
-        lPool.requestDeposit(amount, self);
-
-        assertEq(erc20.balanceOf(address(escrow)), amount);
-        assertEq(erc20.balanceOf(self), 0);
-
-        // decrease deposit request
-        lPool.decreaseDepositRequest(decreaseAmount);
-        centrifugeChain.isExecutedDecreaseInvestOrder(
-            lPool.poolId(), lPool.trancheId(), bytes32(bytes20(self)), defaultCurrencyId, uint128(decreaseAmount), 0
-        );
-
-        assertEq(erc20.balanceOf(address(escrow)), amount - decreaseAmount);
-        assertEq(erc20.balanceOf(address(userEscrow)), decreaseAmount);
-        assertEq(erc20.balanceOf(self), 0);
-        assertEq(lPool.maxWithdraw(self), decreaseAmount);
-        assertEq(lPool.maxRedeem(self), decreaseAmount);
-    }
-
-    function testDecreaseRedeemRequest(uint256 amount, uint256 decreaseAmount) public {
-        decreaseAmount = uint128(bound(decreaseAmount, 2, MAX_UINT128 - 1));
-        amount = uint128(bound(amount, decreaseAmount + 1, MAX_UINT128)); // amount > decreaseAmount
-
-        address lPool_ = deploySimplePool();
-        LiquidityPool lPool = LiquidityPool(lPool_);
-        centrifugeChain.updateTrancheTokenPrice(lPool.poolId(), lPool.trancheId(), defaultCurrencyId, defaultPrice);
-        deposit(lPool_, self, amount);
-        lPool.requestRedeem(amount, address(this), address(this));
-
-        assertEq(lPool.balanceOf(address(escrow)), amount);
-        assertEq(lPool.balanceOf(self), 0);
-
-        // decrease redeem request
-        lPool.decreaseRedeemRequest(decreaseAmount);
-        centrifugeChain.isExecutedDecreaseRedeemOrder(
-            lPool.poolId(), lPool.trancheId(), bytes32(bytes20(self)), defaultCurrencyId, uint128(decreaseAmount), 0
-        );
-
-        assertEq(lPool.balanceOf(address(escrow)), amount);
-        assertEq(lPool.balanceOf(self), 0);
-        assertEq(lPool.maxDeposit(self), decreaseAmount);
-        assertEq(lPool.maxMint(self), decreaseAmount);
-    }
-
-    function testTriggerIncreaseRedeemOrder(uint256 amount) public {
-        amount = uint128(bound(amount, 2, MAX_UINT128));
-
-        address lPool_ = deploySimplePool();
-        LiquidityPool lPool = LiquidityPool(lPool_);
-        deposit(lPool_, investor, amount); // deposit funds first
-        uint256 investorBalanceBefore = erc20.balanceOf(investor);
-        // Trigger request redeem of half the amount
-        centrifugeChain.triggerIncreaseRedeemOrder(
-            lPool.poolId(), lPool.trancheId(), investor, defaultCurrencyId, uint128(amount / 2)
-        );
-
-        assertApproxEqAbs(lPool.balanceOf(address(escrow)), amount / 2, 1);
-        assertApproxEqAbs(lPool.balanceOf(investor), amount / 2, 1);
-
-        centrifugeChain.isExecutedCollectRedeem(
-            lPool.poolId(),
-            lPool.trancheId(),
-            bytes32(bytes20(investor)),
-            defaultCurrencyId,
-            uint128(amount / 2),
-            uint128(amount / 2),
-            uint128(amount / 2)
-        );
-
-        assertApproxEqAbs(lPool.balanceOf(address(escrow)), 0, 1);
-        assertApproxEqAbs(erc20.balanceOf(address(userEscrow)), amount / 2, 1);
-
-        vm.prank(investor);
-        lPool.redeem(amount / 2, investor, investor);
-
-        assertApproxEqAbs(erc20.balanceOf(investor), investorBalanceBefore + amount / 2, 1);
-    }
-
-    function testPartialExecutions(uint64 poolId, bytes16 trancheId, uint128 currencyId) public {
-        vm.assume(currencyId > 0);
-
-        uint8 TRANCHE_TOKEN_DECIMALS = 18; // Like DAI
-        uint8 INVESTMENT_CURRENCY_DECIMALS = 6; // 6, like USDC
-
-        ERC20 currency = _newErc20("Currency", "CR", INVESTMENT_CURRENCY_DECIMALS);
-        address lPool_ =
-            deployLiquidityPool(poolId, TRANCHE_TOKEN_DECIMALS, "", "", trancheId, currencyId, address(currency));
-        LiquidityPool lPool = LiquidityPool(lPool_);
-        centrifugeChain.updateTrancheTokenPrice(poolId, trancheId, currencyId, 1000000000000000000);
-
-        partialDeposit(poolId, trancheId, lPool, currency);
-        partialRedeem(poolId, trancheId, lPool, currency);
-    }
-
-    function partialDeposit(uint64 poolId, bytes16 trancheId, LiquidityPool lPool, ERC20 currency) public {
-        uint256 investmentAmount = 100000000; // 100 * 10**6
-        centrifugeChain.updateMember(poolId, trancheId, self, type(uint64).max);
-        currency.approve(address(lPool), investmentAmount);
-        currency.mint(self, investmentAmount);
-        lPool.requestDeposit(investmentAmount, self);
-        uint128 _currencyId = poolManager.currencyAddressToId(address(currency)); // retrieve currencyId
-
-        // first trigger executed collectInvest of the first 50% at a price of 1.4
-        uint128 currencyPayout = 50000000; // 50 * 10**6
-        uint128 firstTrancheTokenPayout = 35714285714285714285; // 50 * 10**18 / 1.4, rounded down
-        centrifugeChain.isExecutedCollectInvest(
-            poolId, trancheId, bytes32(bytes20(self)), _currencyId, currencyPayout, firstTrancheTokenPayout, currencyPayout
-        );
-        
-        (, uint256 depositPrice,,,,,) = investmentManager.investments(address(lPool), self);
-        assertEq(depositPrice, 1400000000000000000);
-
-        // second trigger executed collectInvest of the second 50% at a price of 1.2
-        uint128 secondTrancheTokenPayout = 41666666666666666666; // 50 * 10**18 / 1.2, rounded down
-        centrifugeChain.isExecutedCollectInvest(
-            poolId,
-            trancheId,
-            bytes32(bytes20(self)),
-            _currencyId,
-            currencyPayout,
-            secondTrancheTokenPayout,
-            0
-        );
-
-        (, depositPrice,,,,,) = investmentManager.investments(address(lPool), self);
-        assertEq(depositPrice, 1292307679384615384);
-
-        // assert deposit & mint values adjusted
-        assertApproxEqAbs(lPool.maxDeposit(self), currencyPayout * 2, 2);
-        assertEq(lPool.maxMint(self), firstTrancheTokenPayout + secondTrancheTokenPayout);
-
-        // collect the tranche tokens
-        lPool.mint(firstTrancheTokenPayout + secondTrancheTokenPayout, self);
-        assertEq(lPool.balanceOf(self), firstTrancheTokenPayout + secondTrancheTokenPayout);
-    }
-
-    function partialRedeem(uint64 poolId, bytes16 trancheId, LiquidityPool lPool, ERC20 currency) public {
-        uint128 currencyId = poolManager.currencyAddressToId(address(currency));
-        uint256 totalTrancheTokens = lPool.balanceOf(self);
-        uint256 redeemAmount = 50000000000000000000;
-        assertTrue(redeemAmount <= totalTrancheTokens);
-        lPool.requestRedeem(redeemAmount, self, self);
-
-        // first trigger executed collectRedeem of the first 25 trancheTokens at a price of 1.1
-        uint128 firstTrancheTokenRedeem = 25000000000000000000;
-        uint128 secondTrancheTokenRedeem = 25000000000000000000;
-        assertEq(firstTrancheTokenRedeem + secondTrancheTokenRedeem, redeemAmount);
-        uint128 firstCurrencyPayout = 27500000; // (25000000000000000000/10**18) * 10**6 * 1.1
-        centrifugeChain.isExecutedCollectRedeem(
-            poolId, trancheId, bytes32(bytes20(self)), currencyId, firstCurrencyPayout, firstTrancheTokenRedeem, secondTrancheTokenRedeem 
-        );
-
-        assertEq(lPool.maxRedeem(self), firstTrancheTokenRedeem);
-            
-        (,,, uint256 redeemPrice,,,) = investmentManager.investments(address(lPool), self);
-        assertEq(redeemPrice, 1100000000000000000);
-
-        // second trigger executed collectRedeem of the second 25 trancheTokens at a price of 1.3
-        uint128 secondCurrencyPayout = 32500000; // (25000000000000000000/10**18) * 10**6 * 1.3
-        centrifugeChain.isExecutedCollectRedeem(
-            poolId, trancheId, bytes32(bytes20(self)), currencyId, secondCurrencyPayout, secondTrancheTokenRedeem, 0
-        );
-
-        (,,, redeemPrice,,,) = investmentManager.investments(address(lPool), self);
-        assertEq(redeemPrice, 1200000000000000000);
-
-        assertApproxEqAbs(lPool.maxWithdraw(self), firstCurrencyPayout + secondCurrencyPayout, 2);
-        assertEq(lPool.maxRedeem(self), redeemAmount);
-
-        // collect the currency
-        lPool.redeem(redeemAmount, self, self);
-        assertEq(lPool.balanceOf(self), totalTrancheTokens - redeemAmount);
-        assertEq(currency.balanceOf(self), firstCurrencyPayout + secondCurrencyPayout);
-    }
-
-    // helpers
-    function deposit(address _lPool, address investor, uint256 amount) public {
-        LiquidityPool lPool = LiquidityPool(_lPool);
-        erc20.mint(investor, amount);
-        centrifugeChain.updateMember(lPool.poolId(), lPool.trancheId(), investor, type(uint64).max); // add user as member
-        vm.prank(investor);
-        erc20.approve(_lPool, amount); // add allowance
-
-        vm.prank(investor);
-        lPool.requestDeposit(amount, investor);
-        // trigger executed collectInvest
-        uint128 currencyId = poolManager.currencyAddressToId(address(erc20)); // retrieve currencyId
-        centrifugeChain.isExecutedCollectInvest(
-            lPool.poolId(),
-            lPool.trancheId(),
-            bytes32(bytes20(investor)),
-            currencyId,
-            uint128(amount),
-            uint128(amount),
-            0
-        );
-
-        vm.prank(investor);
-        lPool.deposit(amount, investor); // withdraw the amount
-    }
-
-    function amountAssumption(uint256 amount) public pure returns (bool) {
-        return (amount > 1 && amount < MAX_UINT128);
-    }
-
-    function addressAssumption(address user) public view returns (bool) {
-        return (user != address(0) && user != address(erc20) && user.code.length == 0);
-    }
-
-    function random(uint256 maxValue, uint256 nonce) internal view returns (uint256) {
-        if (maxValue == 1) {
-            return maxValue;
-        }
-        uint256 randomnumber = uint256(keccak256(abi.encodePacked(block.timestamp, self, nonce))) % (maxValue - 1);
-        return randomnumber + 1;
-    }
-=======
->>>>>>> 29b59de1
 }