// SPDX-License-Identifier: AGPL-3.0-only
<<<<<<< HEAD
// pragma solidity 0.8.21;

// import {BaseTest} from "test/BaseTest.sol";
// import {InvestorHandler} from "test/invariant/handlers/Investor.sol";
// import {EpochExecutorHandler} from "test/invariant/handlers/EpochExecutor.sol";
// import {IERC7540} from "src/interfaces/IERC7540.sol";
// import {IERC20} from "src/interfaces/IERC20.sol";
// import "forge-std/Test.sol";

// interface VaultLike is IERC7540 {
//     function asset() external view returns (address);
//     function share() external view returns (address);
//     function poolId() external view returns (uint64);
// }

// interface TrancheTokenLike {
//     function restrictionManager() external view returns (address);
// }

// interface ERC20Like {
//     function balanceOf(address account) external view returns (uint256);
//     function rely(address user) external;
// }

// /// @dev Goal: Set up a global state where all external inputs are statefully
// ///      fuzzed through handlers, while the internal inputs controlled by
// ///      actors on Centrifuge Chain is randomly configured but not fuzzed.
// contract InvestmentInvariants is BaseTest {
//     uint256 public constant NUM_CURRENCIES = 1;
//     uint256 public constant NUM_POOLS = 1;
//     uint256 public constant NUM_INVESTORS = 1;

//     bytes16 public constant TRANCHE_ID = "1";
//     uint128 public constant CURRENCY_ID = 1;
//     uint8 public constant RESTRICTION_SET = 1;

//     mapping(uint128 => address) public currencies;
//     address[] public vaults;
//     address[] public investors;

//     mapping(uint64 poolId => InvestorHandler handler) investorHandlers;
//     mapping(uint64 poolId => EpochExecutorHandler handler) epochExecutorHandlers;

//     // Key-value store for shadow variables
//     mapping(address entity => mapping(string key => uint256 value)) public shadowVariables;

//     function setUp() public override {
//         super.setUp();

//         // Generate random investment currencies
//         for (uint128 assetId = 1; assetId < NUM_CURRENCIES + 1; ++assetId) {
//             uint8 assetDecimals = _randomUint8(1, 18);

//             address asset = address(
//                 _newErc20(string(abi.encode("asset", assetId)), string(abi.encode("asset", assetId)), assetDecimals)
//             );
//             currencies[assetId] = asset;
//             excludeContract(asset);
//         }

//         // Generate random vaults
//         // TODO: multiple chains and allowing transfers between chains
//         for (uint128 assetId = 1; assetId < NUM_CURRENCIES + 1; ++assetId) {
//             for (uint64 poolId; poolId < NUM_POOLS; ++poolId) {
//                 uint8 trancheTokenDecimals = _randomUint8(1, 18);
//                 address vault = deployVault(
//                     poolId, trancheTokenDecimals, RESTRICTION_SET, "", "", TRANCHE_ID, assetId, currencies[assetId]
//                 );
//                 vaults.push(vault);
//                 excludeContract(vault);
//                 excludeContract(VaultLike(vault).share());
//                 excludeContract(TrancheTokenLike(VaultLike(vault).share()).restrictionManager());
//             }
//         }

//         // Generate investor accounts
//         for (uint256 i; i < NUM_INVESTORS; ++i) {
//             address investor = makeAddr(string(abi.encode("investor", _uint256ToString(i))));
//             investors.push(investor);

//             for (uint64 poolId; poolId < NUM_POOLS; ++poolId) {
//                 centrifugeChain.updateMember(poolId, TRANCHE_ID, investor, type(uint64).max);
//             }
//         }

//         // Set up investor and epoch executor handlers
//         // - For each unique pool and each unique asset, 1 vault.
//         // - Just 1 tranche per pool
//         // - NUM_INVESTORS per vault.
//         for (uint64 vaultId; vaultId < vaults.length; ++vaultId) {
//             VaultLike vault = VaultLike(vaults[vaultId]);

//             address asset = vault.asset();
//             InvestorHandler handler = new InvestorHandler(
//                 vault.poolId(),
//                 TRANCHE_ID,
//                 CURRENCY_ID,
//                 address(vault),
//                 address(centrifugeChain),
//                 asset,
//                 address(escrow),
//                 address(this)
//             );
//             investorHandlers[vaultId] = handler;

//             EpochExecutorHandler eeHandler = new EpochExecutorHandler(
//                 vault.poolId(), TRANCHE_ID, CURRENCY_ID, address(centrifugeChain), address(this)
//             );
//             epochExecutorHandlers[vaultId] = eeHandler;

//             address share = poolManager.getTrancheToken(vault.poolId(), TRANCHE_ID);
//             root.relyContract(share, address(this));
//             ERC20Like(asset).rely(address(handler)); // rely to mint asset
//             ERC20Like(share).rely(address(handler)); // rely to mint tokens

//             targetContract(address(handler));
//             targetContract(address(eeHandler));
//         }
//     }

//     // Invariant 1: trancheToken.balanceOf[user] <= sum(shares)
//     function invariant_cannotReceiveMoreTrancheTokensThanPayout() external {
//         for (uint64 vaultId; vaultId < vaults.length; ++vaultId) {
//             VaultLike vault = VaultLike(vaults[vaultId]);

//             for (uint256 i; i < investors.length; ++i) {
//                 address investor = investors[i];
//                 assertLe(
//                     IERC20(vault.share()).balanceOf(investor),
//                     getShadowVar(investor, "totalTrancheTokensPaidOutOnInvest")
//                 );
//             }
//         }
//     }

//     // Invariant 2: asset.balanceOf[user] <= sum(assets for each redemption)
//     //              + sum(assets for each decreased investment)
//     function invariant_cannotReceiveMoreCurrencyThanPayout() external {
//         for (uint64 vaultId; vaultId < vaults.length; ++vaultId) {
//             for (uint256 i; i < investors.length; ++i) {
//                 address investor = investors[i];
//                 assertLe(
//                     getShadowVar(investor, "totalCurrencyReceived"),
//                     getShadowVar(investor, "totalCurrencyPaidOutOnRedeem")
//                         + getShadowVar(investor, "totalCurrencyPaidOutOnDecreaseInvest")
//                 );
//             }
//         }
//     }

//     // Invariant 3: convertToAssets(totalSupply) == totalAssets
//     function invariant_convertToAssetsEquivalence() external {
//         for (uint64 vaultId; vaultId < vaults.length; ++vaultId) {
//             VaultLike vault = VaultLike(vaults[vaultId]);

//             // Does not hold if the price is 0
//             if (vault.convertToAssets(1) == 0) return;

//             if (vault.totalAssets() < type(uint128).max) {
//                 assertEq(vault.convertToAssets(IERC20(vault.share()).totalSupply()), vault.totalAssets());
//             }
//         }
//     }

//     // Invariant 4: convertToShares(totalAssets) == totalSupply
//     function invariant_convertToSharesEquivalence() external {
//         for (uint64 vaultId; vaultId < vaults.length; ++vaultId) {
//             VaultLike vault = VaultLike(vaults[vaultId]);

//             // Does not hold if the price is 0
//             if (vault.convertToAssets(1) == 0) return;

//             if (IERC20(vault.share()).totalSupply() < type(uint128).max) {
//                 assertEq(vault.convertToShares(vault.totalAssets()), IERC20(vault.share()).totalSupply());
//             }
//         }
//     }

//     // Invariant 5: vault.maxDeposit <= sum(requestDeposit)
//     // function invariant_maxDepositLeDepositRequest() external {
//     //     for (uint64 vaultId; vaultId < vaults.length; ++vaultId) {
//     //         VaultLike vault = VaultLike(vaults[vaultId]);
//     //         InvestorHandler handler = investorHandlers[vaultId];

//     //         for (uint256 i; i < investors.length; ++i) {
//     //             address investor = investors[i];
//     //             assertLe(vault.maxDeposit(investor), getShadowVar(investor, "totalDepositRequested"));
//     //         }
//     //     }
//     // }

//     // Invariant 6: vault.maxRedeem <= sum(requestRedeem) + sum(decreaseDepositRequest)
//     // TODO: handle cancel behaviour
//     // function invariant_maxRedeemLeRedeemRequest() external {
//     //     for (uint64 vaultId; vaultId < vaults.length; ++vaultId) {
//     //         VaultLike vault = VaultLike(vaults[vaultId]);
//     //         InvestorHandler handler = investorHandlers[vaultId];

//     //         for (uint256 i; i < investors.length; ++i) {
//     //             address investor = investors[i];
//     //             assertLe(
//     //                 vault.maxRedeem(investor),
//     //                 getShadowVar(investor, "totalRedeemRequested")
//     //                     + getShadowVar(investor, "totalDecreaseDepositRequested")
//     //             );
//     //         }
//     //     }
//     // }

//     // Invariant 7: vault.depositPrice <= max(fulfillment price)
//     // function invariant_depositPriceLtMaxFulfillmentPrice() external {
//     //     for (uint64 vaultId; vaultId < vaults.length; ++vaultId) {
//     //         VaultLike vault = VaultLike(vaults[vaultId]);

//     //         for (uint256 i; i < investors.length; ++i) {
//     //             address investor = investors[i];
//     //             (, uint256 depositPrice,,,,,) = investmentManager.investments(address(vault), investor);

//     //             assertLe(depositPrice, getShadowVar(investor, "maxDepositFulfillmentPrice"));
//     //         }
//     //     }
//     // }

//     // Invariant 8: vault.redeemPrice <= max(fulfillment price)
//     // function invariant_redeemPriceLtMaxFulfillmentPrice() external {
//     //     for (uint64 vaultId; vaultId < vaults.length; ++vaultId) {
//     //         VaultLike vault = VaultLike(vaults[vaultId]);

//     //         for (uint256 i; i < investors.length; ++i) {
//     //             address investor = investors[i];
//     //             (,,, uint256 redeemPrice,,,) = investmentManager.investments(address(vault), investor);

//     //             assertLe(redeemPrice, getShadowVar(investor, "maxRedeemFulfillmentPrice"));
//     //         }
//     //     }
//     // }

//     function getShadowVar(address entity, string memory key) public view returns (uint256) {
//         return shadowVariables[entity][key];
//     }

//     function setShadowVar(address entity, string memory key, uint256 value) public {
//         shadowVariables[entity][key] = value;
//     }

//     function numInvestors() public view returns (uint256) {
//         return investors.length;
//     }

//     function _randomUint8(uint8 minValue, uint8 maxValue) internal view returns (uint8) {
//         uint256 nonce = 1;

//         if (maxValue == 1) {
//             return 1;
//         }

//         uint8 value = uint8(uint256(keccak256(abi.encodePacked(block.timestamp, self, nonce))) % (maxValue -
// minValue));
//         return value + minValue;
//     }
// }
=======
pragma solidity 0.8.21;

import {BaseTest} from "test/BaseTest.sol";
import {InvestorHandler} from "test/invariant/handlers/Investor.sol";
import {EpochExecutorHandler} from "test/invariant/handlers/EpochExecutor.sol";
import {IERC7540Vault} from "src/interfaces/IERC7540.sol";
import {IERC20} from "src/interfaces/IERC20.sol";
import "forge-std/Test.sol";

interface VaultLike is IERC7540Vault {
    function asset() external view returns (address);
    function share() external view returns (address);
    function poolId() external view returns (uint64);
}

interface TrancheTokenLike {
    function restrictionManager() external view returns (address);
}

interface ERC20Like {
    function balanceOf(address account) external view returns (uint256);
    function rely(address user) external;
}

/// @dev Goal: Set up a global state where all external inputs are statefully
///      fuzzed through handlers, while the internal inputs controlled by
///      actors on Centrifuge Chain is randomly configured but not fuzzed.
contract InvestmentInvariants is BaseTest {
    uint256 public constant NUM_CURRENCIES = 1;
    uint256 public constant NUM_POOLS = 1;
    uint256 public constant NUM_INVESTORS = 1;

    bytes16 public constant TRANCHE_ID = "1";
    uint128 public constant CURRENCY_ID = 1;
    uint8 public constant RESTRICTION_SET = 1;

    mapping(uint128 => address) public currencies;
    address[] public vaults;
    address[] public investors;

    mapping(uint64 poolId => InvestorHandler handler) investorHandlers;
    mapping(uint64 poolId => EpochExecutorHandler handler) epochExecutorHandlers;

    // Key-value store for shadow variables
    mapping(address entity => mapping(string key => uint256 value)) public shadowVariables;

    function setUp() public override {
        super.setUp();

        // Generate random investment currencies
        for (uint128 assetId = 1; assetId < NUM_CURRENCIES + 1; ++assetId) {
            uint8 assetDecimals = _randomUint8(1, 18);

            address asset = address(
                _newErc20(string(abi.encode("asset", assetId)), string(abi.encode("asset", assetId)), assetDecimals)
            );
            currencies[assetId] = asset;
            excludeContract(asset);
        }

        // Generate random vaults
        // TODO: multiple chains and allowing transfers between chains
        for (uint128 assetId = 1; assetId < NUM_CURRENCIES + 1; ++assetId) {
            for (uint64 poolId; poolId < NUM_POOLS; ++poolId) {
                uint8 trancheTokenDecimals = _randomUint8(1, 18);
                address vault = deployVault(
                    poolId, trancheTokenDecimals, RESTRICTION_SET, "", "", TRANCHE_ID, assetId, currencies[assetId]
                );
                vaults.push(vault);
                excludeContract(vault);
                excludeContract(VaultLike(vault).share());
                excludeContract(TrancheTokenLike(VaultLike(vault).share()).restrictionManager());
            }
        }

        // Generate investor accounts
        for (uint256 i; i < NUM_INVESTORS; ++i) {
            address investor = makeAddr(string(abi.encode("investor", _uint256ToString(i))));
            investors.push(investor);

            for (uint64 poolId; poolId < NUM_POOLS; ++poolId) {
                centrifugeChain.updateMember(poolId, TRANCHE_ID, investor, type(uint64).max);
            }
        }

        // Set up investor and epoch executor handlers
        // - For each unique pool and each unique asset, 1 vault.
        // - Just 1 tranche per pool
        // - NUM_INVESTORS per vault.
        for (uint64 vaultId; vaultId < vaults.length; ++vaultId) {
            VaultLike vault = VaultLike(vaults[vaultId]);

            address asset = vault.asset();
            InvestorHandler handler = new InvestorHandler(
                vault.poolId(),
                TRANCHE_ID,
                CURRENCY_ID,
                address(vault),
                address(centrifugeChain),
                asset,
                address(escrow),
                address(this)
            );
            investorHandlers[vaultId] = handler;

            EpochExecutorHandler eeHandler = new EpochExecutorHandler(
                vault.poolId(), TRANCHE_ID, CURRENCY_ID, address(centrifugeChain), address(this)
            );
            epochExecutorHandlers[vaultId] = eeHandler;

            address share = poolManager.getTrancheToken(vault.poolId(), TRANCHE_ID);
            root.relyContract(share, address(this));
            ERC20Like(asset).rely(address(handler)); // rely to mint asset
            ERC20Like(share).rely(address(handler)); // rely to mint tokens

            targetContract(address(handler));
            targetContract(address(eeHandler));
        }
    }

    // Invariant 1: trancheToken.balanceOf[user] <= sum(shares)
    function invariant_cannotReceiveMoreTrancheTokensThanPayout() external {
        for (uint64 vaultId; vaultId < vaults.length; ++vaultId) {
            VaultLike vault = VaultLike(vaults[vaultId]);

            for (uint256 i; i < investors.length; ++i) {
                address investor = investors[i];
                assertLe(
                    IERC20(vault.share()).balanceOf(investor),
                    getShadowVar(investor, "totalTrancheTokensPaidOutOnInvest")
                );
            }
        }
    }

    // Invariant 2: asset.balanceOf[user] <= sum(assets for each redemption)
    //              + sum(assets for each decreased investment)
    function invariant_cannotReceiveMoreCurrencyThanPayout() external {
        for (uint64 vaultId; vaultId < vaults.length; ++vaultId) {
            for (uint256 i; i < investors.length; ++i) {
                address investor = investors[i];
                assertLe(
                    getShadowVar(investor, "totalCurrencyReceived"),
                    getShadowVar(investor, "totalCurrencyPaidOutOnRedeem")
                        + getShadowVar(investor, "totalCurrencyPaidOutOnDecreaseInvest")
                );
            }
        }
    }

    // Invariant 3: convertToAssets(totalSupply) == totalAssets
    function invariant_convertToAssetsEquivalence() external {
        for (uint64 vaultId; vaultId < vaults.length; ++vaultId) {
            VaultLike vault = VaultLike(vaults[vaultId]);

            // Does not hold if the price is 0
            if (vault.convertToAssets(1) == 0) return;

            if (vault.totalAssets() < type(uint128).max) {
                assertEq(vault.convertToAssets(IERC20(vault.share()).totalSupply()), vault.totalAssets());
            }
        }
    }

    // Invariant 4: convertToShares(totalAssets) == totalSupply
    function invariant_convertToSharesEquivalence() external {
        for (uint64 vaultId; vaultId < vaults.length; ++vaultId) {
            VaultLike vault = VaultLike(vaults[vaultId]);

            // Does not hold if the price is 0
            if (vault.convertToAssets(1) == 0) return;

            if (IERC20(vault.share()).totalSupply() < type(uint128).max) {
                assertEq(vault.convertToShares(vault.totalAssets()), IERC20(vault.share()).totalSupply());
            }
        }
    }

    // Invariant 5: vault.maxDeposit <= sum(requestDeposit)
    // function invariant_maxDepositLeDepositRequest() external {
    //     for (uint64 vaultId; vaultId < vaults.length; ++vaultId) {
    //         VaultLike vault = VaultLike(vaults[vaultId]);
    //         InvestorHandler handler = investorHandlers[vaultId];

    //         for (uint256 i; i < investors.length; ++i) {
    //             address investor = investors[i];
    //             assertLe(vault.maxDeposit(investor), getShadowVar(investor, "totalDepositRequested"));
    //         }
    //     }
    // }

    // Invariant 6: vault.maxRedeem <= sum(requestRedeem) + sum(decreaseDepositRequest)
    // TODO: handle cancel behaviour
    // function invariant_maxRedeemLeRedeemRequest() external {
    //     for (uint64 vaultId; vaultId < vaults.length; ++vaultId) {
    //         VaultLike vault = VaultLike(vaults[vaultId]);
    //         InvestorHandler handler = investorHandlers[vaultId];

    //         for (uint256 i; i < investors.length; ++i) {
    //             address investor = investors[i];
    //             assertLe(
    //                 vault.maxRedeem(investor),
    //                 getShadowVar(investor, "totalRedeemRequested")
    //                     + getShadowVar(investor, "totalDecreaseDepositRequested")
    //             );
    //         }
    //     }
    // }

    // Invariant 7: vault.depositPrice <= max(fulfillment price)
    // function invariant_depositPriceLtMaxFulfillmentPrice() external {
    //     for (uint64 vaultId; vaultId < vaults.length; ++vaultId) {
    //         VaultLike vault = VaultLike(vaults[vaultId]);

    //         for (uint256 i; i < investors.length; ++i) {
    //             address investor = investors[i];
    //             (, uint256 depositPrice,,,,,) = investmentManager.investments(address(vault), investor);

    //             assertLe(depositPrice, getShadowVar(investor, "maxDepositFulfillmentPrice"));
    //         }
    //     }
    // }

    // Invariant 8: vault.redeemPrice <= max(fulfillment price)
    // function invariant_redeemPriceLtMaxFulfillmentPrice() external {
    //     for (uint64 vaultId; vaultId < vaults.length; ++vaultId) {
    //         VaultLike vault = VaultLike(vaults[vaultId]);

    //         for (uint256 i; i < investors.length; ++i) {
    //             address investor = investors[i];
    //             (,,, uint256 redeemPrice,,,) = investmentManager.investments(address(vault), investor);

    //             assertLe(redeemPrice, getShadowVar(investor, "maxRedeemFulfillmentPrice"));
    //         }
    //     }
    // }

    function getShadowVar(address entity, string memory key) public view returns (uint256) {
        return shadowVariables[entity][key];
    }

    function setShadowVar(address entity, string memory key, uint256 value) public {
        shadowVariables[entity][key] = value;
    }

    function numInvestors() public view returns (uint256) {
        return investors.length;
    }

    function _randomUint8(uint8 minValue, uint8 maxValue) internal view returns (uint8) {
        uint256 nonce = 1;

        if (maxValue == 1) {
            return 1;
        }

        uint8 value = uint8(uint256(keccak256(abi.encodePacked(block.timestamp, self, nonce))) % (maxValue - minValue));
        return value + minValue;
    }
}
>>>>>>> 8e68ff98
<|MERGE_RESOLUTION|>--- conflicted
+++ resolved
@@ -1,15 +1,14 @@
 // SPDX-License-Identifier: AGPL-3.0-only
-<<<<<<< HEAD
-// pragma solidity 0.8.21;
+pragma solidity 0.8.21;
 
 // import {BaseTest} from "test/BaseTest.sol";
 // import {InvestorHandler} from "test/invariant/handlers/Investor.sol";
 // import {EpochExecutorHandler} from "test/invariant/handlers/EpochExecutor.sol";
-// import {IERC7540} from "src/interfaces/IERC7540.sol";
+// import {IERC7540Vault} from "src/interfaces/IERC7540.sol";
 // import {IERC20} from "src/interfaces/IERC20.sol";
 // import "forge-std/Test.sol";
 
-// interface VaultLike is IERC7540 {
+// interface VaultLike is IERC7540Vault {
 //     function asset() external view returns (address);
 //     function share() external view returns (address);
 //     function poolId() external view returns (uint64);
@@ -260,266 +259,4 @@
 // minValue));
 //         return value + minValue;
 //     }
-// }
-=======
-pragma solidity 0.8.21;
-
-import {BaseTest} from "test/BaseTest.sol";
-import {InvestorHandler} from "test/invariant/handlers/Investor.sol";
-import {EpochExecutorHandler} from "test/invariant/handlers/EpochExecutor.sol";
-import {IERC7540Vault} from "src/interfaces/IERC7540.sol";
-import {IERC20} from "src/interfaces/IERC20.sol";
-import "forge-std/Test.sol";
-
-interface VaultLike is IERC7540Vault {
-    function asset() external view returns (address);
-    function share() external view returns (address);
-    function poolId() external view returns (uint64);
-}
-
-interface TrancheTokenLike {
-    function restrictionManager() external view returns (address);
-}
-
-interface ERC20Like {
-    function balanceOf(address account) external view returns (uint256);
-    function rely(address user) external;
-}
-
-/// @dev Goal: Set up a global state where all external inputs are statefully
-///      fuzzed through handlers, while the internal inputs controlled by
-///      actors on Centrifuge Chain is randomly configured but not fuzzed.
-contract InvestmentInvariants is BaseTest {
-    uint256 public constant NUM_CURRENCIES = 1;
-    uint256 public constant NUM_POOLS = 1;
-    uint256 public constant NUM_INVESTORS = 1;
-
-    bytes16 public constant TRANCHE_ID = "1";
-    uint128 public constant CURRENCY_ID = 1;
-    uint8 public constant RESTRICTION_SET = 1;
-
-    mapping(uint128 => address) public currencies;
-    address[] public vaults;
-    address[] public investors;
-
-    mapping(uint64 poolId => InvestorHandler handler) investorHandlers;
-    mapping(uint64 poolId => EpochExecutorHandler handler) epochExecutorHandlers;
-
-    // Key-value store for shadow variables
-    mapping(address entity => mapping(string key => uint256 value)) public shadowVariables;
-
-    function setUp() public override {
-        super.setUp();
-
-        // Generate random investment currencies
-        for (uint128 assetId = 1; assetId < NUM_CURRENCIES + 1; ++assetId) {
-            uint8 assetDecimals = _randomUint8(1, 18);
-
-            address asset = address(
-                _newErc20(string(abi.encode("asset", assetId)), string(abi.encode("asset", assetId)), assetDecimals)
-            );
-            currencies[assetId] = asset;
-            excludeContract(asset);
-        }
-
-        // Generate random vaults
-        // TODO: multiple chains and allowing transfers between chains
-        for (uint128 assetId = 1; assetId < NUM_CURRENCIES + 1; ++assetId) {
-            for (uint64 poolId; poolId < NUM_POOLS; ++poolId) {
-                uint8 trancheTokenDecimals = _randomUint8(1, 18);
-                address vault = deployVault(
-                    poolId, trancheTokenDecimals, RESTRICTION_SET, "", "", TRANCHE_ID, assetId, currencies[assetId]
-                );
-                vaults.push(vault);
-                excludeContract(vault);
-                excludeContract(VaultLike(vault).share());
-                excludeContract(TrancheTokenLike(VaultLike(vault).share()).restrictionManager());
-            }
-        }
-
-        // Generate investor accounts
-        for (uint256 i; i < NUM_INVESTORS; ++i) {
-            address investor = makeAddr(string(abi.encode("investor", _uint256ToString(i))));
-            investors.push(investor);
-
-            for (uint64 poolId; poolId < NUM_POOLS; ++poolId) {
-                centrifugeChain.updateMember(poolId, TRANCHE_ID, investor, type(uint64).max);
-            }
-        }
-
-        // Set up investor and epoch executor handlers
-        // - For each unique pool and each unique asset, 1 vault.
-        // - Just 1 tranche per pool
-        // - NUM_INVESTORS per vault.
-        for (uint64 vaultId; vaultId < vaults.length; ++vaultId) {
-            VaultLike vault = VaultLike(vaults[vaultId]);
-
-            address asset = vault.asset();
-            InvestorHandler handler = new InvestorHandler(
-                vault.poolId(),
-                TRANCHE_ID,
-                CURRENCY_ID,
-                address(vault),
-                address(centrifugeChain),
-                asset,
-                address(escrow),
-                address(this)
-            );
-            investorHandlers[vaultId] = handler;
-
-            EpochExecutorHandler eeHandler = new EpochExecutorHandler(
-                vault.poolId(), TRANCHE_ID, CURRENCY_ID, address(centrifugeChain), address(this)
-            );
-            epochExecutorHandlers[vaultId] = eeHandler;
-
-            address share = poolManager.getTrancheToken(vault.poolId(), TRANCHE_ID);
-            root.relyContract(share, address(this));
-            ERC20Like(asset).rely(address(handler)); // rely to mint asset
-            ERC20Like(share).rely(address(handler)); // rely to mint tokens
-
-            targetContract(address(handler));
-            targetContract(address(eeHandler));
-        }
-    }
-
-    // Invariant 1: trancheToken.balanceOf[user] <= sum(shares)
-    function invariant_cannotReceiveMoreTrancheTokensThanPayout() external {
-        for (uint64 vaultId; vaultId < vaults.length; ++vaultId) {
-            VaultLike vault = VaultLike(vaults[vaultId]);
-
-            for (uint256 i; i < investors.length; ++i) {
-                address investor = investors[i];
-                assertLe(
-                    IERC20(vault.share()).balanceOf(investor),
-                    getShadowVar(investor, "totalTrancheTokensPaidOutOnInvest")
-                );
-            }
-        }
-    }
-
-    // Invariant 2: asset.balanceOf[user] <= sum(assets for each redemption)
-    //              + sum(assets for each decreased investment)
-    function invariant_cannotReceiveMoreCurrencyThanPayout() external {
-        for (uint64 vaultId; vaultId < vaults.length; ++vaultId) {
-            for (uint256 i; i < investors.length; ++i) {
-                address investor = investors[i];
-                assertLe(
-                    getShadowVar(investor, "totalCurrencyReceived"),
-                    getShadowVar(investor, "totalCurrencyPaidOutOnRedeem")
-                        + getShadowVar(investor, "totalCurrencyPaidOutOnDecreaseInvest")
-                );
-            }
-        }
-    }
-
-    // Invariant 3: convertToAssets(totalSupply) == totalAssets
-    function invariant_convertToAssetsEquivalence() external {
-        for (uint64 vaultId; vaultId < vaults.length; ++vaultId) {
-            VaultLike vault = VaultLike(vaults[vaultId]);
-
-            // Does not hold if the price is 0
-            if (vault.convertToAssets(1) == 0) return;
-
-            if (vault.totalAssets() < type(uint128).max) {
-                assertEq(vault.convertToAssets(IERC20(vault.share()).totalSupply()), vault.totalAssets());
-            }
-        }
-    }
-
-    // Invariant 4: convertToShares(totalAssets) == totalSupply
-    function invariant_convertToSharesEquivalence() external {
-        for (uint64 vaultId; vaultId < vaults.length; ++vaultId) {
-            VaultLike vault = VaultLike(vaults[vaultId]);
-
-            // Does not hold if the price is 0
-            if (vault.convertToAssets(1) == 0) return;
-
-            if (IERC20(vault.share()).totalSupply() < type(uint128).max) {
-                assertEq(vault.convertToShares(vault.totalAssets()), IERC20(vault.share()).totalSupply());
-            }
-        }
-    }
-
-    // Invariant 5: vault.maxDeposit <= sum(requestDeposit)
-    // function invariant_maxDepositLeDepositRequest() external {
-    //     for (uint64 vaultId; vaultId < vaults.length; ++vaultId) {
-    //         VaultLike vault = VaultLike(vaults[vaultId]);
-    //         InvestorHandler handler = investorHandlers[vaultId];
-
-    //         for (uint256 i; i < investors.length; ++i) {
-    //             address investor = investors[i];
-    //             assertLe(vault.maxDeposit(investor), getShadowVar(investor, "totalDepositRequested"));
-    //         }
-    //     }
-    // }
-
-    // Invariant 6: vault.maxRedeem <= sum(requestRedeem) + sum(decreaseDepositRequest)
-    // TODO: handle cancel behaviour
-    // function invariant_maxRedeemLeRedeemRequest() external {
-    //     for (uint64 vaultId; vaultId < vaults.length; ++vaultId) {
-    //         VaultLike vault = VaultLike(vaults[vaultId]);
-    //         InvestorHandler handler = investorHandlers[vaultId];
-
-    //         for (uint256 i; i < investors.length; ++i) {
-    //             address investor = investors[i];
-    //             assertLe(
-    //                 vault.maxRedeem(investor),
-    //                 getShadowVar(investor, "totalRedeemRequested")
-    //                     + getShadowVar(investor, "totalDecreaseDepositRequested")
-    //             );
-    //         }
-    //     }
-    // }
-
-    // Invariant 7: vault.depositPrice <= max(fulfillment price)
-    // function invariant_depositPriceLtMaxFulfillmentPrice() external {
-    //     for (uint64 vaultId; vaultId < vaults.length; ++vaultId) {
-    //         VaultLike vault = VaultLike(vaults[vaultId]);
-
-    //         for (uint256 i; i < investors.length; ++i) {
-    //             address investor = investors[i];
-    //             (, uint256 depositPrice,,,,,) = investmentManager.investments(address(vault), investor);
-
-    //             assertLe(depositPrice, getShadowVar(investor, "maxDepositFulfillmentPrice"));
-    //         }
-    //     }
-    // }
-
-    // Invariant 8: vault.redeemPrice <= max(fulfillment price)
-    // function invariant_redeemPriceLtMaxFulfillmentPrice() external {
-    //     for (uint64 vaultId; vaultId < vaults.length; ++vaultId) {
-    //         VaultLike vault = VaultLike(vaults[vaultId]);
-
-    //         for (uint256 i; i < investors.length; ++i) {
-    //             address investor = investors[i];
-    //             (,,, uint256 redeemPrice,,,) = investmentManager.investments(address(vault), investor);
-
-    //             assertLe(redeemPrice, getShadowVar(investor, "maxRedeemFulfillmentPrice"));
-    //         }
-    //     }
-    // }
-
-    function getShadowVar(address entity, string memory key) public view returns (uint256) {
-        return shadowVariables[entity][key];
-    }
-
-    function setShadowVar(address entity, string memory key, uint256 value) public {
-        shadowVariables[entity][key] = value;
-    }
-
-    function numInvestors() public view returns (uint256) {
-        return investors.length;
-    }
-
-    function _randomUint8(uint8 minValue, uint8 maxValue) internal view returns (uint8) {
-        uint256 nonce = 1;
-
-        if (maxValue == 1) {
-            return 1;
-        }
-
-        uint8 value = uint8(uint256(keccak256(abi.encodePacked(block.timestamp, self, nonce))) % (maxValue - minValue));
-        return value + minValue;
-    }
-}
->>>>>>> 8e68ff98
+// }