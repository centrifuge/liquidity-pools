--- conflicted
+++ resolved
@@ -83,22 +83,7 @@
         redeemWithdraw(poolId, trancheId, price, amount, lPool);
     }
 
-<<<<<<< HEAD
-    function depositMint(
-        uint64 poolId,
-        uint8 /*decimals*/,
-        string memory /*tokenName*/,
-        string memory /*tokenSymbol*/,
-        bytes16 trancheId,
-        uint128 price,
-        uint128 /*currencyId*/,
-        uint256 amount,
-        uint64 /*validUntil*/,
-        LiquidityPool lPool
-    ) public {
-=======
     function depositMint(uint64 poolId, bytes16 trancheId, uint128 price, uint256 amount, LiquidityPool lPool) public {
->>>>>>> 9df3f9ed
         erc20.approve(address(investmentManager), amount); // add allowance
         lPool.requestDeposit(amount, self);
 
