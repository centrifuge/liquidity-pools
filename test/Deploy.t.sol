--- conflicted
+++ resolved
@@ -2,13 +2,8 @@
 pragma solidity 0.8.21;
 
 import {InvestmentManager} from "src/InvestmentManager.sol";
-<<<<<<< HEAD
 import {Gateway} from "src/gateway/Gateway.sol";
-import {MockHomeLiquidityPools} from "test/mock/MockHomeLiquidityPools.sol";
-=======
-import {Gateway, RouterLike} from "src/gateway/Gateway.sol";
 import {MockCentrifugeChain} from "test/mock/MockCentrifugeChain.sol";
->>>>>>> 0b8d80b8
 import {Escrow} from "src/Escrow.sol";
 import {PauseAdmin} from "src/admins/PauseAdmin.sol";
 import {DelayedAdmin} from "src/admins/DelayedAdmin.sol";
@@ -35,19 +30,6 @@
 
     uint8 constant PRICE_DECIMALS = 18;
 
-<<<<<<< HEAD
-=======
-    InvestmentManager investmentManager;
-    Gateway gateway;
-    Root root;
-    MockCentrifugeChain mockLiquidityPools;
-    RouterLike router;
-    Escrow escrow;
-    PauseAdmin pauseAdmin;
-    DelayedAdmin delayedAdmin;
-    PoolManager poolManager;
-
->>>>>>> 0b8d80b8
     address self;
     ERC20 erc20;
 
