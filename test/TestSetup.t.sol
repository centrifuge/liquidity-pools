pragma solidity 0.8.21;
// SPDX-License-Identifier: AGPL-3.0-only
pragma abicoder v2;

// core contracts
import {Root} from "../src/Root.sol";
import {InvestmentManager} from "../src/InvestmentManager.sol";
import {PoolManager, Tranche} from "../src/PoolManager.sol";
import {Escrow} from "../src/Escrow.sol";
import {UserEscrow} from "../src/UserEscrow.sol";
import {LiquidityPoolFactory, TrancheTokenFactory} from "../src/util/Factory.sol";
import {LiquidityPool} from "../src/LiquidityPool.sol";
import {TrancheToken} from "../src/token/Tranche.sol";
import {ERC20} from "../src/token/ERC20.sol";
import {Gateway} from "../src/gateway/Gateway.sol";
import {RestrictionManagerLike, RestrictionManager} from "../src/token/RestrictionManager.sol";
import {Messages} from "../src/gateway/Messages.sol";
import {Deployer} from "../script/Deployer.sol";
import "../src/interfaces/IERC20.sol";

// mocks
import {MockCentrifugeChain} from "./mock/MockCentrifugeChain.sol";
import {MockRouter} from "./mock/MockRouter.sol";

// test env
import "forge-std/Test.sol";

contract TestSetup is Deployer, Test {
<<<<<<< HEAD
    MockHomeLiquidityPools homePools;
    MockXcmRouter mockXcmRouter;
    ERC20 public erc20;
=======
    MockCentrifugeChain centrifugeChain;
    MockRouter router;
    ERC20 erc20;
>>>>>>> 0b8d80b8

    address self = address(this);
    address investor = makeAddr("investor");

    uint128 constant MAX_UINT128 = type(uint128).max;

    // default values
    uint128 defaultCurrencyId = 1;
    uint128 defaultPrice = 1;

    function setUp() public virtual {
        vm.chainId(1);

        // make yourself admin
        admin = self;

        // deploy core contracts
        deployInvestmentManager(address(this));
        // deploy mockRouter
        router = new MockRouter(address(investmentManager));
        // wire contracts
        wire(address(router));
        // give admin access
        giveAdminAccess();
        // remove deployer access
        // removeDeployerAccess(address(router)); // need auth permissions in tests

        centrifugeChain = new MockCentrifugeChain(address(router));
        erc20 = _newErc20("X's Dollar", "USDX", 6);
        router.file("gateway", address(gateway));
    }

    // helpers
    function deployLiquidityPool(
        uint64 poolId,
        uint8 trancheTokenDecimals,
        string memory tokenName,
        string memory tokenSymbol,
        bytes16 trancheId,
        uint128 currencyId,
        address currency
    ) public returns (address) {
        centrifugeChain.addPool(poolId); // add pool
        centrifugeChain.addTranche(poolId, trancheId, tokenName, tokenSymbol, trancheTokenDecimals); // add tranche

        centrifugeChain.addCurrency(currencyId, currency);
        centrifugeChain.allowInvestmentCurrency(poolId, currencyId);
        poolManager.deployTranche(poolId, trancheId);

        address lPoolAddress = poolManager.deployLiquidityPool(poolId, trancheId, currency);
        return lPoolAddress;
    }

    function deployLiquidityPool(
        uint64 poolId,
        uint8 decimals,
        string memory tokenName,
        string memory tokenSymbol,
        bytes16 trancheId,
        uint128 currency
    ) public returns (address) {
        return deployLiquidityPool(poolId, decimals, tokenName, tokenSymbol, trancheId, currency, address(erc20));
    }

    function deploySimplePool() public returns (address) {
        return deployLiquidityPool(1, 18, "name", "symbol", _stringToBytes16("1"), defaultCurrencyId, address(erc20));
    }

    // Helpers
    function _addressToBytes32(address x) internal pure returns (bytes32) {
        return bytes32(bytes20(x));
    }

    function _newErc20(string memory name, string memory symbol, uint8 decimals) internal returns (ERC20) {
        ERC20 currency = new ERC20(decimals);
        currency.file("name", name);
        currency.file("symbol", symbol);
        return currency;
    }

    function _stringToBytes32(string memory source) internal pure returns (bytes32 result) {
        bytes memory tempEmptyStringTest = bytes(source);
        if (tempEmptyStringTest.length == 0) {
            return 0x0;
        }

        assembly {
            result := mload(add(source, 32))
        }
    }

    function _stringToBytes16(string memory source) internal pure returns (bytes16 result) {
        bytes memory tempEmptyStringTest = bytes(source);
        if (tempEmptyStringTest.length == 0) {
            return 0x0;
        }

        assembly {
            result := mload(add(source, 16))
        }
    }

    function _bytes32ToString(bytes32 _bytes32) internal pure returns (string memory) {
        uint8 i = 0;
        while (i < 32 && _bytes32[i] != 0) {
            i++;
        }

        bytes memory bytesArray = new bytes(i);
        for (i = 0; i < 32 && _bytes32[i] != 0; i++) {
            bytesArray[i] = _bytes32[i];
        }
        return string(bytesArray);
    }

    function _stringToBytes128(string memory source) internal pure returns (bytes memory) {
        bytes memory temp = bytes(source);
        bytes memory result = new bytes(128);

        for (uint256 i = 0; i < 128; i++) {
            if (i < temp.length) {
                result[i] = temp[i];
            } else {
                result[i] = 0x00;
            }
        }

        return result;
    }

    function _bytes128ToString(bytes memory _bytes128) internal pure returns (string memory) {
        require(_bytes128.length == 128, "Input should be 128 bytes");

        uint8 i = 0;
        while (i < 128 && _bytes128[i] != 0) {
            i++;
        }

        bytes memory bytesArray = new bytes(i);

        for (uint8 j = 0; j < i; j++) {
            bytesArray[j] = _bytes128[j];
        }

        return string(bytesArray);
    }
}<|MERGE_RESOLUTION|>--- conflicted
+++ resolved
@@ -26,15 +26,9 @@
 import "forge-std/Test.sol";
 
 contract TestSetup is Deployer, Test {
-<<<<<<< HEAD
-    MockHomeLiquidityPools homePools;
-    MockXcmRouter mockXcmRouter;
-    ERC20 public erc20;
-=======
     MockCentrifugeChain centrifugeChain;
     MockRouter router;
-    ERC20 erc20;
->>>>>>> 0b8d80b8
+    ERC20 public erc20;
 
     address self = address(this);
     address investor = makeAddr("investor");
