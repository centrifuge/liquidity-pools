// SPDX-License-Identifier: AGPL-3.0-only
pragma solidity ^0.8.18;
pragma abicoder v2;

import {InvestmentManager, Tranche} from "../src/InvestmentManager.sol";
import {Gateway} from "../src/Gateway.sol";
import {Escrow} from "../src/Escrow.sol";
import {LiquidityPoolFactory, MemberlistFactory} from "../src/liquidityPool/Factory.sol";
import {LiquidityPool} from "../src/liquidityPool/LiquidityPool.sol";
import {ERC20} from "../src/token/ERC20.sol";

import {MemberlistLike, Memberlist} from "../src/token/Memberlist.sol";
import {MockHomeLiquidityPools} from "./mock/MockHomeLiquidityPools.sol";
import {MockXcmRouter} from "./mock/MockXcmRouter.sol";
import {Messages} from "../src/Messages.sol";
import {PauseAdmin} from "../src/admin/PauseAdmin.sol";
import {DelayedAdmin} from "../src/admin/DelayedAdmin.sol";
import "forge-std/Test.sol";
import "../src/InvestmentManager.sol";

interface EscrowLike_ {
    function approve(address token, address spender, uint256 value) external;
    function rely(address usr) external;
}

interface AuthLike {
    function wards(address user) external returns (uint256);
}

contract InvestmentManagerTest is Test {
    InvestmentManager evmInvestmentManager;
    Gateway gateway;
    MockHomeLiquidityPools homePools;
    MockXcmRouter mockXcmRouter;

    function setUp() public {
        vm.chainId(1);
        uint256 shortWait = 24 hours;
        uint256 longWait = 48 hours;
        uint256 gracePeriod = 48 hours;
        address escrow_ = address(new Escrow());
        address liquidityPoolFactory_ = address(new LiquidityPoolFactory());
        address memberlistFactory_ = address(new MemberlistFactory());

        evmInvestmentManager = new InvestmentManager(escrow_, liquidityPoolFactory_, memberlistFactory_);

        mockXcmRouter = new MockXcmRouter(address(evmInvestmentManager));

        homePools = new MockHomeLiquidityPools(address(mockXcmRouter));
        PauseAdmin pauseAdmin = new PauseAdmin();
        DelayedAdmin delayedAdmin = new DelayedAdmin();

        gateway = new Gateway(address(evmInvestmentManager), address(mockXcmRouter), shortWait, longWait, gracePeriod);
        gateway.rely(address(pauseAdmin));
        gateway.rely(address(delayedAdmin));
        pauseAdmin.file("gateway", address(gateway));
        delayedAdmin.file("gateway", address(gateway));
        evmInvestmentManager.file("gateway", address(gateway));
        EscrowLike_(escrow_).rely(address(evmInvestmentManager));
        mockXcmRouter.file("gateway", address(gateway));
        evmInvestmentManager.rely(address(gateway));
        Escrow(escrow_).rely(address(gateway));
    }

    // function testConnectorDeactivationWorks() public {
    //     gateway.pause();
    //     vm.expectRevert(bytes("InvestmentManager/connector-deactivated"));
    //     evmInvestmentManager.processDeposit(address(0), address(0), 0);
    // }

    function testAddCurrencyWorks(uint128 currency, uint128 badCurrency) public {
        vm.assume(currency > 0);
        vm.assume(badCurrency > 0);
        vm.assume(currency != badCurrency);

        ERC20 erc20 = newErc20("X's Dollar", "USDX", 42);
        homePools.addCurrency(currency, address(erc20));
        (address address_) = evmInvestmentManager.currencyIdToAddress(currency);
        assertEq(address_, address(erc20));

        // Verify we can't override the same currency id another address
        ERC20 badErc20 = newErc20("BadActor's Dollar", "BADUSD", 66);
        vm.expectRevert(bytes("InvestmentManager/currency-id-in-use"));
        homePools.addCurrency(currency, address(badErc20));
        assertEq(evmInvestmentManager.currencyIdToAddress(currency), address(erc20));

        // Verify we can't add a currency address that already exists associated with a different currency id
        vm.expectRevert(bytes("InvestmentManager/currency-address-in-use"));
        homePools.addCurrency(badCurrency, address(erc20));
        assertEq(evmInvestmentManager.currencyIdToAddress(currency), address(erc20));
    }

    function testAddPoolWorks(uint64 poolId) public {
        homePools.addPool(poolId);
        (uint64 actualPoolId,,) = evmInvestmentManager.pools(poolId);
        assertEq(uint256(actualPoolId), uint256(poolId));
    }

    function testAllowPoolCurrencyWorks(uint128 currency, uint64 poolId) public {
        vm.assume(currency > 0);
        ERC20 token = newErc20("X's Dollar", "USDX", 42);
        homePools.addCurrency(currency, address(token));
        homePools.addPool(poolId);

        homePools.allowPoolCurrency(poolId, currency);
        assertTrue(evmInvestmentManager.allowedPoolCurrencies(poolId, address(token)));
    }

    function testAllowPoolCurrencyWithUnknownCurrencyFails(uint128 currency, uint64 poolId) public {
        homePools.addPool(poolId);
        vm.expectRevert(bytes("InvestmentManager/unknown-currency"));
        homePools.allowPoolCurrency(poolId, currency);
    }

    function testAddingPoolMultipleTimesFails(uint64 poolId) public {
        homePools.addPool(poolId);

        vm.expectRevert(bytes("InvestmentManager/pool-already-added"));
        homePools.addPool(poolId);
    }

    function testAddingPoolAsNonRouterFails(uint64 poolId) public {
        vm.expectRevert(bytes("InvestmentManager/not-the-gateway"));
        evmInvestmentManager.addPool(poolId);
    }

    function testAddingSingleTrancheWorks(
        uint64 poolId,
        bytes16 trancheId,
        string memory tokenName,
        string memory tokenSymbol,
        uint8 decimals,
        uint128 price
    ) public {
        homePools.addPool(poolId);
        (uint64 actualPoolId,,) = evmInvestmentManager.pools(poolId);
        assertEq(uint256(actualPoolId), uint256(poolId));
        homePools.addTranche(poolId, trancheId, tokenName, tokenSymbol, decimals, price);

        (
            uint64 poolId_,
            bytes16 trancheId_,
            uint8 decimals_,
            uint256 createdAt_,
            string memory tokenName_,
            string memory tokenSymbol_
        ) = evmInvestmentManager.tranches(poolId, trancheId);

        address[] memory liquidityPools_ = evmInvestmentManager.getLiquidityPoolsForTranche(poolId, trancheId);

        assertEq(poolId, poolId_);
        assertEq(trancheId, trancheId_);
        assertEq(block.timestamp, createdAt_);
        assertEq(bytes32ToString(stringToBytes32(tokenName)), bytes32ToString(stringToBytes32(tokenName_)));
        assertEq(bytes32ToString(stringToBytes32(tokenSymbol)), bytes32ToString(stringToBytes32(tokenSymbol_)));
        assertEq(decimals, decimals_);
        assertEq(liquidityPools_.length, 0);
    }

    function testAddingTrancheMultipleTimesFails(
        uint64 poolId,
        uint8 decimals,
        string memory tokenName,
        string memory tokenSymbol,
        bytes16 trancheId,
        uint128 price
    ) public {
        homePools.addPool(poolId);
        homePools.addTranche(poolId, trancheId, tokenName, tokenSymbol, decimals, price);

        vm.expectRevert(bytes("InvestmentManager/tranche-already-exists"));
        homePools.addTranche(poolId, trancheId, tokenName, tokenSymbol, decimals, price);
    }

    function testAddingMultipleTranchesWorks(
        uint64 poolId,
        bytes16[] calldata trancheIds,
        string memory tokenName,
        string memory tokenSymbol,
        uint8 decimals,
        uint128 price
    ) public {
        vm.assume(trancheIds.length > 0 && trancheIds.length < 5);
        vm.assume(!hasDuplicates(trancheIds));
        homePools.addPool(poolId);

        for (uint256 i = 0; i < trancheIds.length; i++) {
            homePools.addTranche(poolId, trancheIds[i], tokenName, tokenSymbol, decimals, price);
            (uint64 poolId_, bytes16 trancheId_,,,,) = evmInvestmentManager.tranches(poolId, trancheIds[i]);

            assertEq(poolId, poolId_);
            assertEq(trancheIds[i], trancheId_);
        }
    }

    function testAddingTranchesAsNonRouterFails(
        uint64 poolId,
        bytes16 trancheId,
        string memory tokenName,
        string memory tokenSymbol,
        uint8 decimals,
        uint128 price
    ) public {
        homePools.addPool(poolId);
        vm.expectRevert(bytes("InvestmentManager/not-the-gateway"));
        evmInvestmentManager.addTranche(poolId, trancheId, tokenName, tokenSymbol, decimals, price);
    }

    function testAddingTranchesForNonExistentPoolFails(
        uint64 poolId,
        bytes16 trancheId,
        string memory tokenName,
        string memory tokenSymbol,
        uint8 decimals,
        uint128 price
    ) public {
        vm.expectRevert(bytes("InvestmentManager/invalid-pool"));
        homePools.addTranche(poolId, trancheId, tokenName, tokenSymbol, decimals, price);
    }

    function testDeployLiquidityPool(
        uint64 poolId,
        uint8 decimals,
        string memory tokenName,
        string memory tokenSymbol,
        bytes16 trancheId,
        uint128 price,
        uint128 currency
    ) public {
        vm.assume(currency > 0);
        ERC20 erc20 = newErc20("X's Dollar", "USDX", 42);
        homePools.addPool(poolId); // add pool
        homePools.addTranche(poolId, trancheId, tokenName, tokenSymbol, decimals, price); // add tranche

        homePools.addCurrency(currency, address(erc20));
        homePools.allowPoolCurrency(poolId, currency);

        address lPoolAddress = evmInvestmentManager.deployLiquidityPool(poolId, trancheId, address(erc20));
        address lPool_ = evmInvestmentManager.liquidityPools(poolId, trancheId, address(erc20)); // make sure the pool was stored in connectors
        address[] memory liquidityPools = evmInvestmentManager.getLiquidityPoolsForTranche(poolId, trancheId);

        // make sure the pool was added to the tranche struct
        assertEq(lPoolAddress, lPool_);
        bool lPoolIncluded;
        for (uint256 i = 0; i < liquidityPools.length; i++) {
            if (liquidityPools[i] == lPool_) {
                lPoolIncluded = true;
            }
        }
        assertTrue(lPoolIncluded == true);

        // check LiquidityPool state
        LiquidityPool lPool = LiquidityPool(lPool_);
        assertEq(address(lPool.investmentManager()), address(evmInvestmentManager));
        assertEq(lPool.asset(), address(erc20));
        assertEq(lPool.poolId(), poolId);
        assertEq(lPool.trancheId(), trancheId);

        assertEq(lPool.name(), bytes32ToString(stringToBytes32(tokenName)));
        assertEq(lPool.symbol(), bytes32ToString(stringToBytes32(tokenSymbol)));
        assertEq(lPool.decimals(), decimals);

        // check wards
        assertTrue(lPool.hasMember(address(evmInvestmentManager.escrow())));
        assertTrue(lPool.wards(address(gateway)) == 1);
        assertTrue(lPool.wards(address(evmInvestmentManager)) == 1);
        assertTrue(lPool.wards(address(this)) == 0);
        assertTrue(evmInvestmentManager.wards(lPoolAddress) == 1);
    }

    function testDeployingLiquidityPoolNonExistingTrancheFails(
        uint64 poolId,
        uint8 decimals,
        string memory tokenName,
        string memory tokenSymbol,
        bytes16 trancheId,
        bytes16 wrongTrancheId,
        uint128 price,
        uint128 currency
    ) public {
        vm.assume(currency > 0);
        vm.assume(trancheId != wrongTrancheId);

        ERC20 erc20 = newErc20("X's Dollar", "USDX", 42);
        homePools.addPool(poolId); // add pool
        homePools.addTranche(poolId, trancheId, tokenName, tokenSymbol, decimals, price); // add tranche

        homePools.addCurrency(currency, address(erc20));
        homePools.allowPoolCurrency(poolId, currency);
        vm.expectRevert(bytes("InvestmentManager/tranche-does-not-exist"));
        evmInvestmentManager.deployLiquidityPool(poolId, wrongTrancheId, address(erc20));
    }

    function testDeployingLiquidityPoolNonExistingPoolFails(
        uint64 poolId,
        uint8 decimals,
        string memory tokenName,
        string memory tokenSymbol,
        bytes16 trancheId,
        uint64 wrongPoolId,
        uint128 price,
        uint128 currency
    ) public {
        vm.assume(currency > 0);
        vm.assume(poolId != wrongPoolId);

        ERC20 erc20 = newErc20("X's Dollar", "USDX", 42);
        homePools.addPool(poolId); // add pool
        homePools.addTranche(poolId, trancheId, tokenName, tokenSymbol, decimals, price); // add tranche

        homePools.addCurrency(currency, address(erc20));
        homePools.allowPoolCurrency(poolId, currency);
        vm.expectRevert(bytes("InvestmentManager/pool-does-not-exist"));
        evmInvestmentManager.deployLiquidityPool(wrongPoolId, trancheId, address(erc20));
    }

    function testDeployingLiquidityPoolCurrencyNotSupportedFails(
        uint64 poolId,
        uint8 decimals,
        string memory tokenName,
        string memory tokenSymbol,
        bytes16 trancheId,
        uint128 price,
        uint128 currency
    ) public {
        vm.assume(currency > 0);

        ERC20 erc20 = newErc20("X's Dollar", "USDX", 42);
        homePools.addPool(poolId); // add pool
        homePools.addTranche(poolId, trancheId, tokenName, tokenSymbol, decimals, price); // add tranche

        homePools.addCurrency(currency, address(erc20));

        vm.expectRevert(bytes("InvestmentManager/pool-currency-not-allowed"));
        evmInvestmentManager.deployLiquidityPool(poolId, trancheId, address(erc20));
    }

    function testDeployLiquidityPoolTwiceFails(
        uint64 poolId,
        uint8 decimals,
        string memory tokenName,
        string memory tokenSymbol,
        bytes16 trancheId,
        uint128 price,
        uint128 currency
    ) public {
        vm.assume(currency > 0);
        ERC20 erc20 = newErc20("X's Dollar", "USDX", 42);
        homePools.addPool(poolId); // add pool
        homePools.addTranche(poolId, trancheId, tokenName, tokenSymbol, decimals, price); // add tranche

        homePools.addCurrency(currency, address(erc20));
        homePools.allowPoolCurrency(poolId, currency);

        evmInvestmentManager.deployLiquidityPool(poolId, trancheId, address(erc20));
        vm.expectRevert(bytes("InvestmentManager/liquidityPool-already-deployed"));
        evmInvestmentManager.deployLiquidityPool(poolId, trancheId, address(erc20));
    }

    function testUpdatingMemberWorks(
        uint64 poolId,
        uint8 decimals,
        uint128 currency,
        string memory tokenName,
        string memory tokenSymbol,
        bytes16 trancheId,
        address user,
        uint64 validUntil,
        uint128 price
    ) public {
        vm.assume(validUntil >= block.timestamp);
        vm.assume(user != address(0));
        vm.assume(currency > 0);
        ERC20 erc20 = newErc20("X's Dollar", "USDX", 42);
        homePools.addPool(poolId); // add pool
        homePools.addTranche(poolId, trancheId, tokenName, tokenSymbol, decimals, price); // add tranche
        homePools.addCurrency(currency, address(erc20));
        homePools.allowPoolCurrency(poolId, currency);
        address lPool_ = evmInvestmentManager.deployLiquidityPool(poolId, trancheId, address(erc20));

        homePools.updateMember(poolId, trancheId, user, validUntil);
        assertTrue(LiquidityPool(lPool_).hasMember(user));
    }

    function testUpdatingMemberAsNonRouterFails(
        uint64 poolId,
        uint128 currency,
        bytes16 trancheId,
        address user,
        uint64 validUntil
    ) public {
        vm.assume(validUntil >= block.timestamp);
        vm.assume(user != address(0));
        vm.assume(currency > 0);

        vm.expectRevert(bytes("InvestmentManager/not-the-gateway"));
        evmInvestmentManager.updateMember(poolId, trancheId, user, validUntil);
    }

    function testUpdatingMemberForNonExistentPoolFails(
        uint64 poolId,
        bytes16 trancheId,
        address user,
        uint64 validUntil
    ) public {
        vm.assume(validUntil > block.timestamp);
        evmInvestmentManager.file("gateway", address(this));
        vm.expectRevert(bytes("InvestmentManager/invalid-pool-or-tranche"));
        evmInvestmentManager.updateMember(poolId, trancheId, user, validUntil);
    }

    function testUpdatingMemberForNonExistentTrancheFails(
        uint64 poolId,
        bytes16 trancheId,
        address user,
        uint64 validUntil
    ) public {
        vm.assume(validUntil > block.timestamp);
        homePools.addPool(poolId);

        vm.expectRevert(bytes("InvestmentManager/invalid-pool-or-tranche"));
        homePools.updateMember(poolId, trancheId, user, validUntil);
    }

    function testUpdatingTokenPriceWorks(
        uint64 poolId,
        uint8 decimals,
        uint128 currency,
        string memory tokenName,
        string memory tokenSymbol,
        bytes16 trancheId,
        uint128 price
    ) public {
        vm.assume(currency > 0);
        ERC20 erc20 = newErc20("X's Dollar", "USDX", 42);
        homePools.addPool(poolId); // add pool
        homePools.addTranche(poolId, trancheId, tokenName, tokenSymbol, decimals, price); // add tranche
        homePools.addCurrency(currency, address(erc20));
        homePools.allowPoolCurrency(poolId, currency);
        address lPool_ = evmInvestmentManager.deployLiquidityPool(poolId, trancheId, address(erc20));

        homePools.updateTokenPrice(poolId, trancheId, price);
        assertEq(LiquidityPool(lPool_).latestPrice(), price);
        assertEq(LiquidityPool(lPool_).lastPriceUpdate(), block.timestamp);
    }

    function testUpdatingTokenPriceAsNonRouterFails(
        uint64 poolId,
        uint8 decimals,
        uint128 currency,
        string memory tokenName,
        string memory tokenSymbol,
        bytes16 trancheId,
        uint128 price
    ) public {
        vm.assume(currency > 0);
        ERC20 erc20 = newErc20("X's Dollar", "USDX", 42);
        homePools.addPool(poolId); // add pool
        homePools.addTranche(poolId, trancheId, tokenName, tokenSymbol, decimals, price); // add tranche
        homePools.addCurrency(currency, address(erc20));
        homePools.allowPoolCurrency(poolId, currency);
        evmInvestmentManager.deployLiquidityPool(poolId, trancheId, address(erc20));

        vm.expectRevert(bytes("InvestmentManager/not-the-gateway"));
        evmInvestmentManager.updateTokenPrice(poolId, trancheId, price);
    }

    function testUpdatingTokenPriceForNonExistentPoolFails(uint64 poolId, bytes16 trancheId, uint128 price) public {
        evmInvestmentManager.file("gateway", address(this));
        vm.expectRevert(bytes("InvestmentManager/invalid-pool-or-tranche"));
        evmInvestmentManager.updateTokenPrice(poolId, trancheId, price);
    }

    function testUpdatingTokenPriceForNonExistentTrancheFails(uint64 poolId, bytes16 trancheId, uint128 price) public {
        homePools.addPool(poolId);

        vm.expectRevert(bytes("InvestmentManager/invalid-pool-or-tranche"));
        homePools.updateTokenPrice(poolId, trancheId, price);
    }

    // function testIncomingTransferWithoutEscrowFundsFails(
    //     string memory tokenName,
    //     string memory tokenSymbol,
    //     uint8 decimals,
    //     uint128 currency,
    //     bytes32 sender,
    //     address recipient,
    //     uint128 amount
    // ) public {
    //     vm.assume(decimals > 0);
    //     vm.assume(currency > 0);
    //     vm.assume(amount > 0);
    //     vm.assume(recipient != address(0));

    //     ERC20 erc20 = newErc20(tokenName, tokenSymbol, decimals);
    //     vm.assume(recipient != address(erc20));
    //     homePools.addCurrency(currency, address(erc20));

    //     assertEq(erc20.balanceOf(address(evmInvestmentManager.escrow())), 0);
    //     vm.expectRevert(bytes("ERC20/insufficient-balance"));
    //     homePools.incomingTransfer(currency, sender, bytes32(bytes20(recipient)), amount);
    //     assertEq(erc20.balanceOf(address(evmInvestmentManager.escrow())), 0);
    //     assertEq(erc20.balanceOf(recipient), 0);
    // }

    // function testIncomingTransferWorks(
    //     string memory tokenName,
    //     string memory tokenSymbol,
    //     uint8 decimals,
    //     uint128 currency,
    //     bytes32 sender,
    //     address recipient,
    //     uint128 amount
    // ) public {
    //     vm.assume(decimals > 0);
    //     vm.assume(amount > 0);
    //     vm.assume(currency != 0);
    //     vm.assume(recipient != address(0));

    //     ERC20 erc20 = newErc20(tokenName, tokenSymbol, decimals);
    //     homePools.addCurrency(currency, address(erc20));

    //     // First, an outgoing transfer must take place which has funds currency of the currency moved to
    //     // the escrow account, from which funds are moved from into the recipient on an incoming transfer.
    //     erc20.approve(address(evmInvestmentManager), type(uint256).max);
    //     erc20.mint(address(this), amount);
    //     evmInvestmentManager.transfer(address(erc20), bytes32(bytes20(recipient)), amount);
    //     assertEq(erc20.balanceOf(address(evmInvestmentManager.escrow())), amount);

    //     // Now we test the incoming message
    //     homePools.incomingTransfer(currency, sender, bytes32(bytes20(recipient)), amount);
    //     assertEq(erc20.balanceOf(address(evmInvestmentManager.escrow())), 0);
    //     assertEq(erc20.balanceOf(recipient), amount);
    // }

    // Verify that funds are moved from the msg.sender into the escrow account
    // function testOutgoingTransferWorks(
    //     string memory tokenName,
    //     string memory tokenSymbol,
    //     uint8 decimals,
    //     uint128 initialBalance,
    //     uint128 currency,
    //     bytes32 recipient,
    //     uint128 amount
    // ) public {
    //     vm.assume(decimals > 0);
    //     vm.assume(amount > 0);
    //     vm.assume(currency != 0);
    //     vm.assume(initialBalance >= amount);

    //     ERC20 erc20 = newErc20(tokenName, tokenSymbol, decimals);

    //     vm.expectRevert(bytes("InvestmentManager/unknown-currency"));
    //     evmInvestmentManager.transfer(address(erc20), recipient, amount);
    //     homePools.addCurrency(currency, address(erc20));

    //     erc20.mint(address(this), initialBalance);
    //     assertEq(erc20.balanceOf(address(this)), initialBalance);
    //     assertEq(erc20.balanceOf(address(evmInvestmentManager.escrow())), 0);
    //     erc20.approve(address(evmInvestmentManager), type(uint256).max);

    //     evmInvestmentManager.transfer(address(erc20), recipient, amount);
    //     assertEq(erc20.balanceOf(address(this)), initialBalance - amount);
    //     assertEq(erc20.balanceOf(address(evmInvestmentManager.escrow())), amount);
    // }

<<<<<<< HEAD
        evmInvestmentManager.transfer(address(erc20), recipient, amount);
        assertEq(erc20.balanceOf(address(this)), initialBalance - amount);
        assertEq(erc20.balanceOf(address(evmInvestmentManager.escrow())), amount);
    }

=======
>>>>>>> b3d72c32
    // function testTransferTrancheTokensToCentrifuge(
    //     uint64 validUntil,
    //     bytes32 centChainAddress,
    //     uint128 amount,
    //     uint64 poolId,
    //     uint8 decimals,
    //     string memory tokenName,
    //     string memory tokenSymbol,
    //     bytes16 trancheId,
    //     uint128 currency
    // ) public {
    //     vm.assume(currency > 0);
    //     vm.assume(validUntil > block.timestamp + 7 days);

    //     address lPool_ = deployLiquidityPool(poolId, decimals, tokenName, tokenSymbol, trancheId, currency);
    //     homePools.updateMember(poolId, trancheId, address(this), validUntil);

    //     // fund this account with amount
    //     homePools.incomingTransferTrancheTokens(poolId, trancheId, uint64(block.chainid), currency, address(this), amount);

    //     // Verify the address(this) has the expected amount
    //     assertEq(LiquidityPool(lPool_).balanceOf(address(this)), amount);

    //     // Now send the transfer from EVM -> Cent Chain
    //     LiquidityPool(lPool_).approve(address(evmInvestmentManager), amount);
    //     evmInvestmentManager.transferTrancheTokensToCentrifuge(poolId, trancheId, LiquidityPool(lPool_).asset(), centChainAddress, amount);
    //     assertEq(LiquidityPool(lPool_).balanceOf(address(this)), 0);

    //     // Finally, verify the connector called `router.send`
    //     bytes memory message = Messages.formatTransferTrancheTokens(
    //         poolId,
    //         trancheId,
    //         bytes32(bytes20(address(this))),
    //         Messages.formatDomain(Messages.Domain.Centrifuge),
    //         currency,
    //         centChainAddress,
    //         amount
    //     );
    //     assertEq(mockXcmRouter.sentMessages(message), true);
    // }

    // function testTransferTrancheTokensFromCentrifuge(
    //     uint64 poolId,
    //     uint8 decimals,
    //     string memory tokenName,
    //     string memory tokenSymbol,
    //     bytes16 trancheId,
    //     uint128 currency,
    //     uint64 validUntil,

    //     address destinationAddress,
    //     uint128 amount
    // ) public {
    //     vm.assume(validUntil >= block.timestamp);
    //     vm.assume(destinationAddress != address(0));
    //     vm.assume(currency > 0);

    //     address lPool_ = deployLiquidityPool(poolId, decimals, tokenName, tokenSymbol, trancheId, currency);

    //     homePools.updateMember(poolId, trancheId, destinationAddress, validUntil);
    //     assertTrue(LiquidityPool(lPool_).hasMember(destinationAddress));
    //     homePools.incomingTransferTrancheTokens(poolId, trancheId, uint64(block.chainid), currency, destinationAddress, amount);
    //     assertEq(LiquidityPoolLike(lPool_).balanceOf(destinationAddress), amount);
    // }

    // function testTransferTrancheTokensFromCentrifugeWithoutMemberFails(
    //     uint64 poolId,
    //     uint8 decimals,
    //     string memory tokenName,
    //     string memory tokenSymbol,
    //     bytes16 trancheId,
    //     uint128 currency,
    //     address destinationAddress,
    //     uint128 amount
    // ) public {
    //     vm.assume(destinationAddress != address(0));
    //     vm.assume(currency > 0);

    //     deployLiquidityPool(poolId, decimals, tokenName, tokenSymbol, trancheId, currency);

    //     vm.expectRevert(bytes("InvestmentManager/not-a-member"));
    //     homePools.incomingTransferTrancheTokens(poolId, trancheId, uint64(block.chainid), currency, destinationAddress, amount);
    // }

    // function testTransferTrancheTokensToEVM(
    //     uint64 poolId,
    //     bytes16 trancheId,
    //     string memory tokenName,
    //     string memory tokenSymbol,
    //     uint8 decimals,
    //     uint64 validUntil,
    //     address destinationAddress,
    //     uint128 amount,
    //     uint128 currency
    // ) public {
    //     vm.assume(validUntil > block.timestamp + 7 days);
    //     vm.assume(destinationAddress != address(0));
    //     vm.assume(currency > 0);
    //     vm.assume(amount > 0);

    //     address lPool_ = deployLiquidityPool(poolId, decimals, tokenName, tokenSymbol, trancheId, currency);
    //     homePools.updateMember(poolId, trancheId, destinationAddress, validUntil);
    //     homePools.updateMember(poolId, trancheId, address(this), validUntil);
    //     assertTrue(LiquidityPool(lPool_).hasMember(address(this)));
    //     assertTrue(LiquidityPool(lPool_).hasMember(destinationAddress));

    //     // Fund this address with amount
    //     homePools.incomingTransferTrancheTokens(poolId, trancheId, uint64(block.chainid), currency, address(this), amount);
    //     assertEq(LiquidityPool(lPool_).balanceOf(address(this)), amount);

    //     // Approve and transfer amount from this address to destinationAddress
    //     LiquidityPool(lPool_).approve(address(evmInvestmentManager), amount);
    //     console.logAddress(lPool_);
    //     console.logAddress(LiquidityPool(lPool_).asset());
    //     evmInvestmentManager.transferTrancheTokensToEVM(
    //         poolId, trancheId, LiquidityPool(lPool_).asset(), uint64(block.chainid), destinationAddress, amount
    //     );
    //     assertEq(LiquidityPool(lPool_).balanceOf(address(this)), 0);
    // }

    // helpers
    function deployLiquidityPool(
        uint64 poolId,
        uint8 decimals,
        string memory tokenName,
        string memory tokenSymbol,
        bytes16 trancheId,
        uint128 currency
    ) internal returns (address lPool) {
        // deploy liquidityPool
        ERC20 erc20 = newErc20("X's Dollar", "USDX", 42);
        homePools.addPool(poolId); // add pool
        homePools.addTranche(poolId, trancheId, tokenName, tokenSymbol, decimals, 0); // add tranche
        homePools.addCurrency(currency, address(erc20));
        homePools.allowPoolCurrency(poolId, currency);

        lPool = evmInvestmentManager.deployLiquidityPool(poolId, trancheId, address(erc20));
    }

    function newErc20(string memory name, string memory symbol, uint8 decimals) internal returns (ERC20) {
        ERC20 erc20 = new ERC20(decimals);
        erc20.file("name", name);
        erc20.file("symbol", symbol);

        return erc20;
    }

    function stringToBytes32(string memory source) internal pure returns (bytes32 result) {
        bytes memory tempEmptyStringTest = bytes(source);
        if (tempEmptyStringTest.length == 0) {
            return 0x0;
        }

        assembly {
            result := mload(add(source, 32))
        }
    }

    function bytes32ToString(bytes32 _bytes32) internal pure returns (string memory) {
        uint8 i = 0;
        while (i < 32 && _bytes32[i] != 0) {
            i++;
        }

        bytes memory bytesArray = new bytes(i);
        for (i = 0; i < 32 && _bytes32[i] != 0; i++) {
            bytesArray[i] = _bytes32[i];
        }
        return string(bytesArray);
    }

    function toBytes32(bytes memory f) internal pure returns (bytes16 fc) {
        assembly {
            fc := mload(add(f, 32))
        }
        return fc;
    }

    function toBytes29(bytes memory f) internal pure returns (bytes29 fc) {
        assembly {
            fc := mload(add(f, 29))
        }
        return fc;
    }

    function hasDuplicates(bytes16[] calldata array) internal pure returns (bool) {
        uint256 length = array.length;
        for (uint256 i = 0; i < length; i++) {
            for (uint256 j = i + 1; j < length; j++) {
                if (array[i] == array[j]) {
                    return true;
                }
            }
        }
        return false;
    }
}<|MERGE_RESOLUTION|>--- conflicted
+++ resolved
@@ -564,14 +564,6 @@
     //     assertEq(erc20.balanceOf(address(evmInvestmentManager.escrow())), amount);
     // }
 
-<<<<<<< HEAD
-        evmInvestmentManager.transfer(address(erc20), recipient, amount);
-        assertEq(erc20.balanceOf(address(this)), initialBalance - amount);
-        assertEq(erc20.balanceOf(address(evmInvestmentManager.escrow())), amount);
-    }
-
-=======
->>>>>>> b3d72c32
     // function testTransferTrancheTokensToCentrifuge(
     //     uint64 validUntil,
     //     bytes32 centChainAddress,
