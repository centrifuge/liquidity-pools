--- conflicted
+++ resolved
@@ -2,125 +2,6 @@
 // SPDX-License-Identifier: AGPL-3.0-only
 pragma abicoder v2;
 
-<<<<<<< HEAD
-import {Root} from "../src/Root.sol";
-import {InvestmentManager, Tranche} from "../src/InvestmentManager.sol";
-import {TokenManager} from "../src/TokenManager.sol";
-import {Gateway} from "../src/gateway/Gateway.sol";
-import {Escrow} from "../src/Escrow.sol";
-import {LiquidityPoolFactory, TrancheTokenFactory} from "../src/util/Factory.sol";
-import {LiquidityPool} from "../src/LiquidityPool.sol";
-import {TrancheToken} from "../src/token/Tranche.sol";
-import {ERC20} from "../src/token/ERC20.sol";
-import {MemberlistLike, Memberlist} from "../src/token/Memberlist.sol";
-import {MockHomeLiquidityPools} from "./mock/MockHomeLiquidityPools.sol";
-import {MockXcmRouter} from "./mock/MockXcmRouter.sol";
-import {Messages} from "../src/gateway/Messages.sol";
-import "forge-std/Test.sol";
-import "../src/InvestmentManager.sol";
-
-interface EscrowLike_ {
-    function approve(address token, address spender, uint256 value) external;
-    function rely(address usr) external;
-}
-
-interface AuthLike_ {
-    function wards(address user) external returns (uint256);
-}
-
-contract InvestmentManagerTest is Test {
-    InvestmentManager evmInvestmentManager;
-    TokenManager evmTokenManager;
-    Gateway gateway;
-    MockHomeLiquidityPools homePools;
-    MockXcmRouter mockXcmRouter;
-
-    function setUp() public {
-        vm.chainId(1);
-        address escrow_ = address(new Escrow());
-        address root_ = address(new Root(address(escrow_), 48 hours));
-        LiquidityPoolFactory liquidityPoolFactory_ = new LiquidityPoolFactory(root_);
-        TrancheTokenFactory trancheTokenFactory_ = new TrancheTokenFactory(root_);
-
-        evmInvestmentManager =
-            new InvestmentManager(escrow_, address(liquidityPoolFactory_), address(trancheTokenFactory_));
-        liquidityPoolFactory_.rely(address(evmInvestmentManager));
-        trancheTokenFactory_.rely(address(evmInvestmentManager));
-        evmTokenManager = new TokenManager(escrow_);
-
-        mockXcmRouter = new MockXcmRouter(address(evmInvestmentManager));
-
-        homePools = new MockHomeLiquidityPools(address(mockXcmRouter));
-
-        gateway = new Gateway(root_, address(evmInvestmentManager), address(evmTokenManager), address(mockXcmRouter));
-        evmInvestmentManager.file("gateway", address(gateway));
-        evmInvestmentManager.file("tokenManager", address(evmTokenManager));
-        evmTokenManager.file("gateway", address(gateway));
-        evmTokenManager.file("investmentManager", address(evmInvestmentManager));
-        EscrowLike_(escrow_).rely(address(evmInvestmentManager));
-        EscrowLike_(escrow_).rely(address(evmTokenManager));
-        mockXcmRouter.file("gateway", address(gateway));
-        evmInvestmentManager.rely(address(gateway));
-        Escrow(escrow_).rely(address(gateway));
-    }
-
-    function testAddPoolWorks(uint64 poolId) public {
-        homePools.addPool(poolId);
-        (uint64 actualPoolId,,) = evmInvestmentManager.pools(poolId);
-        assertEq(uint256(actualPoolId), uint256(poolId));
-    }
-
-    function testAllowPoolCurrencyWorks(uint128 currency, uint64 poolId) public {
-        vm.assume(currency > 0);
-        ERC20 token = newErc20("X's Dollar", "USDX", 18);
-        homePools.addCurrency(currency, address(token));
-        homePools.addPool(poolId);
-
-        homePools.allowPoolCurrency(poolId, currency);
-        assertTrue(evmInvestmentManager.isAllowedAsPoolCurrency(poolId, address(token)));
-    }
-
-    function testAllowPoolCurrencyWithUnknownCurrencyFails(uint128 currency, uint64 poolId) public {
-        homePools.addPool(poolId);
-        vm.expectRevert(bytes("InvestmentManager/unknown-currency"));
-        homePools.allowPoolCurrency(poolId, currency);
-    }
-
-    function testAddingPoolMultipleTimesFails(uint64 poolId) public {
-        homePools.addPool(poolId);
-
-        vm.expectRevert(bytes("InvestmentManager/pool-already-added"));
-        homePools.addPool(poolId);
-    }
-
-    function testAddingPoolAsNonRouterFails(uint64 poolId) public {
-        vm.expectRevert(bytes("InvestmentManager/not-the-gateway"));
-        evmInvestmentManager.addPool(poolId);
-    }
-
-    function testAddingSingleTrancheWorks(
-        uint64 poolId,
-        bytes16 trancheId,
-        string memory tokenName,
-        string memory tokenSymbol,
-        uint8 decimals,
-        uint128 price
-    ) public {
-        homePools.addPool(poolId);
-        (uint64 actualPoolId,,) = evmInvestmentManager.pools(poolId);
-        assertEq(uint256(actualPoolId), uint256(poolId));
-        homePools.addTranche(poolId, trancheId, tokenName, tokenSymbol, decimals, price);
-        evmInvestmentManager.deployTranche(poolId, trancheId);
-
-        TrancheToken trancheToken = TrancheToken(evmInvestmentManager.getTrancheToken(poolId, trancheId));
-
-        assertEq(bytes128ToString(stringToBytes128(tokenName)), bytes128ToString(stringToBytes128(trancheToken.name())));
-        assertEq(bytes32ToString(stringToBytes32(tokenSymbol)), bytes32ToString(stringToBytes32(trancheToken.symbol())));
-        assertEq(decimals, trancheToken.decimals());
-    }
-
-    function testAddingTrancheMultipleTimesFails(
-=======
 import "./TestSetup.t.sol";
 
 interface LiquidityPoolLike {
@@ -148,7 +29,6 @@
     }
 
     function testUpdatingTokenPriceWorks(
->>>>>>> 1b035c2a
         uint64 poolId,
         uint8 decimals,
         uint128 currencyId,
@@ -163,60 +43,9 @@
         vm.assume(trancheId > 0);
         vm.assume(currencyId > 0);
         homePools.addPool(poolId); // add pool
-<<<<<<< HEAD
-        homePools.addTranche(poolId, trancheId, tokenName, tokenSymbol, decimals, price); // add tranche
-
-        homePools.addCurrency(currency, address(erc20));
-        homePools.allowPoolCurrency(poolId, currency);
-
-        address trancheToken_ = evmInvestmentManager.deployTranche(poolId, trancheId);
-        address lPoolAddress = evmInvestmentManager.deployLiquidityPool(poolId, trancheId, address(erc20));
-        address lPool_ = evmInvestmentManager.getLiquidityPool(poolId, trancheId, address(erc20)); // make sure the pool was stored in LP
-
-        // make sure the pool was added to the tranche struct
-        assertEq(lPoolAddress, lPool_);
-
-        // check LiquidityPool state
-        LiquidityPool lPool = LiquidityPool(lPool_);
-        TrancheToken trancheToken = TrancheToken(trancheToken_);
-        assertEq(address(lPool.investmentManager()), address(evmInvestmentManager));
-        assertEq(lPool.asset(), address(erc20));
-        assertEq(lPool.poolId(), poolId);
-        assertEq(lPool.trancheId(), trancheId);
-
-        assertTrue(lPool.wards(address(evmInvestmentManager)) == 1);
-        assertTrue(lPool.wards(address(this)) == 0);
-        assertTrue(evmInvestmentManager.wards(lPoolAddress) == 1);
-
-        assertEq(trancheToken.name(), bytes128ToString(stringToBytes128(tokenName)));
-        assertEq(trancheToken.symbol(), bytes32ToString(stringToBytes32(tokenSymbol)));
-        assertEq(trancheToken.decimals(), decimals);
-        assertTrue(trancheToken.hasMember(address(evmInvestmentManager.escrow())));
-
-        assertTrue(trancheToken.wards(address(evmInvestmentManager)) == 1);
-        assertTrue(trancheToken.wards(lPool_) == 1);
-        assertTrue(trancheToken.wards(address(this)) == 0);
-
-        assert(trancheToken.isTrustedForwarder(lPool_) == true); // Lpool is not trusted forwarder on token
-    }
-
-    function testDeployingLiquidityPoolNonExistingTrancheFails(
-        uint64 poolId,
-        uint8 decimals,
-        string memory tokenName,
-        string memory tokenSymbol,
-        bytes16 trancheId,
-        bytes16 wrongTrancheId,
-        uint128 price,
-        uint128 currency
-    ) public {
-        vm.assume(currency > 0);
-        vm.assume(trancheId != wrongTrancheId);
-=======
         homePools.addTranche(poolId, trancheId, tokenName, tokenSymbol, decimals); // add tranche
         homePools.addCurrency(currencyId, address(erc20)); // add currency
         homePools.allowPoolCurrency(poolId, currencyId);
->>>>>>> 1b035c2a
 
         address tranche_ = poolManager.deployTranche(poolId, trancheId);
         LiquidityPoolLike lPool = LiquidityPoolLike(poolManager.deployLiquidityPool(poolId, trancheId, address(erc20)));
@@ -255,121 +84,8 @@
         uint128 currencyId,
         uint128 price
     ) public {
-<<<<<<< HEAD
-        vm.assume(currency > 0);
-        ERC20 erc20 = newErc20("X's Dollar", "USDX", 18);
-
-        homePools.addPool(poolId); // add pool
-        homePools.addTranche(poolId, trancheId, tokenName, tokenSymbol, decimals, price); // add tranche
-
-        homePools.addCurrency(currency, address(erc20));
-        homePools.allowPoolCurrency(poolId, currency);
-        evmInvestmentManager.deployTranche(poolId, trancheId);
-
-        evmInvestmentManager.deployLiquidityPool(poolId, trancheId, address(erc20));
-        vm.expectRevert(bytes("InvestmentManager/liquidityPool-already-deployed"));
-        evmInvestmentManager.deployLiquidityPool(poolId, trancheId, address(erc20));
-    }
-
-    // helpers
-    function deployLiquidityPool(
-        uint64 poolId,
-        uint8 decimals,
-        string memory tokenName,
-        string memory tokenSymbol,
-        bytes16 trancheId,
-        uint128 currency
-    ) internal returns (address lPool) {
-        // deploy liquidityPool
-        ERC20 erc20 = newErc20("X's Dollar", "USDX", 18);
-        homePools.addPool(poolId); // add pool
-        homePools.addTranche(poolId, trancheId, tokenName, tokenSymbol, decimals, 0); // add tranche
-        homePools.addCurrency(currency, address(erc20));
-        homePools.allowPoolCurrency(poolId, currency);
-
-        evmInvestmentManager.deployTranche(poolId, trancheId);
-        lPool = evmInvestmentManager.deployLiquidityPool(poolId, trancheId, address(erc20));
-    }
-
-    function hasDuplicates(bytes16[] calldata array) internal pure returns (bool) {
-        uint256 length = array.length;
-        for (uint256 i = 0; i < length; i++) {
-            for (uint256 j = i + 1; j < length; j++) {
-                if (array[i] == array[j]) {
-                    return true;
-                }
-            }
-        }
-        return false;
-    }
-
-    function newErc20(string memory name, string memory symbol, uint8 decimals) internal returns (ERC20) {
-        ERC20 erc20 = new ERC20(decimals);
-        erc20.file("name", name);
-        erc20.file("symbol", symbol);
-
-        return erc20;
-    }
-
-    function stringToBytes128(string memory source) internal pure returns (bytes memory) {
-        bytes memory temp = bytes(source);
-        bytes memory result = new bytes(128);
-
-        for (uint256 i = 0; i < 128; i++) {
-            if (i < temp.length) {
-                result[i] = temp[i];
-            } else {
-                result[i] = 0x00;
-            }
-        }
-
-        return result;
-    }
-
-    function bytes128ToString(bytes memory _bytes128) internal pure returns (string memory) {
-        require(_bytes128.length == 128, "Input should be 128 bytes");
-
-        uint8 i = 0;
-        while (i < 128 && _bytes128[i] != 0) {
-            i++;
-        }
-
-        bytes memory bytesArray = new bytes(i);
-
-        for (uint8 j = 0; j < i; j++) {
-            bytesArray[j] = _bytes128[j];
-        }
-
-        return string(bytesArray);
-    }
-
-    function stringToBytes32(string memory source) internal pure returns (bytes32 result) {
-        bytes memory tempEmptyStringTest = bytes(source);
-        if (tempEmptyStringTest.length == 0) {
-            return 0x0;
-        }
-
-        assembly {
-            result := mload(add(source, 32))
-        }
-    }
-
-    function bytes32ToString(bytes32 _bytes32) internal pure returns (string memory) {
-        uint8 i = 0;
-        while (i < 32 && _bytes32[i] != 0) {
-            i++;
-        }
-
-        bytes memory bytesArray = new bytes(i);
-        for (i = 0; i < 32 && _bytes32[i] != 0; i++) {
-            bytesArray[i] = _bytes32[i];
-        }
-        return string(bytesArray);
-=======
         homePools.addPool(poolId);
-
         vm.expectRevert(bytes("InvestmentManager/tranche-does-not-exist"));
         homePools.updateTrancheTokenPrice(poolId, trancheId, currencyId, price);
->>>>>>> 1b035c2a
     }
 }