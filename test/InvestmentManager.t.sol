// SPDX-License-Identifier: AGPL-3.0-only
pragma solidity ^0.8.18;
pragma abicoder v2;

import {InvestmentManager, Tranche} from "../src/InvestmentManager.sol";
import {Gateway} from "../src/Gateway.sol";
import {Escrow} from "../src/Escrow.sol";
import {LiquidityPoolFactory, MemberlistFactory} from "../src/liquidityPool/Factory.sol";
import {LiquidityPool} from "../src/liquidityPool/LiquidityPool.sol";
import {ERC20} from "../src/token/ERC20.sol";

import {MemberlistLike, Memberlist} from "../src/token/Memberlist.sol";
import {MockHomeLiquidityPools} from "./mock/MockHomeLiquidityPools.sol";
import {MockXcmRouter} from "./mock/MockXcmRouter.sol";
import {Messages} from "../src/Messages.sol";
import {PauseAdmin} from "../src/admin/PauseAdmin.sol";
import {DelayedAdmin} from "../src/admin/DelayedAdmin.sol";
import "forge-std/Test.sol";
import "../src/InvestmentManager.sol";

interface EscrowLike_ {
    function approve(address token, address spender, uint256 value) external;
    function rely(address usr) external;
}

interface AuthLike {
    function wards(address user) external returns (uint256);
}

contract InvestmentManagerTest is Test {
    InvestmentManager evmInvestmentManager;
    Gateway gateway;
    MockHomeLiquidityPools homePools;
    MockXcmRouter mockXcmRouter;

    function setUp() public {
        vm.chainId(1);
        uint256 shortWait = 24 hours;
        uint256 longWait = 48 hours;
        uint256 gracePeriod = 48 hours;
        address escrow_ = address(new Escrow());
        address liquidityPoolFactory_ = address(new LiquidityPoolFactory());
        address memberlistFactory_ = address(new MemberlistFactory());

        evmInvestmentManager = new InvestmentManager(escrow_, liquidityPoolFactory_, memberlistFactory_);

        mockXcmRouter = new MockXcmRouter(address(evmInvestmentManager));

        homePools = new MockHomeLiquidityPools(address(mockXcmRouter));
        PauseAdmin pauseAdmin = new PauseAdmin();
        DelayedAdmin delayedAdmin = new DelayedAdmin();

        gateway = new Gateway(address(evmInvestmentManager), address(mockXcmRouter), shortWait, longWait, gracePeriod);
        gateway.rely(address(pauseAdmin));
        gateway.rely(address(delayedAdmin));
        pauseAdmin.file("gateway", address(gateway));
        delayedAdmin.file("gateway", address(gateway));
        evmInvestmentManager.file("gateway", address(gateway));
        EscrowLike_(escrow_).rely(address(evmInvestmentManager));
        mockXcmRouter.file("gateway", address(gateway));
        evmInvestmentManager.rely(address(gateway));
        Escrow(escrow_).rely(address(gateway));
    }

    // function testConnectorDeactivationWorks() public {
    //     gateway.pause();
    //     vm.expectRevert(bytes("InvestmentManager/connector-deactivated"));
    //     evmInvestmentManager.processDeposit(address(0), address(0), 0);
    // }

    function testAddCurrencyWorks(uint128 currency, uint128 badCurrency) public {
        vm.assume(currency > 0);
        vm.assume(badCurrency > 0);
        vm.assume(currency != badCurrency);

        ERC20 erc20 = newErc20("X's Dollar", "USDX", 42);
        homePools.addCurrency(currency, address(erc20));
        (address address_) = evmInvestmentManager.currencyIdToAddress(currency);
        assertEq(address_, address(erc20));

        // Verify we can't override the same currency id another address
        ERC20 badErc20 = newErc20("BadActor's Dollar", "BADUSD", 66);
        vm.expectRevert(bytes("InvestmentManager/currency-id-in-use"));
        homePools.addCurrency(currency, address(badErc20));
        assertEq(evmInvestmentManager.currencyIdToAddress(currency), address(erc20));

        // Verify we can't add a currency address that already exists associated with a different currency id
        vm.expectRevert(bytes("InvestmentManager/currency-address-in-use"));
        homePools.addCurrency(badCurrency, address(erc20));
        assertEq(evmInvestmentManager.currencyIdToAddress(currency), address(erc20));
    }

    function testAddPoolWorks(uint64 poolId) public {
        homePools.addPool(poolId);
        (uint64 actualPoolId,,) = evmInvestmentManager.pools(poolId);
        assertEq(uint256(actualPoolId), uint256(poolId));
    }

    function testAllowPoolCurrencyWorks(uint128 currency, uint64 poolId) public {
        vm.assume(currency > 0);
        ERC20 token = newErc20("X's Dollar", "USDX", 42);
        homePools.addCurrency(currency, address(token));
        homePools.addPool(poolId);

        homePools.allowPoolCurrency(poolId, currency);
        assertTrue(evmInvestmentManager.allowedPoolCurrencies(poolId, address(token)));
    }

    function testAllowPoolCurrencyWithUnknownCurrencyFails(uint128 currency, uint64 poolId) public {
        homePools.addPool(poolId);
        vm.expectRevert(bytes("InvestmentManager/unknown-currency"));
        homePools.allowPoolCurrency(poolId, currency);
    }

    function testAddingPoolMultipleTimesFails(uint64 poolId) public {
        homePools.addPool(poolId);

        vm.expectRevert(bytes("InvestmentManager/pool-already-added"));
        homePools.addPool(poolId);
    }

    function testAddingPoolAsNonRouterFails(uint64 poolId) public {
        vm.expectRevert(bytes("InvestmentManager/not-the-gateway"));
        evmInvestmentManager.addPool(poolId);
    }

    function testAddingSingleTrancheWorks(
        uint64 poolId,
        bytes16 trancheId,
        string memory tokenName,
        string memory tokenSymbol,
        uint8 decimals,
        uint128 price
    ) public {
        homePools.addPool(poolId);
        (uint64 actualPoolId,,) = evmInvestmentManager.pools(poolId);
        assertEq(uint256(actualPoolId), uint256(poolId));
        homePools.addTranche(poolId, trancheId, tokenName, tokenSymbol, decimals, price);

        (
            uint64 poolId_,
            bytes16 trancheId_,
            uint8 decimals_,
            uint256 createdAt_,
            string memory tokenName_,
            string memory tokenSymbol_
        ) = evmInvestmentManager.tranches(poolId, trancheId);

        address[] memory liquidityPools_ = evmInvestmentManager.getLiquidityPoolsForTranche(poolId, trancheId);

        assertEq(poolId, poolId_);
        assertEq(trancheId, trancheId_);
        assertEq(block.timestamp, createdAt_);
        assertEq(bytes32ToString(stringToBytes32(tokenName)), bytes32ToString(stringToBytes32(tokenName_)));
        assertEq(bytes32ToString(stringToBytes32(tokenSymbol)), bytes32ToString(stringToBytes32(tokenSymbol_)));
        assertEq(decimals, decimals_);
        assertEq(liquidityPools_.length, 0);
    }

    function testAddingTrancheMultipleTimesFails(
        uint64 poolId,
        uint8 decimals,
        string memory tokenName,
        string memory tokenSymbol,
        bytes16 trancheId,
        uint128 price
    ) public {
        homePools.addPool(poolId);
        homePools.addTranche(poolId, trancheId, tokenName, tokenSymbol, decimals, price);

        vm.expectRevert(bytes("InvestmentManager/tranche-already-exists"));
        homePools.addTranche(poolId, trancheId, tokenName, tokenSymbol, decimals, price);
    }

    function testAddingMultipleTranchesWorks(
        uint64 poolId,
        bytes16[] calldata trancheIds,
        string memory tokenName,
        string memory tokenSymbol,
        uint8 decimals,
        uint128 price
    ) public {
        vm.assume(trancheIds.length > 0 && trancheIds.length < 5);
        vm.assume(!hasDuplicates(trancheIds));
        homePools.addPool(poolId);

        for (uint256 i = 0; i < trancheIds.length; i++) {
            homePools.addTranche(poolId, trancheIds[i], tokenName, tokenSymbol, decimals, price);
            (uint64 poolId_, bytes16 trancheId_,,,,) = evmInvestmentManager.tranches(poolId, trancheIds[i]);

            assertEq(poolId, poolId_);
            assertEq(trancheIds[i], trancheId_);
        }
    }

    function testAddingTranchesAsNonRouterFails(
        uint64 poolId,
        bytes16 trancheId,
        string memory tokenName,
        string memory tokenSymbol,
        uint8 decimals,
        uint128 price
    ) public {
        homePools.addPool(poolId);
        vm.expectRevert(bytes("InvestmentManager/not-the-gateway"));
        evmInvestmentManager.addTranche(poolId, trancheId, tokenName, tokenSymbol, decimals, price);
    }

    function testAddingTranchesForNonExistentPoolFails(
        uint64 poolId,
        bytes16 trancheId,
        string memory tokenName,
        string memory tokenSymbol,
        uint8 decimals,
        uint128 price
    ) public {
        vm.expectRevert(bytes("InvestmentManager/invalid-pool"));
        homePools.addTranche(poolId, trancheId, tokenName, tokenSymbol, decimals, price);
    }

    function testDeployLiquidityPool(
        uint64 poolId,
        uint8 decimals,
        string memory tokenName,
        string memory tokenSymbol,
        bytes16 trancheId,
        uint128 price,
        uint128 currency
    ) public {
        vm.assume(currency > 0);
        ERC20 erc20 = newErc20("X's Dollar", "USDX", 42);
        homePools.addPool(poolId); // add pool
        homePools.addTranche(poolId, trancheId, tokenName, tokenSymbol, decimals, price); // add tranche

        homePools.addCurrency(currency, address(erc20));
        homePools.allowPoolCurrency(poolId, currency);

        address lPoolAddress = evmInvestmentManager.deployLiquidityPool(poolId, trancheId, address(erc20));
        address lPool_ = evmInvestmentManager.liquidityPools(poolId, trancheId, address(erc20)); // make sure the pool was stored in connectors
        address[] memory liquidityPools = evmInvestmentManager.getLiquidityPoolsForTranche(poolId, trancheId);

        // make sure the pool was added to the tranche struct
        assertEq(lPoolAddress, lPool_);
        bool lPoolIncluded;
        for (uint256 i = 0; i < liquidityPools.length; i++) {
            if (liquidityPools[i] == lPool_) {
                lPoolIncluded = true;
            }
        }
        assertTrue(lPoolIncluded == true);

        // check LiquidityPool state
        LiquidityPool lPool = LiquidityPool(lPool_);
        assertEq(address(lPool.investmentManager()), address(evmInvestmentManager));
        assertEq(lPool.asset(), address(erc20));
        assertEq(lPool.poolId(), poolId);
        assertEq(lPool.trancheId(), trancheId);

        assertEq(lPool.name(), bytes32ToString(stringToBytes32(tokenName)));
        assertEq(lPool.symbol(), bytes32ToString(stringToBytes32(tokenSymbol)));
        assertEq(lPool.decimals(), decimals);

        // check wards
        assertTrue(lPool.hasMember(address(evmInvestmentManager.escrow())));
        assertTrue(lPool.wards(address(gateway)) == 1);
        assertTrue(lPool.wards(address(evmInvestmentManager)) == 1);
        assertTrue(lPool.wards(address(this)) == 0);
        assertTrue(evmInvestmentManager.wards(lPoolAddress) == 1);
    }

    function testDeployingLiquidityPoolNonExistingTrancheFails(
        uint64 poolId,
        uint8 decimals,
        string memory tokenName,
        string memory tokenSymbol,
        bytes16 trancheId,
        bytes16 wrongTrancheId,
        uint128 price,
        uint128 currency
    ) public {
        vm.assume(currency > 0);
        vm.assume(trancheId != wrongTrancheId);

        ERC20 erc20 = newErc20("X's Dollar", "USDX", 42);
        homePools.addPool(poolId); // add pool
        homePools.addTranche(poolId, trancheId, tokenName, tokenSymbol, decimals, price); // add tranche

        homePools.addCurrency(currency, address(erc20));
        homePools.allowPoolCurrency(poolId, currency);
        vm.expectRevert(bytes("InvestmentManager/tranche-does-not-exist"));
        evmInvestmentManager.deployLiquidityPool(poolId, wrongTrancheId, address(erc20));
    }

    function testDeployingLiquidityPoolNonExistingPoolFails(
        uint64 poolId,
        uint8 decimals,
        string memory tokenName,
        string memory tokenSymbol,
        bytes16 trancheId,
        uint64 wrongPoolId,
        uint128 price,
        uint128 currency
    ) public {
        vm.assume(currency > 0);
        vm.assume(poolId != wrongPoolId);

        ERC20 erc20 = newErc20("X's Dollar", "USDX", 42);
        homePools.addPool(poolId); // add pool
        homePools.addTranche(poolId, trancheId, tokenName, tokenSymbol, decimals, price); // add tranche

        homePools.addCurrency(currency, address(erc20));
        homePools.allowPoolCurrency(poolId, currency);
        vm.expectRevert(bytes("InvestmentManager/pool-does-not-exist"));
        evmInvestmentManager.deployLiquidityPool(wrongPoolId, trancheId, address(erc20));
    }

    function testDeployingLiquidityPoolCurrencyNotSupportedFails(
        uint64 poolId,
        uint8 decimals,
        string memory tokenName,
        string memory tokenSymbol,
        bytes16 trancheId,
        uint128 price,
        uint128 currency
    ) public {
        vm.assume(currency > 0);

        ERC20 erc20 = newErc20("X's Dollar", "USDX", 42);
        homePools.addPool(poolId); // add pool
        homePools.addTranche(poolId, trancheId, tokenName, tokenSymbol, decimals, price); // add tranche

        homePools.addCurrency(currency, address(erc20));

        vm.expectRevert(bytes("InvestmentManager/pool-currency-not-allowed"));
        evmInvestmentManager.deployLiquidityPool(poolId, trancheId, address(erc20));
    }

    function testDeployLiquidityPoolTwiceFails(
        uint64 poolId,
        uint8 decimals,
        string memory tokenName,
        string memory tokenSymbol,
        bytes16 trancheId,
        uint128 price,
        uint128 currency
    ) public {
        vm.assume(currency > 0);
        ERC20 erc20 = newErc20("X's Dollar", "USDX", 42);
        homePools.addPool(poolId); // add pool
        homePools.addTranche(poolId, trancheId, tokenName, tokenSymbol, decimals, price); // add tranche

        homePools.addCurrency(currency, address(erc20));
        homePools.allowPoolCurrency(poolId, currency);

        evmInvestmentManager.deployLiquidityPool(poolId, trancheId, address(erc20));
        vm.expectRevert(bytes("InvestmentManager/liquidityPool-already-deployed"));
        evmInvestmentManager.deployLiquidityPool(poolId, trancheId, address(erc20));
    }

    function testUpdatingMemberWorks(
        uint64 poolId,
        uint8 decimals,
        uint128 currency,
        string memory tokenName,
        string memory tokenSymbol,
        bytes16 trancheId,
        address user,
        uint64 validUntil,
        uint128 price
    ) public {
        vm.assume(validUntil >= block.timestamp);
        vm.assume(user != address(0));
        vm.assume(currency > 0);
        ERC20 erc20 = newErc20("X's Dollar", "USDX", 42);
        homePools.addPool(poolId); // add pool
        homePools.addTranche(poolId, trancheId, tokenName, tokenSymbol, decimals, price); // add tranche
        homePools.addCurrency(currency, address(erc20));
        homePools.allowPoolCurrency(poolId, currency);
        address lPool_ = evmInvestmentManager.deployLiquidityPool(poolId, trancheId, address(erc20));

        homePools.updateMember(poolId, trancheId, user, validUntil);
        assertTrue(LiquidityPool(lPool_).hasMember(user));
    }

    function testUpdatingMemberAsNonRouterFails(
        uint64 poolId,
        uint128 currency,
        bytes16 trancheId,
        address user,
        uint64 validUntil
    ) public {
        vm.assume(validUntil >= block.timestamp);
        vm.assume(user != address(0));
        vm.assume(currency > 0);

        vm.expectRevert(bytes("InvestmentManager/not-the-gateway"));
        evmInvestmentManager.updateMember(poolId, trancheId, user, validUntil);
    }

    function testUpdatingMemberForNonExistentPoolFails(
        uint64 poolId,
        bytes16 trancheId,
        address user,
        uint64 validUntil
    ) public {
        vm.assume(validUntil > block.timestamp);
        evmInvestmentManager.file("gateway", address(this));
        vm.expectRevert(bytes("InvestmentManager/invalid-pool-or-tranche"));
        evmInvestmentManager.updateMember(poolId, trancheId, user, validUntil);
    }

    function testUpdatingMemberForNonExistentTrancheFails(
        uint64 poolId,
        bytes16 trancheId,
        address user,
        uint64 validUntil
    ) public {
        vm.assume(validUntil > block.timestamp);
        homePools.addPool(poolId);

        vm.expectRevert(bytes("InvestmentManager/invalid-pool-or-tranche"));
        homePools.updateMember(poolId, trancheId, user, validUntil);
    }

    function testUpdatingTokenPriceWorks(
        uint64 poolId,
        uint8 decimals,
        uint128 currency,
        string memory tokenName,
        string memory tokenSymbol,
        bytes16 trancheId,
        uint128 price
    ) public {
        vm.assume(currency > 0);
        ERC20 erc20 = newErc20("X's Dollar", "USDX", 42);
        homePools.addPool(poolId); // add pool
        homePools.addTranche(poolId, trancheId, tokenName, tokenSymbol, decimals, price); // add tranche
        homePools.addCurrency(currency, address(erc20));
        homePools.allowPoolCurrency(poolId, currency);
        address lPool_ = evmInvestmentManager.deployLiquidityPool(poolId, trancheId, address(erc20));

        homePools.updateTokenPrice(poolId, trancheId, price);
        assertEq(LiquidityPool(lPool_).latestPrice(), price);
        assertEq(LiquidityPool(lPool_).lastPriceUpdate(), block.timestamp);
    }

    function testUpdatingTokenPriceAsNonRouterFails(
        uint64 poolId,
        uint8 decimals,
        uint128 currency,
        string memory tokenName,
        string memory tokenSymbol,
        bytes16 trancheId,
        uint128 price
    ) public {
        vm.assume(currency > 0);
        ERC20 erc20 = newErc20("X's Dollar", "USDX", 42);
        homePools.addPool(poolId); // add pool
        homePools.addTranche(poolId, trancheId, tokenName, tokenSymbol, decimals, price); // add tranche
        homePools.addCurrency(currency, address(erc20));
        homePools.allowPoolCurrency(poolId, currency);
        evmInvestmentManager.deployLiquidityPool(poolId, trancheId, address(erc20));

        vm.expectRevert(bytes("InvestmentManager/not-the-gateway"));
        evmInvestmentManager.updateTokenPrice(poolId, trancheId, price);
    }

    function testUpdatingTokenPriceForNonExistentPoolFails(uint64 poolId, bytes16 trancheId, uint128 price) public {
        evmInvestmentManager.file("gateway", address(this));
        vm.expectRevert(bytes("InvestmentManager/invalid-pool-or-tranche"));
        evmInvestmentManager.updateTokenPrice(poolId, trancheId, price);
    }

    function testUpdatingTokenPriceForNonExistentTrancheFails(uint64 poolId, bytes16 trancheId, uint128 price) public {
        homePools.addPool(poolId);

        vm.expectRevert(bytes("InvestmentManager/invalid-pool-or-tranche"));
        homePools.updateTokenPrice(poolId, trancheId, price);
    }

    // function testIncomingTransferWithoutEscrowFundsFails(
    //     string memory tokenName,
    //     string memory tokenSymbol,
    //     uint8 decimals,
    //     uint128 currency,
    //     bytes32 sender,
    //     address recipient,
    //     uint128 amount
    // ) public {
    //     vm.assume(decimals > 0);
    //     vm.assume(currency > 0);
    //     vm.assume(amount > 0);
    //     vm.assume(recipient != address(0));

    //     ERC20 erc20 = newErc20(tokenName, tokenSymbol, decimals);
    //     vm.assume(recipient != address(erc20));
    //     homePools.addCurrency(currency, address(erc20));

    //     assertEq(erc20.balanceOf(address(evmInvestmentManager.escrow())), 0);
    //     vm.expectRevert(bytes("ERC20/insufficient-balance"));
    //     homePools.incomingTransfer(currency, sender, bytes32(bytes20(recipient)), amount);
    //     assertEq(erc20.balanceOf(address(evmInvestmentManager.escrow())), 0);
    //     assertEq(erc20.balanceOf(recipient), 0);
    // }

    // function testIncomingTransferWorks(
    //     string memory tokenName,
    //     string memory tokenSymbol,
    //     uint8 decimals,
    //     uint128 currency,
    //     bytes32 sender,
    //     address recipient,
    //     uint128 amount
    // ) public {
    //     vm.assume(decimals > 0);
    //     vm.assume(amount > 0);
    //     vm.assume(currency != 0);
    //     vm.assume(recipient != address(0));

    //     ERC20 erc20 = newErc20(tokenName, tokenSymbol, decimals);
    //     homePools.addCurrency(currency, address(erc20));

    //     // First, an outgoing transfer must take place which has funds currency of the currency moved to
    //     // the escrow account, from which funds are moved from into the recipient on an incoming transfer.
    //     erc20.approve(address(evmInvestmentManager), type(uint256).max);
    //     erc20.mint(address(this), amount);
    //     evmInvestmentManager.transfer(address(erc20), bytes32(bytes20(recipient)), amount);
    //     assertEq(erc20.balanceOf(address(evmInvestmentManager.escrow())), amount);

    //     // Now we test the incoming message
    //     homePools.incomingTransfer(currency, sender, bytes32(bytes20(recipient)), amount);
    //     assertEq(erc20.balanceOf(address(evmInvestmentManager.escrow())), 0);
    //     assertEq(erc20.balanceOf(recipient), amount);
    // }

    // Verify that funds are moved from the msg.sender into the escrow account
    // function testOutgoingTransferWorks(
    //     string memory tokenName,
    //     string memory tokenSymbol,
    //     uint8 decimals,
    //     uint128 initialBalance,
    //     uint128 currency,
    //     bytes32 recipient,
    //     uint128 amount
    // ) public {
    //     vm.assume(decimals > 0);
    //     vm.assume(amount > 0);
    //     vm.assume(currency != 0);
    //     vm.assume(initialBalance >= amount);

    //     ERC20 erc20 = newErc20(tokenName, tokenSymbol, decimals);

    //     vm.expectRevert(bytes("InvestmentManager/unknown-currency"));
    //     evmInvestmentManager.transfer(address(erc20), recipient, amount);
    //     homePools.addCurrency(currency, address(erc20));

    //     erc20.mint(address(this), initialBalance);
    //     assertEq(erc20.balanceOf(address(this)), initialBalance);
    //     assertEq(erc20.balanceOf(address(evmInvestmentManager.escrow())), 0);
    //     erc20.approve(address(evmInvestmentManager), type(uint256).max);

<<<<<<< HEAD
    //     evmInvestmentManager.transfer(address(erc20), recipient, amount);
    //     assertEq(erc20.balanceOf(address(this)), initialBalance - amount);
    //     assertEq(erc20.balanceOf(address(evmInvestmentManager.escrow())), amount);
    // }
   
=======
        evmInvestmentManager.transfer(address(erc20), recipient, amount);
        assertEq(erc20.balanceOf(address(this)), initialBalance - amount);
        assertEq(erc20.balanceOf(address(evmInvestmentManager.escrow())), amount);
    }

>>>>>>> 828d6167
    // function testTransferTrancheTokensToCentrifuge(
    //     uint64 validUntil,
    //     bytes32 centChainAddress,
    //     uint128 amount,
    //     uint64 poolId,
    //     uint8 decimals,
    //     string memory tokenName,
    //     string memory tokenSymbol,
    //     bytes16 trancheId,
    //     uint128 currency
    // ) public {
    //     vm.assume(currency > 0);
    //     vm.assume(validUntil > block.timestamp + 7 days);

    //     address lPool_ = deployLiquidityPool(poolId, decimals, tokenName, tokenSymbol, trancheId, currency);
    //     homePools.updateMember(poolId, trancheId, address(this), validUntil);

    //     // fund this account with amount
    //     homePools.incomingTransferTrancheTokens(poolId, trancheId, uint64(block.chainid), currency, address(this), amount);

    //     // Verify the address(this) has the expected amount
    //     assertEq(LiquidityPool(lPool_).balanceOf(address(this)), amount);

    //     // Now send the transfer from EVM -> Cent Chain
    //     LiquidityPool(lPool_).approve(address(evmInvestmentManager), amount);
    //     evmInvestmentManager.transferTrancheTokensToCentrifuge(poolId, trancheId, LiquidityPool(lPool_).asset(), centChainAddress, amount);
    //     assertEq(LiquidityPool(lPool_).balanceOf(address(this)), 0);

    //     // Finally, verify the connector called `router.send`
    //     bytes memory message = Messages.formatTransferTrancheTokens(
    //         poolId,
    //         trancheId,
    //         bytes32(bytes20(address(this))),
    //         Messages.formatDomain(Messages.Domain.Centrifuge),
    //         currency,
    //         centChainAddress,
    //         amount
    //     );
    //     assertEq(mockXcmRouter.sentMessages(message), true);
    // }

    // function testTransferTrancheTokensFromCentrifuge(
    //     uint64 poolId,
    //     uint8 decimals,
    //     string memory tokenName,
    //     string memory tokenSymbol,
    //     bytes16 trancheId,
    //     uint128 currency,
    //     uint64 validUntil,

    //     address destinationAddress,
    //     uint128 amount
    // ) public {
    //     vm.assume(validUntil >= block.timestamp);
    //     vm.assume(destinationAddress != address(0));
    //     vm.assume(currency > 0);

    //     address lPool_ = deployLiquidityPool(poolId, decimals, tokenName, tokenSymbol, trancheId, currency);

    //     homePools.updateMember(poolId, trancheId, destinationAddress, validUntil);
    //     assertTrue(LiquidityPool(lPool_).hasMember(destinationAddress));
    //     homePools.incomingTransferTrancheTokens(poolId, trancheId, uint64(block.chainid), currency, destinationAddress, amount);
    //     assertEq(LiquidityPoolLike(lPool_).balanceOf(destinationAddress), amount);
    // }

    // function testTransferTrancheTokensFromCentrifugeWithoutMemberFails(
    //     uint64 poolId,
    //     uint8 decimals,
    //     string memory tokenName,
    //     string memory tokenSymbol,
    //     bytes16 trancheId,
    //     uint128 currency,
    //     address destinationAddress,
    //     uint128 amount
    // ) public {
    //     vm.assume(destinationAddress != address(0));
    //     vm.assume(currency > 0);

    //     deployLiquidityPool(poolId, decimals, tokenName, tokenSymbol, trancheId, currency);

    //     vm.expectRevert(bytes("InvestmentManager/not-a-member"));
    //     homePools.incomingTransferTrancheTokens(poolId, trancheId, uint64(block.chainid), currency, destinationAddress, amount);
    // }

    // function testTransferTrancheTokensToEVM(
    //     uint64 poolId,
    //     bytes16 trancheId,
    //     string memory tokenName,
    //     string memory tokenSymbol,
    //     uint8 decimals,
    //     uint64 validUntil,
    //     address destinationAddress,
    //     uint128 amount,
    //     uint128 currency
    // ) public {
    //     vm.assume(validUntil > block.timestamp + 7 days);
    //     vm.assume(destinationAddress != address(0));
    //     vm.assume(currency > 0);
    //     vm.assume(amount > 0);

    //     address lPool_ = deployLiquidityPool(poolId, decimals, tokenName, tokenSymbol, trancheId, currency);
    //     homePools.updateMember(poolId, trancheId, destinationAddress, validUntil);
    //     homePools.updateMember(poolId, trancheId, address(this), validUntil);
    //     assertTrue(LiquidityPool(lPool_).hasMember(address(this)));
    //     assertTrue(LiquidityPool(lPool_).hasMember(destinationAddress));

    //     // Fund this address with amount
    //     homePools.incomingTransferTrancheTokens(poolId, trancheId, uint64(block.chainid), currency, address(this), amount);
    //     assertEq(LiquidityPool(lPool_).balanceOf(address(this)), amount);

    //     // Approve and transfer amount from this address to destinationAddress
    //     LiquidityPool(lPool_).approve(address(evmInvestmentManager), amount);
    //     console.logAddress(lPool_);
    //     console.logAddress(LiquidityPool(lPool_).asset());
    //     evmInvestmentManager.transferTrancheTokensToEVM(
    //         poolId, trancheId, LiquidityPool(lPool_).asset(), uint64(block.chainid), destinationAddress, amount
    //     );
    //     assertEq(LiquidityPool(lPool_).balanceOf(address(this)), 0);
    // }

    // helpers
    function deployLiquidityPool(
        uint64 poolId,
        uint8 decimals,
        string memory tokenName,
        string memory tokenSymbol,
        bytes16 trancheId,
        uint128 currency
    ) internal returns (address lPool) {
        // deploy liquidityPool
        ERC20 erc20 = newErc20("X's Dollar", "USDX", 42);
        homePools.addPool(poolId); // add pool
        homePools.addTranche(poolId, trancheId, tokenName, tokenSymbol, decimals, 0); // add tranche
        homePools.addCurrency(currency, address(erc20));
        homePools.allowPoolCurrency(poolId, currency);

        lPool = evmInvestmentManager.deployLiquidityPool(poolId, trancheId, address(erc20));
    }

    function newErc20(string memory name, string memory symbol, uint8 decimals) internal returns (ERC20) {
        ERC20 erc20 = new ERC20(decimals);
        erc20.file("name", name);
        erc20.file("symbol", symbol);

        return erc20;
    }

    function stringToBytes32(string memory source) internal pure returns (bytes32 result) {
        bytes memory tempEmptyStringTest = bytes(source);
        if (tempEmptyStringTest.length == 0) {
            return 0x0;
        }

        assembly {
            result := mload(add(source, 32))
        }
    }

    function bytes32ToString(bytes32 _bytes32) internal pure returns (string memory) {
        uint8 i = 0;
        while (i < 32 && _bytes32[i] != 0) {
            i++;
        }

        bytes memory bytesArray = new bytes(i);
        for (i = 0; i < 32 && _bytes32[i] != 0; i++) {
            bytesArray[i] = _bytes32[i];
        }
        return string(bytesArray);
    }

    function toBytes32(bytes memory f) internal pure returns (bytes16 fc) {
        assembly {
            fc := mload(add(f, 32))
        }
        return fc;
    }

    function toBytes29(bytes memory f) internal pure returns (bytes29 fc) {
        assembly {
            fc := mload(add(f, 29))
        }
        return fc;
    }

    function hasDuplicates(bytes16[] calldata array) internal pure returns (bool) {
        uint256 length = array.length;
        for (uint256 i = 0; i < length; i++) {
            for (uint256 j = i + 1; j < length; j++) {
                if (array[i] == array[j]) {
                    return true;
                }
            }
        }
        return false;
    }
}<|MERGE_RESOLUTION|>--- conflicted
+++ resolved
@@ -559,19 +559,11 @@
     //     assertEq(erc20.balanceOf(address(evmInvestmentManager.escrow())), 0);
     //     erc20.approve(address(evmInvestmentManager), type(uint256).max);
 
-<<<<<<< HEAD
     //     evmInvestmentManager.transfer(address(erc20), recipient, amount);
     //     assertEq(erc20.balanceOf(address(this)), initialBalance - amount);
     //     assertEq(erc20.balanceOf(address(evmInvestmentManager.escrow())), amount);
     // }
    
-=======
-        evmInvestmentManager.transfer(address(erc20), recipient, amount);
-        assertEq(erc20.balanceOf(address(this)), initialBalance - amount);
-        assertEq(erc20.balanceOf(address(evmInvestmentManager.escrow())), amount);
-    }
-
->>>>>>> 828d6167
     // function testTransferTrancheTokensToCentrifuge(
     //     uint64 validUntil,
     //     bytes32 centChainAddress,
