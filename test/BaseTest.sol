pragma solidity 0.8.21;
// SPDX-License-Identifier: AGPL-3.0-only
pragma abicoder v2;

// core contracts
import {Root} from "src/Root.sol";
import {InvestmentManager} from "src/InvestmentManager.sol";
import {PoolManager, Tranche} from "src/PoolManager.sol";
import {Escrow} from "src/Escrow.sol";
import {ERC7540VaultFactory} from "src/factories/ERC7540VaultFactory.sol";
import {TrancheTokenFactory} from "src/factories/TrancheTokenFactory.sol";
import {ERC7540Vault} from "src/ERC7540Vault.sol";
import {TrancheToken, TrancheTokenLike} from "src/token/Tranche.sol";
import {ERC20} from "src/token/ERC20.sol";
import {Gateway} from "src/gateway/Gateway.sol";
import {RestrictionManagerLike, RestrictionManager} from "src/token/RestrictionManager.sol";
import {MessagesLib} from "src/libraries/MessagesLib.sol";
import {Deployer} from "script/Deployer.sol";
import {MockSafe} from "test/mocks/MockSafe.sol";
import "src/interfaces/IERC20.sol";

// mocks
import {MockCentrifugeChain} from "test/mocks/MockCentrifugeChain.sol";
import {MockRouter} from "test/mocks/MockRouter.sol";

// test env
import "forge-std/Test.sol";

contract BaseTest is Deployer, Test {
    MockCentrifugeChain centrifugeChain;
    MockRouter router1;
    MockRouter router2;
    MockRouter router3;
    address[] testRouters;
    ERC20 public erc20;

    address self = address(this);
    address investor = makeAddr("investor");
    address nonMember = makeAddr("nonMember");
    address randomUser = makeAddr("randomUser");

    uint128 constant MAX_UINT128 = type(uint128).max;

    // default values
    uint128 public defaultAssetId = 1;
<<<<<<< HEAD
    uint128 public defaultPrice = 1 * 10**18;
    uint8 public defaultHook = 1; // TODO
=======
    uint128 public defaultPrice = 1 * 10 ** 18;
    uint8 public defaultRestrictionSet = 2;
>>>>>>> 8e68ff98
    uint8 public defaultDecimals = 8;

    function setUp() public virtual {
        vm.chainId(1);

        // make yourself owner of the adminSafe
        address[] memory pausers = new address[](1);
        pausers[0] = self;
        adminSafe = address(new MockSafe(pausers, 1));

        // deploy core contracts
        deploy(address(this));

        // deploy mock routers
        router1 = new MockRouter(address(aggregator));
        router2 = new MockRouter(address(aggregator));
        router3 = new MockRouter(address(aggregator));

        testRouters.push(address(router1));
        testRouters.push(address(router2));
        testRouters.push(address(router3));

        // wire contracts
        wire(address(router1));
        aggregator.file("routers", testRouters);
        // remove deployer access
        // removeDeployerAccess(address(router)); // need auth permissions in tests

        centrifugeChain = new MockCentrifugeChain(testRouters);
        erc20 = _newErc20("X's Dollar", "USDX", 6);

        // Label contracts
        vm.label(address(root), "Root");
        vm.label(address(investmentManager), "InvestmentManager");
        vm.label(address(poolManager), "PoolManager");
        vm.label(address(gateway), "Gateway");
        vm.label(address(aggregator), "Aggregator");
        vm.label(address(router1), "MockRouter1");
        vm.label(address(router2), "MockRouter2");
        vm.label(address(router3), "MockRouter3");
        vm.label(address(erc20), "ERC20");
        vm.label(address(centrifugeChain), "CentrifugeChain");
        vm.label(address(escrow), "Escrow");
        vm.label(address(guardian), "Guardian");
        vm.label(address(poolManager.restrictionManagerFactory()), "RestrictionManagerFactory");
        vm.label(address(poolManager.trancheTokenFactory()), "TrancheTokenFactory");
        vm.label(address(poolManager.vaultFactory()), "ERC7540VaultFactory");

        // Exclude predeployed contracts from invariant tests by default
        excludeContract(address(root));
        excludeContract(address(investmentManager));
        excludeContract(address(poolManager));
        excludeContract(address(gateway));
        excludeContract(address(aggregator));
        excludeContract(address(erc20));
        excludeContract(address(centrifugeChain));
        excludeContract(address(router1));
        excludeContract(address(router2));
        excludeContract(address(router3));
        excludeContract(address(escrow));
        excludeContract(address(guardian));
        excludeContract(address(poolManager.restrictionManagerFactory()));
        excludeContract(address(poolManager.trancheTokenFactory()));
        excludeContract(address(poolManager.vaultFactory()));
    }

    // helpers
    function deployVault(
        uint64 poolId,
        uint8 trancheTokenDecimals,
        uint8 hook,
        string memory tokenName,
        string memory tokenSymbol,
        bytes16 trancheId,
        uint128 assetId,
        address asset
    ) public returns (address) {
        if (poolManager.idToAsset(assetId) == address(0)) {
            centrifugeChain.addAsset(assetId, asset);
        }

        if (poolManager.getTrancheToken(poolId, trancheId) == address(0)) {
            centrifugeChain.addPool(poolId);
            centrifugeChain.addTranche(poolId, trancheId, tokenName, tokenSymbol, trancheTokenDecimals, hook);

            centrifugeChain.allowAsset(poolId, assetId);
            poolManager.deployTranche(poolId, trancheId);
        }

        if (!poolManager.isAllowedAsset(poolId, asset)) {
            centrifugeChain.allowAsset(poolId, assetId);
        }

        address vaultAddress = poolManager.deployVault(poolId, trancheId, asset);

        return vaultAddress;
    }

    function deployVault(
        uint64 poolId,
        uint8 decimals,
        string memory tokenName,
        string memory tokenSymbol,
        bytes16 trancheId,
        uint128 asset
    ) public returns (address) {
        return deployVault(poolId, decimals, defaultHook, tokenName, tokenSymbol, trancheId, asset, address(erc20));
    }

    function deploySimpleVault() public returns (address) {
<<<<<<< HEAD
        return deployVault(5, 6, defaultHook, "name", "symbol", bytes16(bytes("1")), defaultAssetId, address(erc20));
=======
        return deployVault(
            5, 6, defaultRestrictionSet, "name", "symbol", bytes16(bytes("1")), defaultAssetId, address(erc20)
        );
>>>>>>> 8e68ff98
    }

    function deposit(address _vault, address _investor, uint256 amount) public {
        deposit(_vault, _investor, amount, true);
    }

    function deposit(address _vault, address _investor, uint256 amount, bool claimDeposit) public {
        ERC7540Vault vault = ERC7540Vault(_vault);
        erc20.mint(_investor, amount);
        centrifugeChain.updateMember(vault.poolId(), vault.trancheId(), _investor, type(uint64).max); // add user as
            // member
        vm.startPrank(_investor);
        erc20.approve(_vault, amount); // add allowance
        vault.requestDeposit(amount, _investor, _investor);
        // trigger executed collectInvest
        uint128 assetId = poolManager.assetToId(address(erc20)); // retrieve assetId
        centrifugeChain.isFulfilledDepositRequest(
            vault.poolId(), vault.trancheId(), bytes32(bytes20(_investor)), assetId, uint128(amount), uint128(amount), 0
        );

        if (claimDeposit) {
            vault.deposit(amount, _investor); // claim the trancheTokens
        }
        vm.stopPrank();
    }

    // Helpers
    function _addressToBytes32(address x) internal pure returns (bytes32) {
        return bytes32(bytes20(x));
    }

    function _newErc20(string memory name, string memory symbol, uint8 decimals) internal returns (ERC20) {
        ERC20 asset = new ERC20(decimals);
        asset.file("name", name);
        asset.file("symbol", symbol);
        return asset;
    }

    function _bytes16ToString(bytes16 _bytes16) public pure returns (string memory) {
        uint8 i = 0;
        while (i < 16 && _bytes16[i] != 0) {
            i++;
        }
        bytes memory bytesArray = new bytes(i);
        for (i = 0; i < 16 && _bytes16[i] != 0; i++) {
            bytesArray[i] = _bytes16[i];
        }
        return string(bytesArray);
    }

    function _uint256ToString(uint256 _i) internal pure returns (string memory _uintAsString) {
        if (_i == 0) {
            return "0";
        }
        uint256 j = _i;
        uint256 len;
        while (j != 0) {
            len++;
            j /= 10;
        }
        bytes memory bstr = new bytes(len);
        uint256 k = len;
        while (_i != 0) {
            k = k - 1;
            uint8 temp = (48 + uint8(_i - _i / 10 * 10));
            bytes1 b1 = bytes1(temp);
            bstr[k] = b1;
            _i /= 10;
        }
        return string(bstr);
    }

    function random(uint256 maxValue, uint256 nonce) internal view returns (uint256) {
        if (maxValue == 1) {
            return maxValue;
        }
        uint256 randomnumber = uint256(keccak256(abi.encodePacked(block.timestamp, self, nonce))) % (maxValue - 1);
        return randomnumber + 1;
    }

    // assumptions
    function amountAssumption(uint256 amount) public pure returns (bool) {
        return (amount > 1 && amount < MAX_UINT128);
    }

    function addressAssumption(address user) public view returns (bool) {
        return (user != address(0) && user != address(erc20) && user.code.length == 0);
    }
}<|MERGE_RESOLUTION|>--- conflicted
+++ resolved
@@ -43,13 +43,8 @@
 
     // default values
     uint128 public defaultAssetId = 1;
-<<<<<<< HEAD
     uint128 public defaultPrice = 1 * 10**18;
     uint8 public defaultHook = 1; // TODO
-=======
-    uint128 public defaultPrice = 1 * 10 ** 18;
-    uint8 public defaultRestrictionSet = 2;
->>>>>>> 8e68ff98
     uint8 public defaultDecimals = 8;
 
     function setUp() public virtual {
@@ -160,13 +155,7 @@
     }
 
     function deploySimpleVault() public returns (address) {
-<<<<<<< HEAD
         return deployVault(5, 6, defaultHook, "name", "symbol", bytes16(bytes("1")), defaultAssetId, address(erc20));
-=======
-        return deployVault(
-            5, 6, defaultRestrictionSet, "name", "symbol", bytes16(bytes("1")), defaultAssetId, address(erc20)
-        );
->>>>>>> 8e68ff98
     }
 
     function deposit(address _vault, address _investor, uint256 amount) public {
