--- conflicted
+++ resolved
@@ -142,18 +142,9 @@
         if (poolManager.idToAsset(assetId) == address(0)) {
             centrifugeChain.addAsset(assetId, asset);
         }
-<<<<<<< HEAD
-=======
-
-        if (poolManager.getTranche(poolId, trancheId) == address(0)) {
-            centrifugeChain.addPool(poolId);
-            centrifugeChain.addTranche(poolId, trancheId, tokenName, tokenSymbol, trancheDecimals, hook);
->>>>>>> 0d6c6f0a
 
         if (poolManager.getTranche(poolId, trancheId) == address(0)) {
             centrifugeChain.batchAddPoolAllowAsset(poolId, assetId);
-            // centrifugeChain.addPool(poolId);
-            // centrifugeChain.allowAsset(poolId, assetId);
             centrifugeChain.addTranche(poolId, trancheId, tokenName, tokenSymbol, trancheDecimals, hook);
 
             poolManager.deployTranche(poolId, trancheId);
