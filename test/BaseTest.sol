pragma solidity 0.8.21;
// SPDX-License-Identifier: AGPL-3.0-only
pragma abicoder v2;

// core contracts
import {Root} from "src/Root.sol";
import {InvestmentManager} from "src/InvestmentManager.sol";
import {PoolManager, Tranche} from "src/PoolManager.sol";
import {Escrow} from "src/Escrow.sol";
import {ERC7540VaultFactory} from "src/factories/ERC7540VaultFactory.sol";
import {TrancheTokenFactory} from "src/factories/TrancheTokenFactory.sol";
import {ERC7540Vault} from "src/ERC7540Vault.sol";
import {ERC20} from "src/token/ERC20.sol";
import {Gateway} from "src/gateway/Gateway.sol";
import {MessagesLib} from "src/libraries/MessagesLib.sol";
import {Deployer} from "script/Deployer.sol";
import {MockSafe} from "test/mocks/MockSafe.sol";
import "src/interfaces/IERC20.sol";
import {TrancheTokenLike} from "src/token/TrancheToken01.sol";

// mocks
import {MockCentrifugeChain} from "test/mocks/MockCentrifugeChain.sol";
import {MockRouter} from "test/mocks/MockRouter.sol";

// test env
import "forge-std/Test.sol";

contract BaseTest is Deployer, Test {
    MockCentrifugeChain centrifugeChain;
    MockRouter router1;
    MockRouter router2;
    MockRouter router3;
    address[] testRouters;
    ERC20 public erc20;

    address self = address(this);
    address investor = makeAddr("investor");
    address nonMember = makeAddr("nonMember");
    address randomUser = makeAddr("randomUser");

    uint128 constant MAX_UINT128 = type(uint128).max;

    // dividing by 100 is equivalent to removing the two high bits
    uint256 constant MAX_TRANCHE_TOKEN_BALANCE = type(uint256).max / 100;

    // default values
    uint128 public defaultAssetId = 1;
    uint128 public defaultPrice = 1 * 10**18;
    uint8 public defaultTrancheType = 2;
    uint8 public defaultDecimals = 8;

    function setUp() public virtual {
        vm.chainId(1);

        // make yourself owner of the adminSafe
        address[] memory pausers = new address[](1);
        pausers[0] = self;
        adminSafe = address(new MockSafe(pausers, 1));

        // deploy core contracts
        deploy(address(this));

        // deploy mock routers
        router1 = new MockRouter(address(aggregator));
        router2 = new MockRouter(address(aggregator));
        router3 = new MockRouter(address(aggregator));

        testRouters.push(address(router1));
        testRouters.push(address(router2));
        testRouters.push(address(router3));

        // wire contracts
        wire(address(router1));
        aggregator.file("routers", testRouters);
        // remove deployer access
        // removeDeployerAccess(address(router)); // need auth permissions in tests

        centrifugeChain = new MockCentrifugeChain(testRouters);
        erc20 = _newErc20("X's Dollar", "USDX", 6);

        // Label contracts
        vm.label(address(root), "Root");
        vm.label(address(investmentManager), "InvestmentManager");
        vm.label(address(poolManager), "PoolManager");
        vm.label(address(gateway), "Gateway");
        vm.label(address(aggregator), "Aggregator");
        vm.label(address(router1), "MockRouter1");
        vm.label(address(router2), "MockRouter2");
        vm.label(address(router3), "MockRouter3");
        vm.label(address(erc20), "ERC20");
        vm.label(address(centrifugeChain), "CentrifugeChain");
        vm.label(address(escrow), "Escrow");
<<<<<<< HEAD
        vm.label(address(pauseAdmin), "PauseAdmin");
        vm.label(address(delayedAdmin), "DelayedAdmin");
=======
        vm.label(address(guardian), "Guardian");
        vm.label(address(poolManager.restrictionManagerFactory()), "RestrictionManagerFactory");
>>>>>>> 93d0e1d5
        vm.label(address(poolManager.trancheTokenFactory()), "TrancheTokenFactory");
        vm.label(address(poolManager.vaultFactory()), "ERC7540VaultFactory");

        // Exclude predeployed contracts from invariant tests by default
        excludeContract(address(root));
        excludeContract(address(investmentManager));
        excludeContract(address(poolManager));
        excludeContract(address(gateway));
        excludeContract(address(aggregator));
        excludeContract(address(erc20));
        excludeContract(address(centrifugeChain));
        excludeContract(address(router1));
        excludeContract(address(router2));
        excludeContract(address(router3));
        excludeContract(address(escrow));
<<<<<<< HEAD
        excludeContract(address(pauseAdmin));
        excludeContract(address(delayedAdmin));
=======
        excludeContract(address(guardian));
        excludeContract(address(poolManager.restrictionManagerFactory()));
>>>>>>> 93d0e1d5
        excludeContract(address(poolManager.trancheTokenFactory()));
        excludeContract(address(poolManager.vaultFactory()));
    }

    // helpers
    function deployVault(
        uint64 poolId,
        uint8 trancheTokenDecimals,
        uint8 trancheType,
        string memory tokenName,
        string memory tokenSymbol,
        bytes16 trancheId,
        uint128 assetId,
        address asset
    ) public returns (address) {
        if (poolManager.idToAsset(assetId) == address(0)) {
            centrifugeChain.addAsset(assetId, asset);
        }
        
        if (poolManager.getTrancheToken(poolId, trancheId) == address(0)) {
            centrifugeChain.addPool(poolId);
            centrifugeChain.addTranche(poolId, trancheId, tokenName, tokenSymbol, trancheTokenDecimals, trancheType);

            centrifugeChain.allowAsset(poolId, assetId);
            poolManager.deployTranche(poolId, trancheId);
        }

        if (!poolManager.isAllowedAsset(poolId, asset)) {
            centrifugeChain.allowAsset(poolId, assetId);
        }

        address vaultAddress = poolManager.deployVault(poolId, trancheId, asset);
        return vaultAddress;
    }

    function deployVault(
        uint64 poolId,
        uint8 decimals,
        string memory tokenName,
        string memory tokenSymbol,
        bytes16 trancheId,
        uint128 asset
    ) public returns (address) {
        uint8 trancheType = 2;
        return deployVault(poolId, decimals, trancheType, tokenName, tokenSymbol, trancheId, asset, address(erc20));
    }

    function deploySimpleVault() public returns (address) {
        return deployVault(5, 6, defaultTrancheType, "name", "symbol", bytes16(bytes("1")), defaultAssetId, address(erc20));
    }

    function deposit(address _vault, address _investor, uint256 amount) public {
        deposit(_vault, _investor, amount, true);
    }

    function deposit(address _vault, address _investor, uint256 amount, bool claimDeposit) public {
        ERC7540Vault vault = ERC7540Vault(_vault);
        erc20.mint(_investor, amount);
        centrifugeChain.updateMember(vault.poolId(), vault.trancheId(), _investor, type(uint64).max); // add user as member
        vm.startPrank(_investor);
        erc20.approve(_vault, amount); // add allowance
        vault.requestDeposit(amount, _investor, _investor, "");
        // trigger executed collectInvest
        uint128 assetId = poolManager.assetToId(address(erc20)); // retrieve assetId
        centrifugeChain.isFulfilledDepositRequest(
            vault.poolId(),
            vault.trancheId(),
            bytes32(bytes20(_investor)),
            assetId,
            uint128(amount),
            uint128(amount),
            0
        );

        if (claimDeposit) {
           vault.deposit(amount, _investor); // claim the trancheTokens
        }
        vm.stopPrank();
    }

    // Helpers
    function _addressToBytes32(address x) internal pure returns (bytes32) {
        return bytes32(bytes20(x));
    }

    function _newErc20(string memory name, string memory symbol, uint8 decimals) internal returns (ERC20) {
        ERC20 asset = new ERC20(decimals);
        asset.file("name", name);
        asset.file("symbol", symbol);
        return asset;
    }

    function _bytes16ToString(bytes16 _bytes16) public pure returns (string memory) {
        uint8 i = 0;
        while(i < 16 && _bytes16[i] != 0) {
            i++;
        }
        bytes memory bytesArray = new bytes(i);
        for (i = 0; i < 16 && _bytes16[i] != 0; i++) {
            bytesArray[i] = _bytes16[i];
        }
        return string(bytesArray);
    }

    function _uint256ToString(uint _i) internal pure returns (string memory _uintAsString) {
            if (_i == 0) {
                return "0";
            }
            uint j = _i;
            uint len;
            while (j != 0) {
                len++;
                j /= 10;
            }
            bytes memory bstr = new bytes(len);
            uint k = len;
            while (_i != 0) {
                k = k-1;
                uint8 temp = (48 + uint8(_i - _i / 10 * 10));
                bytes1 b1 = bytes1(temp);
                bstr[k] = b1;
                _i /= 10;
            }
            return string(bstr);
        }

    function random(uint256 maxValue, uint256 nonce) internal view returns (uint256) {
        if (maxValue == 1) {
            return maxValue;
        }
        uint256 randomnumber = uint256(keccak256(abi.encodePacked(block.timestamp, self, nonce))) % (maxValue - 1);
        return randomnumber + 1;
    }

    // assumptions
    function amountAssumption(uint256 amount) public pure returns (bool) {
        return (amount > 1 && amount < MAX_UINT128);
    }

    function addressAssumption(address user) public view returns (bool) {
        return (user != address(0) && user != address(erc20) && user.code.length == 0);
    }
}<|MERGE_RESOLUTION|>--- conflicted
+++ resolved
@@ -90,13 +90,7 @@
         vm.label(address(erc20), "ERC20");
         vm.label(address(centrifugeChain), "CentrifugeChain");
         vm.label(address(escrow), "Escrow");
-<<<<<<< HEAD
-        vm.label(address(pauseAdmin), "PauseAdmin");
-        vm.label(address(delayedAdmin), "DelayedAdmin");
-=======
         vm.label(address(guardian), "Guardian");
-        vm.label(address(poolManager.restrictionManagerFactory()), "RestrictionManagerFactory");
->>>>>>> 93d0e1d5
         vm.label(address(poolManager.trancheTokenFactory()), "TrancheTokenFactory");
         vm.label(address(poolManager.vaultFactory()), "ERC7540VaultFactory");
 
@@ -112,13 +106,7 @@
         excludeContract(address(router2));
         excludeContract(address(router3));
         excludeContract(address(escrow));
-<<<<<<< HEAD
-        excludeContract(address(pauseAdmin));
-        excludeContract(address(delayedAdmin));
-=======
         excludeContract(address(guardian));
-        excludeContract(address(poolManager.restrictionManagerFactory()));
->>>>>>> 93d0e1d5
         excludeContract(address(poolManager.trancheTokenFactory()));
         excludeContract(address(poolManager.vaultFactory()));
     }
