pragma solidity 0.8.21;
// SPDX-License-Identifier: AGPL-3.0-only
pragma abicoder v2;

// core contracts
import {Root} from "../src/Root.sol";
import {InvestmentManager} from "../src/InvestmentManager.sol";
import {PoolManager, Tranche} from "../src/PoolManager.sol";
import {Escrow} from "../src/Escrow.sol";
import {LiquidityPoolFactory} from "src/factories/LiquidityPoolFactory.sol";
import {TrancheTokenFactory} from "src/factories/TrancheTokenFactory.sol";
import {LiquidityPool} from "../src/LiquidityPool.sol";
import {TrancheToken, TrancheTokenLike} from "../src/token/Tranche.sol";
import {ERC20} from "../src/token/ERC20.sol";
import {Gateway} from "../src/gateway/Gateway.sol";
import {RestrictionManagerLike, RestrictionManager} from "../src/token/RestrictionManager.sol";
import {MessagesLib} from "../src/libraries/MessagesLib.sol";
import {Deployer} from "../script/Deployer.sol";
import {MockSafe} from "./mocks/MockSafe.sol";
import "../src/interfaces/IERC20.sol";

// mocks
import {MockCentrifugeChain} from "./mocks/MockCentrifugeChain.sol";
import {MockRouter} from "./mocks/MockRouter.sol";

// test env
import "forge-std/Test.sol";

contract BaseTest is Deployer, Test {
    MockCentrifugeChain centrifugeChain;
    MockRouter router1;
    MockRouter router2;
    MockRouter router3;
    address[] testRouters;
    ERC20 public erc20;

    address self = address(this);
    address investor = makeAddr("investor");
    address nonMember = makeAddr("nonMember");
    address randomUser = makeAddr("randomUser");

    uint128 constant MAX_UINT128 = type(uint128).max;

    // default values
    uint128 public defaultCurrencyId = 1;
    uint128 public defaultPrice = 1 * 10**18;
    uint8 public defaultRestrictionSet = 2;
    uint8 public defaultDecimals = 8;

    function setUp() public virtual {
        vm.chainId(1);

        // make yourself owner of the adminSafe
        address[] memory pausers = new address[](1);
        pausers[0] = self;
        adminSafe = address(new MockSafe(pausers, 1));

        // deploy core contracts
        deploy(address(this));

        // deploy mock routers
        router1 = new MockRouter(address(aggregator));
        router2 = new MockRouter(address(aggregator));
        router3 = new MockRouter(address(aggregator));

        testRouters.push(address(router1));
        testRouters.push(address(router2));
        testRouters.push(address(router3));

        // wire contracts
<<<<<<< HEAD
        wire(address(router));
=======
        wire(address(router1));
        aggregator.file("routers", testRouters);

        // give admin access
        giveAdminAccess();

>>>>>>> cff5b8bb
        // remove deployer access
        // removeDeployerAccess(address(router)); // need auth permissions in tests

        centrifugeChain = new MockCentrifugeChain(testRouters);
        erc20 = _newErc20("X's Dollar", "USDX", 6);

        // Label contracts
        vm.label(address(root), "Root");
        vm.label(address(investmentManager), "InvestmentManager");
        vm.label(address(poolManager), "PoolManager");
        vm.label(address(gateway), "Gateway");
        vm.label(address(aggregator), "Aggregator");
        vm.label(address(router1), "MockRouter1");
        vm.label(address(router2), "MockRouter2");
        vm.label(address(router3), "MockRouter3");
        vm.label(address(erc20), "ERC20");
        vm.label(address(centrifugeChain), "CentrifugeChain");
        vm.label(address(escrow), "Escrow");
        vm.label(address(pauseAdmin), "PauseAdmin");
        vm.label(address(delayedAdmin), "DelayedAdmin");
        vm.label(address(poolManager.restrictionManagerFactory()), "RestrictionManagerFactory");
        vm.label(address(poolManager.trancheTokenFactory()), "TrancheTokenFactory");
        vm.label(address(poolManager.liquidityPoolFactory()), "LiquidityPoolFactory");

        // Exclude predeployed contracts from invariant tests by default
        excludeContract(address(root));
        excludeContract(address(investmentManager));
        excludeContract(address(poolManager));
        excludeContract(address(gateway));
        excludeContract(address(aggregator));
        excludeContract(address(erc20));
        excludeContract(address(centrifugeChain));
        excludeContract(address(router1));
        excludeContract(address(router2));
        excludeContract(address(router3));
        excludeContract(address(escrow));
<<<<<<< HEAD
        excludeContract(address(userEscrow));
        excludeContract(address(guardian));
=======
        excludeContract(address(pauseAdmin));
        excludeContract(address(delayedAdmin));
>>>>>>> cff5b8bb
        excludeContract(address(poolManager.restrictionManagerFactory()));
        excludeContract(address(poolManager.trancheTokenFactory()));
        excludeContract(address(poolManager.liquidityPoolFactory()));
    }

    // helpers
    function deployLiquidityPool(
        uint64 poolId,
        uint8 trancheTokenDecimals,
        uint8 restrictionSet,
        string memory tokenName,
        string memory tokenSymbol,
        bytes16 trancheId,
        uint128 currencyId,
        address currency
    ) public returns (address) {
        if (poolManager.currencyIdToAddress(currencyId) == address(0)) {
            centrifugeChain.addCurrency(currencyId, currency);
        }
        
        if (poolManager.getTrancheToken(poolId, trancheId) == address(0)) {
            centrifugeChain.addPool(poolId);
            centrifugeChain.addTranche(poolId, trancheId, tokenName, tokenSymbol, trancheTokenDecimals, restrictionSet);

            centrifugeChain.allowInvestmentCurrency(poolId, currencyId);
            poolManager.deployTranche(poolId, trancheId);
        }

        if (!poolManager.isAllowedAsInvestmentCurrency(poolId, currency)) {
            centrifugeChain.allowInvestmentCurrency(poolId, currencyId);
        }

        address lPoolAddress = poolManager.deployLiquidityPool(poolId, trancheId, currency);
        return lPoolAddress;
    }

    function deployLiquidityPool(
        uint64 poolId,
        uint8 decimals,
        string memory tokenName,
        string memory tokenSymbol,
        bytes16 trancheId,
        uint128 currency
    ) public returns (address) {
        uint8 restrictionSet = 2;
        return deployLiquidityPool(poolId, decimals, restrictionSet, tokenName, tokenSymbol, trancheId, currency, address(erc20));
    }

    function deploySimplePool() public returns (address) {
        return deployLiquidityPool(5, 6, defaultRestrictionSet, "name", "symbol", bytes16(bytes("1")), defaultCurrencyId, address(erc20));
    }

    function deposit(address _lPool, address _investor, uint256 amount) public {
        deposit(_lPool, _investor, amount, true);
    }

    function deposit(address _lPool, address _investor, uint256 amount, bool claimDeposit) public {
        LiquidityPool lPool = LiquidityPool(_lPool);
        erc20.mint(_investor, amount);
        centrifugeChain.updateMember(lPool.poolId(), lPool.trancheId(), _investor, type(uint64).max); // add user as member
        vm.startPrank(_investor);
        erc20.approve(_lPool, amount); // add allowance
        lPool.requestDeposit(amount, _investor, _investor, "");
        // trigger executed collectInvest
        uint128 currencyId = poolManager.currencyAddressToId(address(erc20)); // retrieve currencyId
        centrifugeChain.isExecutedCollectInvest(
            lPool.poolId(),
            lPool.trancheId(),
            bytes32(bytes20(_investor)),
            currencyId,
            uint128(amount),
            uint128(amount),
            0
        );

        if (claimDeposit) {
           lPool.deposit(amount, _investor); // claim the trancheTokens
        }
        vm.stopPrank();
    }

    // Helpers
    function _addressToBytes32(address x) internal pure returns (bytes32) {
        return bytes32(bytes20(x));
    }

    function _newErc20(string memory name, string memory symbol, uint8 decimals) internal returns (ERC20) {
        ERC20 currency = new ERC20(decimals);
        currency.file("name", name);
        currency.file("symbol", symbol);
        return currency;
    }

    function _bytes16ToString(bytes16 _bytes16) public pure returns (string memory) {
        uint8 i = 0;
        while(i < 16 && _bytes16[i] != 0) {
            i++;
        }
        bytes memory bytesArray = new bytes(i);
        for (i = 0; i < 16 && _bytes16[i] != 0; i++) {
            bytesArray[i] = _bytes16[i];
        }
        return string(bytesArray);
    }

    function _uint256ToString(uint _i) internal pure returns (string memory _uintAsString) {
            if (_i == 0) {
                return "0";
            }
            uint j = _i;
            uint len;
            while (j != 0) {
                len++;
                j /= 10;
            }
            bytes memory bstr = new bytes(len);
            uint k = len;
            while (_i != 0) {
                k = k-1;
                uint8 temp = (48 + uint8(_i - _i / 10 * 10));
                bytes1 b1 = bytes1(temp);
                bstr[k] = b1;
                _i /= 10;
            }
            return string(bstr);
        }

    function random(uint256 maxValue, uint256 nonce) internal view returns (uint256) {
        if (maxValue == 1) {
            return maxValue;
        }
        uint256 randomnumber = uint256(keccak256(abi.encodePacked(block.timestamp, self, nonce))) % (maxValue - 1);
        return randomnumber + 1;
    }

    // assumptions
    function amountAssumption(uint256 amount) public pure returns (bool) {
        return (amount > 1 && amount < MAX_UINT128);
    }

    function addressAssumption(address user) public view returns (bool) {
        return (user != address(0) && user != address(erc20) && user.code.length == 0);
    }
}<|MERGE_RESOLUTION|>--- conflicted
+++ resolved
@@ -68,16 +68,8 @@
         testRouters.push(address(router3));
 
         // wire contracts
-<<<<<<< HEAD
-        wire(address(router));
-=======
         wire(address(router1));
         aggregator.file("routers", testRouters);
-
-        // give admin access
-        giveAdminAccess();
-
->>>>>>> cff5b8bb
         // remove deployer access
         // removeDeployerAccess(address(router)); // need auth permissions in tests
 
@@ -96,8 +88,6 @@
         vm.label(address(erc20), "ERC20");
         vm.label(address(centrifugeChain), "CentrifugeChain");
         vm.label(address(escrow), "Escrow");
-        vm.label(address(pauseAdmin), "PauseAdmin");
-        vm.label(address(delayedAdmin), "DelayedAdmin");
         vm.label(address(poolManager.restrictionManagerFactory()), "RestrictionManagerFactory");
         vm.label(address(poolManager.trancheTokenFactory()), "TrancheTokenFactory");
         vm.label(address(poolManager.liquidityPoolFactory()), "LiquidityPoolFactory");
@@ -114,13 +104,7 @@
         excludeContract(address(router2));
         excludeContract(address(router3));
         excludeContract(address(escrow));
-<<<<<<< HEAD
-        excludeContract(address(userEscrow));
         excludeContract(address(guardian));
-=======
-        excludeContract(address(pauseAdmin));
-        excludeContract(address(delayedAdmin));
->>>>>>> cff5b8bb
         excludeContract(address(poolManager.restrictionManagerFactory()));
         excludeContract(address(poolManager.trancheTokenFactory()));
         excludeContract(address(poolManager.liquidityPoolFactory()));
