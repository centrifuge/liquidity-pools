// SPDX-License-Identifier: AGPL-3.0-only
pragma solidity 0.8.21;

import "./../BaseTest.sol";
import {CastLib} from "src/libraries/CastLib.sol";

contract DepositTest is BaseTest {
    using CastLib for *;

    function testDepositMint(uint256 amount) public {
        // If lower than 4 or odd, rounding down can lead to not receiving any tokens
        amount = uint128(bound(amount, 4, MAX_UINT128));
        vm.assume(amount % 2 == 0);

        uint128 price = 2 * 10 ** 18;

        address vault_ = deploySimpleVault();
        ERC7540Vault vault = ERC7540Vault(vault_);
        TrancheTokenLike trancheToken = TrancheTokenLike(address(vault.share()));
        centrifugeChain.updateTrancheTokenPrice(
            vault.poolId(), vault.trancheId(), defaultAssetId, price, uint64(block.timestamp)
        );

        erc20.mint(self, amount);

        // will fail - user not member: can not send funds
        vm.expectRevert(bytes("InvestmentManager/owner-is-restricted"));
        vault.requestDeposit(amount, self, self, "");

        centrifugeChain.updateMember(vault.poolId(), vault.trancheId(), self, type(uint64).max); // add user as member

        // will fail - user not member: can not receive trancheToken
        vm.expectRevert(bytes("InvestmentManager/transfer-not-allowed"));
        vault.requestDeposit(amount, nonMember, self, "");

        // will fail - user did not give asset allowance to vault
        vm.expectRevert(bytes("SafeTransferLib/safe-transfer-from-failed"));
        vault.requestDeposit(amount, self, self, "");

        // will fail - zero deposit not allowed
        vm.expectRevert(bytes("InvestmentManager/zero-amount-not-allowed"));
        vault.requestDeposit(0, self, self, "");

        // will fail - owner != msg.sender not allowed
        vm.expectRevert(bytes("ERC7540Vault/not-msg-sender"));
        vault.requestDeposit(amount, self, nonMember, "");

        // will fail - investment asset not allowed
        centrifugeChain.disallowAsset(vault.poolId(), defaultAssetId);
        vm.expectRevert(bytes("InvestmentManager/asset-not-allowed"));
        vault.requestDeposit(amount, self, self, "");

        // success
        centrifugeChain.allowAsset(vault.poolId(), defaultAssetId);
        erc20.approve(vault_, amount);
        vault.requestDeposit(amount, self, self, "");

        // fail: no asset left
        vm.expectRevert(bytes("ERC7540Vault/insufficient-balance"));
        vault.requestDeposit(amount, self, self, "");

        // ensure funds are locked in escrow
        assertEq(erc20.balanceOf(address(escrow)), amount);
        assertEq(erc20.balanceOf(self), 0);
        assertEq(vault.pendingDepositRequest(0, self), amount);
        assertEq(vault.claimableDepositRequest(0, self), 0);

        // trigger executed collectInvest
        uint128 _assetId = poolManager.assetToId(address(erc20)); // retrieve assetId
        uint128 shares = uint128((amount * 10 ** 18) / price); // trancheTokenPrice = 2$
        assertApproxEqAbs(shares, amount / 2, 2);
        centrifugeChain.isFulfilledDepositRequest(
            vault.poolId(),
            vault.trancheId(),
            bytes32(bytes20(self)),
            _assetId,
            uint128(amount),
            shares,
            uint128(amount)
        );

        // assert deposit & mint values adjusted
        assertEq(vault.maxMint(self), shares);
        assertApproxEqAbs(vault.maxDeposit(self), amount, 1);
        assertEq(vault.pendingDepositRequest(0, self), 0);
        assertEq(vault.claimableDepositRequest(0, self), amount);
        // assert tranche tokens minted
        assertEq(trancheToken.balanceOf(address(escrow)), shares);

        // check maxDeposit and maxMint are 0 for non-members
        centrifugeChain.updateMember(vault.poolId(), vault.trancheId(), self, uint64(block.timestamp));
        vm.warp(block.timestamp + 1);
        assertEq(vault.maxDeposit(self), 0);
        assertEq(vault.maxMint(self), 0);
        centrifugeChain.updateMember(vault.poolId(), vault.trancheId(), self, type(uint64).max);

        vm.assume(randomUser != self);
        // deposit 50% of the amount
<<<<<<< HEAD
        vm.startPrank(randomUser); // try to claim deposit on behalt of user and set the wrong user as receiver
        vm.expectRevert(bytes("LiquidityPool/not-owner-or-endorsed"));
        lPool.deposit(amount / 2, randomUser, self);
        vm.stopPrank();
=======
        vault.deposit(amount / 2, self); // mint half the amount
>>>>>>> 61950c8a

        lPool.deposit(amount / 2, self, self); // deposit half the amount
        // Allow 2 difference because of rounding
        assertApproxEqAbs(trancheToken.balanceOf(self), shares / 2, 2);
        assertApproxEqAbs(trancheToken.balanceOf(address(escrow)), shares - shares / 2, 2);
        assertApproxEqAbs(vault.maxMint(self), shares - shares / 2, 2);
        assertApproxEqAbs(vault.maxDeposit(self), amount - amount / 2, 2);

        // mint the rest
        vault.mint(vault.maxMint(self), self);
        assertEq(trancheToken.balanceOf(self), shares - vault.maxMint(self));
        assertTrue(trancheToken.balanceOf(address(escrow)) <= 1);
        assertTrue(vault.maxMint(self) <= 1);

        // minting or depositing more should revert
        vm.expectRevert(bytes("InvestmentManager/exceeds-deposit-limits"));
        vault.mint(1, self);
        vm.expectRevert(bytes("InvestmentManager/exceeds-deposit-limits"));
<<<<<<< HEAD
        lPool.deposit(2, self, self);
=======
        vault.deposit(2, self);
>>>>>>> 61950c8a

        // remainder is rounding difference
        assertTrue(vault.maxDeposit(self) <= amount * 0.01e18);
    }

    function testPartialDepositExecutions(uint64 poolId, bytes16 trancheId, uint128 assetId) public {
        vm.assume(assetId > 0);

        uint8 TRANCHE_TOKEN_DECIMALS = 18; // Like DAI
        uint8 INVESTMENT_CURRENCY_DECIMALS = 6; // 6, like USDC

        ERC20 asset = _newErc20("Currency", "CR", INVESTMENT_CURRENCY_DECIMALS);
        address vault_ = deployVault(
            poolId, TRANCHE_TOKEN_DECIMALS, defaultRestrictionSet, "", "", trancheId, assetId, address(asset)
        );
        ERC7540Vault vault = ERC7540Vault(vault_);
        centrifugeChain.updateTrancheTokenPrice(
            poolId, trancheId, assetId, 1000000000000000000, uint64(block.timestamp)
        );

        // invest
        uint256 investmentAmount = 100000000; // 100 * 10**6
        centrifugeChain.updateMember(poolId, trancheId, self, type(uint64).max);
        asset.approve(vault_, investmentAmount);
        asset.mint(self, investmentAmount);
        vault.requestDeposit(investmentAmount, self, self, "");
        uint128 _assetId = poolManager.assetToId(address(asset)); // retrieve assetId

        // first trigger executed collectInvest of the first 50% at a price of 1.4
        uint128 assets = 50000000; // 50 * 10**6
        uint128 firstTrancheTokenPayout = 35714285714285714285; // 50 * 10**18 / 1.4, rounded down
        centrifugeChain.isFulfilledDepositRequest(
            poolId, trancheId, bytes32(bytes20(self)), _assetId, assets, firstTrancheTokenPayout, assets
        );

        (, uint256 depositPrice,,,,,,,,,) = investmentManager.investments(address(vault), self);
        assertEq(depositPrice, 1400000000000000000);

        // second trigger executed collectInvest of the second 50% at a price of 1.2
        uint128 secondTrancheTokenPayout = 41666666666666666666; // 50 * 10**18 / 1.2, rounded down
        centrifugeChain.isFulfilledDepositRequest(
            poolId, trancheId, bytes32(bytes20(self)), _assetId, assets, secondTrancheTokenPayout, assets
        );

        (, depositPrice,,,,,,,,,) = investmentManager.investments(address(vault), self);
        assertEq(depositPrice, 1292307679384615384);

        // assert deposit & mint values adjusted
        assertApproxEqAbs(vault.maxDeposit(self), assets * 2, 2);
        assertEq(vault.maxMint(self), firstTrancheTokenPayout + secondTrancheTokenPayout);
    }

    function testDepositFairRounding(uint256 totalAmount, uint256 tokenAmount) public {
        totalAmount = bound(totalAmount, 1 * 10 ** 6, type(uint128).max / 10 ** 12);
        tokenAmount = bound(tokenAmount, 1 * 10 ** 6, type(uint128).max / 10 ** 12);

        //Deploy a pool
        ERC7540Vault vault = ERC7540Vault(deploySimpleVault());
        TrancheTokenLike trancheToken = TrancheTokenLike(address(vault.share()));

        root.relyContract(address(trancheToken), self);
        trancheToken.mint(address(escrow), type(uint128).max); // mint buffer to the escrow. Mock funds from other users

        // fund user & request deposit
        centrifugeChain.updateMember(vault.poolId(), vault.trancheId(), self, uint64(block.timestamp));
        erc20.mint(self, totalAmount);
        erc20.approve(address(vault), totalAmount);
        vault.requestDeposit(totalAmount, self, self, "");

        // Ensure funds were locked in escrow
        assertEq(erc20.balanceOf(address(escrow)), totalAmount);
        assertEq(erc20.balanceOf(self), 0);

        // Gateway returns randomly generated values for amount of tranche tokens and asset
        centrifugeChain.isFulfilledDepositRequest(
            vault.poolId(),
            vault.trancheId(),
            bytes32(bytes20(self)),
            defaultAssetId,
            uint128(totalAmount),
            uint128(tokenAmount),
            uint128(totalAmount)
        );

        // user claims multiple partial deposits
        vm.assume(vault.maxDeposit(self) > 0);
        assertEq(erc20.balanceOf(self), 0);
        while (vault.maxDeposit(self) > 0) {
            uint256 randomDeposit = random(vault.maxDeposit(self), 1);

<<<<<<< HEAD
            try lPool.deposit(randomDeposit, self, self) {
                if (lPool.maxDeposit(self) == 0 && lPool.maxMint(self) > 0) {
=======
            try vault.deposit(randomDeposit, self) {
                if (vault.maxDeposit(self) == 0 && vault.maxMint(self) > 0) {
>>>>>>> 61950c8a
                    // If you cannot deposit anymore because the 1 wei remaining is rounded down,
                    // you should mint the remainder instead.
                    vault.mint(vault.maxMint(self), self);
                    break;
                }
            } catch {
                // If you cannot deposit anymore because the 1 wei remaining is rounded down,
                // you should mint the remainder instead.
                vault.mint(vault.maxMint(self), self);
                break;
            }
        }

        assertEq(vault.maxDeposit(self), 0);
        assertApproxEqAbs(trancheToken.balanceOf(self), tokenAmount, 1);
    }

    function testMintFairRounding(uint256 totalAmount, uint256 tokenAmount) public {
        totalAmount = bound(totalAmount, 1 * 10 ** 6, type(uint128).max / 10 ** 12);
        tokenAmount = bound(tokenAmount, 1 * 10 ** 6, type(uint128).max / 10 ** 12);

        //Deploy a pool
        ERC7540Vault vault = ERC7540Vault(deploySimpleVault());
        TrancheTokenLike trancheToken = TrancheTokenLike(address(vault.share()));

        root.relyContract(address(trancheToken), self);
        trancheToken.mint(address(escrow), type(uint128).max); // mint buffer to the escrow. Mock funds from other users

        // fund user & request deposit
        centrifugeChain.updateMember(vault.poolId(), vault.trancheId(), self, uint64(block.timestamp));
        erc20.mint(self, totalAmount);
        erc20.approve(address(vault), totalAmount);
        vault.requestDeposit(totalAmount, self, self, "");

        // Ensure funds were locked in escrow
        assertEq(erc20.balanceOf(address(escrow)), totalAmount);
        assertEq(erc20.balanceOf(self), 0);

        // Gateway returns randomly generated values for amount of tranche tokens and asset
        centrifugeChain.isFulfilledDepositRequest(
            vault.poolId(),
            vault.trancheId(),
            bytes32(bytes20(self)),
            defaultAssetId,
            uint128(totalAmount),
            uint128(tokenAmount),
            uint128(totalAmount)
        );

        // user claims multiple partial mints
        uint256 i = 0;
        while (vault.maxMint(self) > 0) {
            uint256 randomMint = random(vault.maxMint(self), i);
            try vault.mint(randomMint, self) {
                i++;
            } catch {
                break;
            }
        }

        assertEq(vault.maxMint(self), 0);
        assertLe(trancheToken.balanceOf(self), tokenAmount);
    }

    function testDepositMintToReceiver(uint256 amount) public {
        // If lower than 4 or odd, rounding down can lead to not receiving any tokens
        amount = uint128(bound(amount, 4, MAX_UINT128));
        vm.assume(amount % 2 == 0);

        uint128 price = 2 * 10 ** 18;
        address vault_ = deploySimpleVault();
        address receiver = makeAddr("receiver");
        ERC7540Vault vault = ERC7540Vault(vault_);
        TrancheTokenLike trancheToken = TrancheTokenLike(address(vault.share()));

        centrifugeChain.updateTrancheTokenPrice(
            vault.poolId(), vault.trancheId(), defaultAssetId, price, uint64(block.timestamp)
        );

        erc20.mint(self, amount);

        centrifugeChain.updateMember(vault.poolId(), vault.trancheId(), self, type(uint64).max); // add user as member
        erc20.approve(vault_, amount); // add allowance
        vault.requestDeposit(amount, self, self, "");

        // trigger executed collectInvest
        uint128 _assetId = poolManager.assetToId(address(erc20)); // retrieve assetId
        uint128 shares = uint128(amount * 10 ** 18 / price); // trancheTokenPrice = 2$
        assertApproxEqAbs(shares, amount / 2, 2);
        centrifugeChain.isFulfilledDepositRequest(
            vault.poolId(),
            vault.trancheId(),
            bytes32(bytes20(self)),
            _assetId,
            uint128(amount),
            shares,
            uint128(amount)
        );

        // assert deposit & mint values adjusted
        assertEq(vault.maxMint(self), shares); // max deposit
        assertEq(vault.maxDeposit(self), amount); // max deposit
        // assert tranche tokens minted
        assertEq(trancheToken.balanceOf(address(escrow)), shares);

        // deposit 1/2 funds to receiver
        vm.expectRevert(bytes("RestrictionManager/destination-not-a-member"));
<<<<<<< HEAD
        lPool.deposit(amount / 2, receiver, address(this)); // mint half the amount
=======
        vault.deposit(amount / 2, receiver); // mint half the amount
>>>>>>> 61950c8a

        vm.expectRevert(bytes("RestrictionManager/destination-not-a-member"));
        vault.mint(amount / 2, receiver); // mint half the amount

        centrifugeChain.updateMember(vault.poolId(), vault.trancheId(), receiver, type(uint64).max); // add receiver
            // member

        // success
<<<<<<< HEAD
        lPool.deposit(amount / 2, receiver, address(this)); // mint half the amount
        lPool.mint(lPool.maxMint(self), receiver); // mint half the amount
=======
        vault.deposit(amount / 2, receiver); // mint half the amount
        vault.mint(vault.maxMint(self), receiver); // mint half the amount
>>>>>>> 61950c8a

        assertApproxEqAbs(trancheToken.balanceOf(receiver), shares, 1);
        assertApproxEqAbs(trancheToken.balanceOf(receiver), shares, 1);
        assertApproxEqAbs(trancheToken.balanceOf(address(escrow)), 0, 1);
        assertApproxEqAbs(erc20.balanceOf(address(escrow)), amount, 1);
    }

    function testDepositWithEndorsement(uint256 amount) public {
        // If lower than 4 or odd, rounding down can lead to not receiving any tokens
        amount = uint128(bound(amount, 4, MAX_UINT128));
        vm.assume(amount % 2 == 0);

        uint128 price = 2 * 10 ** 18;
        address lPool_ = deploySimplePool();
        address receiver = makeAddr("receiver");
        LiquidityPool lPool = LiquidityPool(lPool_);
        TrancheTokenLike trancheToken = TrancheTokenLike(address(lPool.share()));

        centrifugeChain.updateTrancheTokenPrice(
            lPool.poolId(), lPool.trancheId(), defaultCurrencyId, price, uint64(block.timestamp)
        );

        erc20.mint(self, amount);
        centrifugeChain.updateMember(lPool.poolId(), lPool.trancheId(), self, type(uint64).max); // add user as member
        erc20.approve(lPool_, amount); // add allowance
        lPool.requestDeposit(amount, self, self, "");

        // trigger executed collectInvest
        uint128 _currencyId = poolManager.currencyAddressToId(address(erc20)); // retrieve currencyId
        uint128 trancheTokensPayout = uint128(amount * 10 ** 18 / price); // trancheTokenPrice = 2$
        assertApproxEqAbs(trancheTokensPayout, amount / 2, 2);
        centrifugeChain.isExecutedCollectInvest(
            lPool.poolId(),
            lPool.trancheId(),
            bytes32(bytes20(self)),
            _currencyId,
            uint128(amount),
            trancheTokensPayout,
            uint128(amount)
        );

        // assert deposit & mint values adjusted
        assertEq(lPool.maxMint(self), trancheTokensPayout); // max deposit
        assertEq(lPool.maxDeposit(self), amount); // max deposit
        // assert tranche tokens minted
        assertEq(trancheToken.balanceOf(address(escrow)), trancheTokensPayout);

        centrifugeChain.updateMember(lPool.poolId(), lPool.trancheId(), receiver, type(uint64).max); // add receiver

        address router = makeAddr("router");

        vm.startPrank(router);
        vm.expectRevert(bytes("LiquidityPool/not-owner-or-endorsed")); // fail without endorsement
        lPool.deposit(amount, receiver, address(this));
        vm.stopPrank();

        // endorse router on LiquidityPool
        root.relyContract(lPool_, self);
        lPool.endorse(router);
        vm.startPrank(router); // try to claim deposit on behalt of user and set the wrong user as receiver
        lPool.deposit(amount, receiver, address(this));
        vm.stopPrank();

        assertApproxEqAbs(trancheToken.balanceOf(receiver), trancheTokensPayout, 1);
        assertApproxEqAbs(trancheToken.balanceOf(receiver), trancheTokensPayout, 1);
        assertApproxEqAbs(trancheToken.balanceOf(address(escrow)), 0, 1);
        assertApproxEqAbs(erc20.balanceOf(address(escrow)), amount, 1);
    }

    function testDepositWithPermitFR(uint256 amount) public {
        amount = uint128(bound(amount, 2, MAX_UINT128));

        // Use a wallet with a known private key so we can sign the permit message
        address investor = vm.addr(0xABCD);
        vm.prank(vm.addr(0xABCD));

        address vault_ = deploySimpleVault();
        ERC7540Vault vault = ERC7540Vault(vault_);
        erc20.mint(investor, amount);
        centrifugeChain.updateMember(vault.poolId(), vault.trancheId(), investor, type(uint64).max);

        // Sign permit for depositing investment asset
        (uint8 v, bytes32 r, bytes32 s) = vm.sign(
            0xABCD,
            keccak256(
                abi.encodePacked(
                    "\x19\x01",
                    erc20.DOMAIN_SEPARATOR(),
                    keccak256(abi.encode(erc20.PERMIT_TYPEHASH(), investor, vault_, amount, 0, block.timestamp))
                )
            )
        );

        vm.startPrank(randomUser); // random fr permit
        erc20.permit(investor, vault_, amount, block.timestamp, v, r, s);
        // frontrunnign not possible
        centrifugeChain.updateMember(vault.poolId(), vault.trancheId(), randomUser, type(uint64).max);
        vm.expectRevert(bytes("ERC7540Vault/insufficient-balance"));
        vault.requestDepositWithPermit(amount, vm.addr(0xABCD), "", block.timestamp, v, r, s);
        vm.stopPrank();

        // investor still able to WithPermit
        vm.prank(vm.addr(0xABCD));
        vault.requestDepositWithPermit(amount, vm.addr(0xABCD), "", block.timestamp, v, r, s);

        // ensure funds are locked in escrow
        assertEq(erc20.balanceOf(address(escrow)), amount);
        assertEq(erc20.balanceOf(investor), 0);
    }

    function testDepositWithPermit(uint256 amount) public {
        amount = uint128(bound(amount, 2, MAX_UINT128));

        // Use a wallet with a known private key so we can sign the permit message
        address investor = vm.addr(0xABCD);
        vm.prank(investor);

        address vault_ = deploySimpleVault();
        ERC7540Vault vault = ERC7540Vault(vault_);
        erc20.mint(investor, amount);
        centrifugeChain.updateMember(vault.poolId(), vault.trancheId(), investor, type(uint64).max);
        centrifugeChain.updateMember(vault.poolId(), vault.trancheId(), address(this), type(uint64).max);

        // Sign permit for depositing investment asset
        (uint8 v, bytes32 r, bytes32 s) = vm.sign(
            0xABCD,
            keccak256(
                abi.encodePacked(
                    "\x19\x01",
                    erc20.DOMAIN_SEPARATOR(),
                    keccak256(abi.encode(erc20.PERMIT_TYPEHASH(), investor, vault_, amount, 0, block.timestamp))
                )
            )
        );

        // premit functions can only be executed by the owner
        vm.expectRevert(bytes("ERC7540Vault/insufficient-balance"));
        vault.requestDepositWithPermit(amount, vm.addr(0xABCD), "", block.timestamp, v, r, s);
        vm.prank(vm.addr(0xABCD));
        vault.requestDepositWithPermit(amount, vm.addr(0xABCD), "", block.timestamp, v, r, s);

        // To avoid stack too deep errors
        delete v;
        delete r;
        delete s;

        // ensure funds are locked in escrow
        assertEq(erc20.balanceOf(address(escrow)), amount);
        assertEq(erc20.balanceOf(investor), 0);

        // collect 50% of the tranche tokens
        centrifugeChain.isFulfilledDepositRequest(
            vault.poolId(),
            vault.trancheId(),
            bytes32(bytes20(investor)),
            poolManager.assetToId(address(erc20)),
            uint128(amount),
            uint128(amount),
            uint128(amount)
        );

        uint256 maxMint = vault.maxMint(investor);
        vm.prank(vm.addr(0xABCD));
        vault.mint(maxMint, investor);

        TrancheToken trancheToken = TrancheToken(address(vault.share()));
        assertEq(trancheToken.balanceOf(address(investor)), maxMint);
    }

    function testDepositAndRedeemPrecision(uint64 poolId, bytes16 trancheId, uint128 assetId) public {
        vm.assume(assetId > 0);

        uint8 TRANCHE_TOKEN_DECIMALS = 18; // Like DAI
        uint8 INVESTMENT_CURRENCY_DECIMALS = 6; // 6, like USDC

        ERC20 asset = _newErc20("Currency", "CR", INVESTMENT_CURRENCY_DECIMALS);
        address vault_ = deployVault(
            poolId, TRANCHE_TOKEN_DECIMALS, defaultRestrictionSet, "", "", trancheId, assetId, address(asset)
        );
        ERC7540Vault vault = ERC7540Vault(vault_);
        centrifugeChain.updateTrancheTokenPrice(
            poolId, trancheId, assetId, 1000000000000000000, uint64(block.timestamp)
        );

        // invest
        uint256 investmentAmount = 100000000; // 100 * 10**6
        centrifugeChain.updateMember(poolId, trancheId, self, type(uint64).max);
        asset.approve(vault_, investmentAmount);
        asset.mint(self, investmentAmount);
        vault.requestDeposit(investmentAmount, self, self, "");

        // trigger executed collectInvest of the first 50% at a price of 1.2
        uint128 _assetId = poolManager.assetToId(address(asset)); // retrieve assetId
        uint128 assets = 50000000; // 50 * 10**6
        uint128 firstTrancheTokenPayout = 41666666666666666666; // 50 * 10**18 / 1.2, rounded down
        centrifugeChain.isFulfilledDepositRequest(
            poolId, trancheId, bytes32(bytes20(self)), _assetId, assets, firstTrancheTokenPayout, assets / 2
        );

        // assert deposit & mint values adjusted
        assertApproxEqAbs(vault.maxDeposit(self), assets, 1);
        assertEq(vault.maxMint(self), firstTrancheTokenPayout);

        // deposit price should be ~1.2*10**18
        (, uint256 depositPrice,,,,,,,,,) = investmentManager.investments(address(vault), self);
        assertEq(depositPrice, 1200000000000000000);

        // trigger executed collectInvest of the second 50% at a price of 1.4
        assets = 50000000; // 50 * 10**6
        uint128 secondTrancheTokenPayout = 35714285714285714285; // 50 * 10**18 / 1.4, rounded down
        centrifugeChain.isFulfilledDepositRequest(
            poolId, trancheId, bytes32(bytes20(self)), _assetId, assets, secondTrancheTokenPayout, 0
        );

        // collect the tranche tokens
        vault.mint(firstTrancheTokenPayout + secondTrancheTokenPayout, self);
        assertEq(
            TrancheTokenLike(address(vault.share())).balanceOf(self), firstTrancheTokenPayout + secondTrancheTokenPayout
        );

        // redeem
        vault.requestRedeem(firstTrancheTokenPayout + secondTrancheTokenPayout, address(this), address(this), "");

        // trigger executed collectRedeem at a price of 1.5
        // 50% invested at 1.2 and 50% invested at 1.4 leads to ~77 tranche tokens
        // when redeeming at a price of 1.5, this leads to ~115.5 asset
        assets = 115500000; // 115.5*10**6

        // mint interest into escrow
        asset.mint(address(escrow), assets - investmentAmount);

        centrifugeChain.isFulfilledRedeemRequest(
            poolId,
            trancheId,
            bytes32(bytes20(self)),
            _assetId,
            assets,
            firstTrancheTokenPayout + secondTrancheTokenPayout
        );

        // redeem price should now be ~1.5*10**18.
        (,,, uint256 redeemPrice,,,,,,,) = investmentManager.investments(address(vault), self);
        assertEq(redeemPrice, 1492615384615384615);
    }

    function testDepositAndRedeemPrecisionWithInverseDecimals(uint64 poolId, bytes16 trancheId, uint128 assetId)
        public
    {
        vm.assume(assetId > 0);

        // uint8 TRANCHE_TOKEN_DECIMALS = 6; // Like DAI
        // uint8 INVESTMENT_CURRENCY_DECIMALS = 18; // 18, like USDC

        ERC20 asset = _newErc20("Currency", "CR", 18);
        address vault_ = deployVault(poolId, 6, defaultRestrictionSet, "", "", trancheId, assetId, address(asset));
        ERC7540Vault vault = ERC7540Vault(vault_);
        TrancheTokenLike trancheToken = TrancheTokenLike(address(vault.share()));
        centrifugeChain.updateTrancheTokenPrice(
            poolId, trancheId, assetId, 1000000000000000000000000000, uint64(block.timestamp)
        );

        // invest
        uint256 investmentAmount = 100000000000000000000; // 100 * 10**18
        centrifugeChain.updateMember(poolId, trancheId, self, type(uint64).max);
        asset.approve(vault_, investmentAmount);
        asset.mint(self, investmentAmount);
        vault.requestDeposit(investmentAmount, self, self, "");

        // trigger executed collectInvest of the first 50% at a price of 1.2
        uint128 _assetId = poolManager.assetToId(address(asset)); // retrieve assetId
        uint128 assets = 50000000000000000000; // 50 * 10**18
        uint128 firstTrancheTokenPayout = 41666666; // 50 * 10**6 / 1.2, rounded down
        centrifugeChain.isFulfilledDepositRequest(
            poolId, trancheId, bytes32(bytes20(self)), _assetId, assets, firstTrancheTokenPayout, assets / 2
        );

        // assert deposit & mint values adjusted
        assertApproxEqAbs(vault.maxDeposit(self), assets, 10);
        assertEq(vault.maxMint(self), firstTrancheTokenPayout);

        // deposit price should be ~1.2*10**18
        (, uint256 depositPrice,,,,,,,,,) = investmentManager.investments(address(vault), self);
        assertEq(depositPrice, 1200000019200000307);

        // trigger executed collectInvest of the second 50% at a price of 1.4
        assets = 50000000000000000000; // 50 * 10**18
        uint128 secondTrancheTokenPayout = 35714285; // 50 * 10**6 / 1.4, rounded down
        centrifugeChain.isFulfilledDepositRequest(
            poolId, trancheId, bytes32(bytes20(self)), _assetId, assets, secondTrancheTokenPayout, 0
        );

        // collect the tranche tokens
        vault.mint(firstTrancheTokenPayout + secondTrancheTokenPayout, self);
        assertEq(trancheToken.balanceOf(self), firstTrancheTokenPayout + secondTrancheTokenPayout);

        // redeem
        vault.requestRedeem(firstTrancheTokenPayout + secondTrancheTokenPayout, address(this), address(this), "");

        // trigger executed collectRedeem at a price of 1.5
        // 50% invested at 1.2 and 50% invested at 1.4 leads to ~77 tranche tokens
        // when redeeming at a price of 1.5, this leads to ~115.5 asset
        assets = 115500000000000000000; // 115.5*10**18

        // mint interest into escrow
        asset.mint(address(escrow), assets - investmentAmount);

        centrifugeChain.isFulfilledRedeemRequest(
            poolId,
            trancheId,
            bytes32(bytes20(self)),
            _assetId,
            assets,
            firstTrancheTokenPayout + secondTrancheTokenPayout
        );

        // redeem price should now be ~1.5*10**18.
        (,,, uint256 redeemPrice,,,,,,,) = investmentManager.investments(address(vault), self);
        assertEq(redeemPrice, 1492615411252828877);

        // collect the asset
        vault.withdraw(assets, self, self);
        assertEq(asset.balanceOf(self), assets);
    }

    // Test that assumes the swap from usdc (investment asset) to dai (pool asset) has a cost of 1%
    function testDepositAndRedeemPrecisionWithSlippage(uint64 poolId, bytes16 trancheId, uint128 assetId) public {
        vm.assume(assetId > 0);

        uint8 INVESTMENT_CURRENCY_DECIMALS = 6; // 6, like USDC
        uint8 TRANCHE_TOKEN_DECIMALS = 18; // Like DAI

        ERC20 asset = _newErc20("Currency", "CR", INVESTMENT_CURRENCY_DECIMALS);
        address vault_ = deployVault(
            poolId, TRANCHE_TOKEN_DECIMALS, defaultRestrictionSet, "", "", trancheId, assetId, address(asset)
        );
        ERC7540Vault vault = ERC7540Vault(vault_);

        // price = (100*10**18) /  (99 * 10**18) = 101.010101 * 10**18
        centrifugeChain.updateTrancheTokenPrice(
            poolId, trancheId, assetId, 1010101010101010101, uint64(block.timestamp)
        );

        // invest
        uint256 investmentAmount = 100000000; // 100 * 10**6
        centrifugeChain.updateMember(poolId, trancheId, self, type(uint64).max);
        asset.approve(vault_, investmentAmount);
        asset.mint(self, investmentAmount);
        vault.requestDeposit(investmentAmount, self, self, "");

        // trigger executed collectInvest at a tranche token price of 1.2
        uint128 _assetId = poolManager.assetToId(address(asset)); // retrieve assetId
        uint128 assets = 99000000; // 99 * 10**6

        // invested amount in dai is 99 * 10**18
        // executed at price of 1.2, leads to a tranche token payout of
        // 99 * 10**18 / 1.2 = 82500000000000000000
        uint128 shares = 82500000000000000000;
        centrifugeChain.isFulfilledDepositRequest(
            poolId, trancheId, bytes32(bytes20(self)), _assetId, assets, shares, assets
        );
        centrifugeChain.updateTrancheTokenPrice(
            poolId, trancheId, assetId, 1200000000000000000, uint64(block.timestamp)
        );

        // assert deposit & mint values adjusted
        assertEq(vault.maxDeposit(self), assets);
        assertEq(vault.maxMint(self), shares);

        // lp price is set to the deposit price
        (, uint256 depositPrice,,,,,,,,,) = investmentManager.investments(address(vault), self);
        assertEq(depositPrice, 1200000000000000000);
    }

    // Test that assumes the swap from usdc (investment asset) to dai (pool asset) has a cost of 1%
    function testDepositAndRedeemPrecisionWithSlippageAndWithInverseDecimal(
        uint64 poolId,
        bytes16 trancheId,
        uint128 assetId
    ) public {
        vm.assume(assetId > 0);

        uint8 INVESTMENT_CURRENCY_DECIMALS = 18; // 18, like DAI
        uint8 TRANCHE_TOKEN_DECIMALS = 6; // Like USDC

        ERC20 asset = _newErc20("Currency", "CR", INVESTMENT_CURRENCY_DECIMALS);
        address vault_ = deployVault(
            poolId, TRANCHE_TOKEN_DECIMALS, defaultRestrictionSet, "", "", trancheId, assetId, address(asset)
        );
        ERC7540Vault vault = ERC7540Vault(vault_);

        // price = (100*10**18) /  (99 * 10**18) = 101.010101 * 10**18
        centrifugeChain.updateTrancheTokenPrice(
            poolId, trancheId, assetId, 1010101010101010101, uint64(block.timestamp)
        );

        // invest
        uint256 investmentAmount = 100000000000000000000; // 100 * 10**18
        centrifugeChain.updateMember(poolId, trancheId, self, type(uint64).max);
        asset.approve(vault_, investmentAmount);
        asset.mint(self, investmentAmount);
        vault.requestDeposit(investmentAmount, self, self, "");

        // trigger executed collectInvest at a tranche token price of 1.2
        uint128 _assetId = poolManager.assetToId(address(asset)); // retrieve assetId
        uint128 assets = 99000000000000000000; // 99 * 10**18

        // invested amount in dai is 99 * 10**18
        // executed at price of 1.2, leads to a tranche token payout of
        // 99 * 10**6 / 1.2 = 82500000
        uint128 shares = 82500000;
        centrifugeChain.isFulfilledDepositRequest(
            poolId, trancheId, bytes32(bytes20(self)), _assetId, assets, shares, assets
        );
        centrifugeChain.updateTrancheTokenPrice(
            poolId, trancheId, assetId, 1200000000000000000, uint64(block.timestamp)
        );

        // assert deposit & mint values adjusted
        assertEq(vault.maxDeposit(self), assets);
        assertEq(vault.maxMint(self), shares);

        // lp price is set to the deposit price
        (, uint256 depositPrice,,,,,,,,,) = investmentManager.investments(address(vault), self);
        assertEq(depositPrice, 1200000000000000000);
    }

    function testCancelDepositOrder(uint256 amount) public {
        amount = uint128(bound(amount, 2, MAX_UINT128));

        uint128 price = 2 * 10 ** 18;
        address vault_ = deploySimpleVault();
        ERC7540Vault vault = ERC7540Vault(vault_);
        centrifugeChain.updateTrancheTokenPrice(
            vault.poolId(), vault.trancheId(), defaultAssetId, price, uint64(block.timestamp)
        );
        erc20.mint(self, amount);
        erc20.approve(vault_, amount);
        centrifugeChain.updateMember(vault.poolId(), vault.trancheId(), self, type(uint64).max);

        vault.requestDeposit(amount, self, self, "");

        assertEq(erc20.balanceOf(address(escrow)), amount);
        assertEq(erc20.balanceOf(address(self)), 0);

        // check message was send out to centchain
        vault.cancelDepositRequest(0, self);
        bytes memory cancelOrderMessage = abi.encodePacked(
            uint8(MessagesLib.Call.CancelInvestOrder),
            vault.poolId(),
            vault.trancheId(),
            bytes32(bytes20(self)),
            defaultAssetId
        );
        assertEq(cancelOrderMessage, router1.values_bytes("send"));

        assertEq(vault.pendingCancelDepositRequest(0, self), true);

        // Cannot cancel twice
        vm.expectRevert(bytes("InvestmentManager/cancellation-is-pending"));
        vault.cancelDepositRequest(0, self);

        erc20.mint(self, amount);
        erc20.approve(vault_, amount);
        vm.expectRevert(bytes("InvestmentManager/cancellation-is-pending"));
        vault.requestDeposit(amount, self, self, "");
        erc20.burn(self, amount);

        centrifugeChain.isFulfilledCancelDepositRequest(
            vault.poolId(), vault.trancheId(), self.toBytes32(), defaultAssetId, uint128(amount), uint128(amount)
        );
        assertEq(erc20.balanceOf(address(escrow)), amount);
        assertEq(erc20.balanceOf(self), 0);
        assertEq(vault.claimableCancelDepositRequest(0, self), amount);
        assertEq(vault.pendingCancelDepositRequest(0, self), false);

        // After cancellation is executed, new request can be submitted
        erc20.mint(self, amount);
        erc20.approve(vault_, amount);
        vault.requestDeposit(amount, self, self, "");
    }

    function partialDeposit(uint64 poolId, bytes16 trancheId, ERC7540Vault vault, ERC20 asset) public {
        TrancheTokenLike trancheToken = TrancheTokenLike(address(vault.share()));

        uint256 investmentAmount = 100000000; // 100 * 10**6
        centrifugeChain.updateMember(poolId, trancheId, self, type(uint64).max);
        asset.approve(address(vault), investmentAmount);
        asset.mint(self, investmentAmount);
        vault.requestDeposit(investmentAmount, self, self, "");
        uint128 _assetId = poolManager.assetToId(address(asset)); // retrieve assetId

        // first trigger executed collectInvest of the first 50% at a price of 1.4
        uint128 assets = 50000000; // 50 * 10**6
        uint128 firstTrancheTokenPayout = 35714285714285714285; // 50 * 10**18 / 1.4, rounded down
        centrifugeChain.isFulfilledDepositRequest(
            poolId, trancheId, bytes32(bytes20(self)), _assetId, assets, firstTrancheTokenPayout, assets
        );

        (, uint256 depositPrice,,,,,,,,,) = investmentManager.investments(address(vault), self);
        assertEq(depositPrice, 1400000000000000000);

        // second trigger executed collectInvest of the second 50% at a price of 1.2
        uint128 secondTrancheTokenPayout = 41666666666666666666; // 50 * 10**18 / 1.2, rounded down
        centrifugeChain.isFulfilledDepositRequest(
            poolId, trancheId, bytes32(bytes20(self)), _assetId, assets, secondTrancheTokenPayout, assets
        );

        (, depositPrice,,,,,,,,,) = investmentManager.investments(address(vault), self);
        assertEq(depositPrice, 1292307679384615384);

        // assert deposit & mint values adjusted
        assertApproxEqAbs(vault.maxDeposit(self), assets * 2, 2);
        assertEq(vault.maxMint(self), firstTrancheTokenPayout + secondTrancheTokenPayout);

        // collect the tranche tokens
        vault.mint(firstTrancheTokenPayout + secondTrancheTokenPayout, self);
        assertEq(trancheToken.balanceOf(self), firstTrancheTokenPayout + secondTrancheTokenPayout);
    }
}<|MERGE_RESOLUTION|>--- conflicted
+++ resolved
@@ -96,16 +96,12 @@
 
         vm.assume(randomUser != self);
         // deposit 50% of the amount
-<<<<<<< HEAD
-        vm.startPrank(randomUser); // try to claim deposit on behalt of user and set the wrong user as receiver
+        vm.startPrank(randomUser); // try to claim deposit on behalf of user and set the wrong user as receiver
         vm.expectRevert(bytes("LiquidityPool/not-owner-or-endorsed"));
-        lPool.deposit(amount / 2, randomUser, self);
+        vault.deposit(amount / 2, randomUser, self);
         vm.stopPrank();
-=======
-        vault.deposit(amount / 2, self); // mint half the amount
->>>>>>> 61950c8a
-
-        lPool.deposit(amount / 2, self, self); // deposit half the amount
+
+        vault.deposit(amount / 2, self, self); // deposit half the amount
         // Allow 2 difference because of rounding
         assertApproxEqAbs(trancheToken.balanceOf(self), shares / 2, 2);
         assertApproxEqAbs(trancheToken.balanceOf(address(escrow)), shares - shares / 2, 2);
@@ -122,11 +118,7 @@
         vm.expectRevert(bytes("InvestmentManager/exceeds-deposit-limits"));
         vault.mint(1, self);
         vm.expectRevert(bytes("InvestmentManager/exceeds-deposit-limits"));
-<<<<<<< HEAD
-        lPool.deposit(2, self, self);
-=======
-        vault.deposit(2, self);
->>>>>>> 61950c8a
+        vault.deposit(2, self, self);
 
         // remainder is rounding difference
         assertTrue(vault.maxDeposit(self) <= amount * 0.01e18);
@@ -217,13 +209,8 @@
         while (vault.maxDeposit(self) > 0) {
             uint256 randomDeposit = random(vault.maxDeposit(self), 1);
 
-<<<<<<< HEAD
-            try lPool.deposit(randomDeposit, self, self) {
-                if (lPool.maxDeposit(self) == 0 && lPool.maxMint(self) > 0) {
-=======
-            try vault.deposit(randomDeposit, self) {
+            try vault.deposit(randomDeposit, self, self) {
                 if (vault.maxDeposit(self) == 0 && vault.maxMint(self) > 0) {
->>>>>>> 61950c8a
                     // If you cannot deposit anymore because the 1 wei remaining is rounded down,
                     // you should mint the remainder instead.
                     vault.mint(vault.maxMint(self), self);
@@ -331,11 +318,7 @@
 
         // deposit 1/2 funds to receiver
         vm.expectRevert(bytes("RestrictionManager/destination-not-a-member"));
-<<<<<<< HEAD
-        lPool.deposit(amount / 2, receiver, address(this)); // mint half the amount
-=======
-        vault.deposit(amount / 2, receiver); // mint half the amount
->>>>>>> 61950c8a
+        vault.deposit(amount / 2, receiver, self); // mint half the amount
 
         vm.expectRevert(bytes("RestrictionManager/destination-not-a-member"));
         vault.mint(amount / 2, receiver); // mint half the amount
@@ -344,13 +327,8 @@
             // member
 
         // success
-<<<<<<< HEAD
-        lPool.deposit(amount / 2, receiver, address(this)); // mint half the amount
-        lPool.mint(lPool.maxMint(self), receiver); // mint half the amount
-=======
-        vault.deposit(amount / 2, receiver); // mint half the amount
+        vault.deposit(amount / 2, receiver, self); // mint half the amount
         vault.mint(vault.maxMint(self), receiver); // mint half the amount
->>>>>>> 61950c8a
 
         assertApproxEqAbs(trancheToken.balanceOf(receiver), shares, 1);
         assertApproxEqAbs(trancheToken.balanceOf(receiver), shares, 1);
@@ -364,27 +342,27 @@
         vm.assume(amount % 2 == 0);
 
         uint128 price = 2 * 10 ** 18;
-        address lPool_ = deploySimplePool();
+        address vault_ = deploySimpleVault();
         address receiver = makeAddr("receiver");
-        LiquidityPool lPool = LiquidityPool(lPool_);
-        TrancheTokenLike trancheToken = TrancheTokenLike(address(lPool.share()));
-
-        centrifugeChain.updateTrancheTokenPrice(
-            lPool.poolId(), lPool.trancheId(), defaultCurrencyId, price, uint64(block.timestamp)
+        ERC7540Vault vault = ERC7540Vault(vault_);
+        TrancheTokenLike trancheToken = TrancheTokenLike(address(vault.share()));
+
+        centrifugeChain.updateTrancheTokenPrice(
+            vault.poolId(), vault.trancheId(), defaultAssetId, price, uint64(block.timestamp)
         );
 
         erc20.mint(self, amount);
-        centrifugeChain.updateMember(lPool.poolId(), lPool.trancheId(), self, type(uint64).max); // add user as member
-        erc20.approve(lPool_, amount); // add allowance
-        lPool.requestDeposit(amount, self, self, "");
+        centrifugeChain.updateMember(vault.poolId(), vault.trancheId(), self, type(uint64).max); // add user as member
+        erc20.approve(vault_, amount); // add allowance
+        vault.requestDeposit(amount, self, self, "");
 
         // trigger executed collectInvest
-        uint128 _currencyId = poolManager.currencyAddressToId(address(erc20)); // retrieve currencyId
+        uint128 _currencyId = poolManager.assetToId(address(erc20)); // retrieve currencyId
         uint128 trancheTokensPayout = uint128(amount * 10 ** 18 / price); // trancheTokenPrice = 2$
         assertApproxEqAbs(trancheTokensPayout, amount / 2, 2);
-        centrifugeChain.isExecutedCollectInvest(
-            lPool.poolId(),
-            lPool.trancheId(),
+        centrifugeChain.isFulfilledDepositRequest(
+            vault.poolId(),
+            vault.trancheId(),
             bytes32(bytes20(self)),
             _currencyId,
             uint128(amount),
@@ -393,25 +371,25 @@
         );
 
         // assert deposit & mint values adjusted
-        assertEq(lPool.maxMint(self), trancheTokensPayout); // max deposit
-        assertEq(lPool.maxDeposit(self), amount); // max deposit
+        assertEq(vault.maxMint(self), trancheTokensPayout); // max deposit
+        assertEq(vault.maxDeposit(self), amount); // max deposit
         // assert tranche tokens minted
         assertEq(trancheToken.balanceOf(address(escrow)), trancheTokensPayout);
 
-        centrifugeChain.updateMember(lPool.poolId(), lPool.trancheId(), receiver, type(uint64).max); // add receiver
+        centrifugeChain.updateMember(vault.poolId(), vault.trancheId(), receiver, type(uint64).max); // add receiver
 
         address router = makeAddr("router");
 
         vm.startPrank(router);
         vm.expectRevert(bytes("LiquidityPool/not-owner-or-endorsed")); // fail without endorsement
-        lPool.deposit(amount, receiver, address(this));
+        vault.deposit(amount, receiver, address(this));
         vm.stopPrank();
 
         // endorse router on LiquidityPool
-        root.relyContract(lPool_, self);
-        lPool.endorse(router);
+        root.relyContract(vault_, self);
+        vault.endorse(router);
         vm.startPrank(router); // try to claim deposit on behalt of user and set the wrong user as receiver
-        lPool.deposit(amount, receiver, address(this));
+        vault.deposit(amount, receiver, address(this));
         vm.stopPrank();
 
         assertApproxEqAbs(trancheToken.balanceOf(receiver), trancheTokensPayout, 1);
