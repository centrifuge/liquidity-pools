// SPDX-License-Identifier: AGPL-3.0-only
pragma solidity 0.8.21;

import "./../TestSetup.t.sol";

contract DepositTest is TestSetup {
    function testDepositMint(uint256 amount) public {
        // If lower than 4 or odd, rounding down can lead to not receiving any tokens
        amount = uint128(bound(amount, 4, MAX_UINT128));
        vm.assume(amount % 2 == 0);

        uint128 price = 2 * 10 ** 18;

        address lPool_ = deploySimplePool();
        LiquidityPool lPool = LiquidityPool(lPool_);
        centrifugeChain.updateTrancheTokenPrice(
            lPool.poolId(), lPool.trancheId(), defaultCurrencyId, price, uint64(block.timestamp)
        );

        erc20.mint(self, amount);

        // will fail - user not member: can not receive trancheToken
        vm.expectRevert(bytes("InvestmentManager/owner-is-restricted"));
        lPool.requestDeposit(amount, self);

        centrifugeChain.updateMember(lPool.poolId(), lPool.trancheId(), self, type(uint64).max); // add user as member

        // will fail - user did not give currency allowance to liquidity pool
        vm.expectRevert(bytes("SafeTransferLib/safe-transfer-from-failed"));
        lPool.requestDeposit(amount, self);

        // success
        erc20.approve(lPool_, amount);
        lPool.requestDeposit(amount, self);

        // fail: no currency left
        vm.expectRevert(bytes("LiquidityPool/insufficient-balance"));
        lPool.requestDeposit(amount, self);

        // ensure funds are locked in escrow
        assertEq(erc20.balanceOf(address(escrow)), amount);
        assertEq(erc20.balanceOf(self), 0);
        assertEq(lPool.pendingDepositRequest(0, self), amount);

        // trigger executed collectInvest
        uint128 _currencyId = poolManager.currencyAddressToId(address(erc20)); // retrieve currencyId
        uint128 trancheTokensPayout = uint128((amount * 10 ** 18) / price); // trancheTokenPrice = 2$
        assertApproxEqAbs(trancheTokensPayout, amount / 2, 2);
        centrifugeChain.isExecutedCollectInvest(
            lPool.poolId(),
            lPool.trancheId(),
            bytes32(bytes20(self)),
            _currencyId,
            uint128(amount),
            trancheTokensPayout,
            0
        );

        // assert deposit & mint values adjusted
        assertEq(lPool.maxMint(self), trancheTokensPayout);
        assertApproxEqAbs(lPool.maxDeposit(self), amount, 1);
        assertEq(lPool.pendingDepositRequest(0, self), 0);
        // assert tranche tokens minted
        assertEq(lPool.balanceOf(address(escrow)), trancheTokensPayout);

        // deposit 50% of the amount
        lPool.deposit(amount / 2, self); // mint half the amount

        // Allow 2 difference because of rounding
        assertApproxEqAbs(lPool.balanceOf(self), trancheTokensPayout / 2, 2);
        assertApproxEqAbs(lPool.balanceOf(address(escrow)), trancheTokensPayout - trancheTokensPayout / 2, 2);
        assertApproxEqAbs(lPool.maxMint(self), trancheTokensPayout - trancheTokensPayout / 2, 2);
        assertApproxEqAbs(lPool.maxDeposit(self), amount - amount / 2, 2);

        // mint the rest
        lPool.mint(lPool.maxMint(self), self);
        assertEq(lPool.balanceOf(self), trancheTokensPayout - lPool.maxMint(self));
        assertTrue(lPool.balanceOf(address(escrow)) <= 1);
        assertTrue(lPool.maxMint(self) <= 1);

        // remainder is rounding difference
        assertTrue(lPool.maxDeposit(self) <= amount * 0.01e18);
    }

    function testPartialDepositExecutions(uint64 poolId, bytes16 trancheId, uint128 currencyId) public {
        vm.assume(currencyId > 0);

        uint8 TRANCHE_TOKEN_DECIMALS = 18; // Like DAI
        uint8 INVESTMENT_CURRENCY_DECIMALS = 6; // 6, like USDC

        ERC20 currency = _newErc20("Currency", "CR", INVESTMENT_CURRENCY_DECIMALS);
        address lPool_ = deployLiquidityPool(
            poolId, TRANCHE_TOKEN_DECIMALS, defaultRestrictionSet, "", "", trancheId, currencyId, address(currency)
        );
        LiquidityPool lPool = LiquidityPool(lPool_);
        centrifugeChain.updateTrancheTokenPrice(
            poolId, trancheId, currencyId, 1000000000000000000, uint64(block.timestamp)
        );

        // invest
        uint256 investmentAmount = 100000000; // 100 * 10**6
        centrifugeChain.updateMember(poolId, trancheId, self, type(uint64).max);
        currency.approve(lPool_, investmentAmount);
        currency.mint(self, investmentAmount);
        lPool.requestDeposit(investmentAmount, self);
        uint128 _currencyId = poolManager.currencyAddressToId(address(currency)); // retrieve currencyId

        // first trigger executed collectInvest of the first 50% at a price of 1.4
        uint128 currencyPayout = 50000000; // 50 * 10**6
        uint128 firstTrancheTokenPayout = 35714285714285714285; // 50 * 10**18 / 1.4, rounded down
        centrifugeChain.isExecutedCollectInvest(
            poolId,
            trancheId,
            bytes32(bytes20(self)),
            _currencyId,
            currencyPayout,
            firstTrancheTokenPayout,
            currencyPayout
        );

        (, uint256 depositPrice,,,,,) = investmentManager.investments(address(lPool), self);
        assertEq(depositPrice, 1400000000000000000);

        // second trigger executed collectInvest of the second 50% at a price of 1.2
        uint128 secondTrancheTokenPayout = 41666666666666666666; // 50 * 10**18 / 1.2, rounded down
        centrifugeChain.isExecutedCollectInvest(
            poolId, trancheId, bytes32(bytes20(self)), _currencyId, currencyPayout, secondTrancheTokenPayout, 0
        );

        (, depositPrice,,,,,) = investmentManager.investments(address(lPool), self);
        assertEq(depositPrice, 1292307679384615384);

        // assert deposit & mint values adjusted
        assertApproxEqAbs(lPool.maxDeposit(self), currencyPayout * 2, 2);
        assertEq(lPool.maxMint(self), firstTrancheTokenPayout + secondTrancheTokenPayout);

        // collect the tranche tokens
        lPool.mint(firstTrancheTokenPayout + secondTrancheTokenPayout, self);
        assertEq(lPool.balanceOf(self), firstTrancheTokenPayout + secondTrancheTokenPayout);
    }

    function testDepositFairRounding(uint256 totalAmount, uint256 tokenAmount) public {
        totalAmount = bound(totalAmount, 1 * 10 ** 6, type(uint128).max / 10 ** 12);
        tokenAmount = bound(tokenAmount, 1 * 10 ** 6, type(uint128).max / 10 ** 12);

        //Deploy a pool
        LiquidityPool lPool = LiquidityPool(deploySimplePool());
        TrancheTokenLike trancheToken = TrancheTokenLike(address(lPool.share()));

        root.relyContract(address(trancheToken), self);
        trancheToken.mint(address(escrow), type(uint128).max); // mint buffer to the escrow. Mock funds from other users

        // fund user & request deposit
        centrifugeChain.updateMember(lPool.poolId(), lPool.trancheId(), self, uint64(block.timestamp));
        erc20.mint(self, totalAmount);
        erc20.approve(address(lPool), totalAmount);
        lPool.requestDeposit(totalAmount, self);

        // Ensure funds were locked in escrow
        assertEq(erc20.balanceOf(address(escrow)), totalAmount);
        assertEq(erc20.balanceOf(self), 0);

        // Gateway returns randomly generated values for amount of tranche tokens and currency
        centrifugeChain.isExecutedCollectInvest(
            lPool.poolId(),
            lPool.trancheId(),
            bytes32(bytes20(self)),
            defaultCurrencyId,
            uint128(totalAmount),
            uint128(tokenAmount),
            0
        );

        // user claims multiple partial deposits
        vm.assume(lPool.maxDeposit(self) > 0);
        assertEq(erc20.balanceOf(self), 0);
        while (lPool.maxDeposit(self) > 0) {
            uint256 randomDeposit = random(lPool.maxDeposit(self), 1);

            try lPool.deposit(randomDeposit, self) {
                if (lPool.maxDeposit(self) == 0 && lPool.maxMint(self) > 0) {
                    // If you cannot deposit anymore because the 1 wei remaining is rounded down,
                    // you should mint the remainder instead.
                    lPool.mint(lPool.maxMint(self), self);
                    break;
                }
            } catch {
                // If you cannot deposit anymore because the 1 wei remaining is rounded down,
                // you should mint the remainder instead.
                lPool.mint(lPool.maxMint(self), self);
                break;
            }
        }

        assertEq(lPool.maxDeposit(self), 0);
        assertApproxEqAbs(lPool.balanceOf(self), tokenAmount, 1);
    }

    function testMintFairRounding(uint256 totalAmount, uint256 tokenAmount) public {
        totalAmount = bound(totalAmount, 1 * 10 ** 6, type(uint128).max / 10 ** 12);
        tokenAmount = bound(tokenAmount, 1 * 10 ** 6, type(uint128).max / 10 ** 12);

        //Deploy a pool
        LiquidityPool lPool = LiquidityPool(deploySimplePool());
        TrancheTokenLike trancheToken = TrancheTokenLike(address(lPool.share()));

        root.relyContract(address(trancheToken), self);
        trancheToken.mint(address(escrow), type(uint128).max); // mint buffer to the escrow. Mock funds from other users

        // fund user & request deposit
        centrifugeChain.updateMember(lPool.poolId(), lPool.trancheId(), self, uint64(block.timestamp));
        erc20.mint(self, totalAmount);
        erc20.approve(address(lPool), totalAmount);
        lPool.requestDeposit(totalAmount, self);

        // Ensure funds were locked in escrow
        assertEq(erc20.balanceOf(address(escrow)), totalAmount);
        assertEq(erc20.balanceOf(self), 0);

        // Gateway returns randomly generated values for amount of tranche tokens and currency
        centrifugeChain.isExecutedCollectInvest(
            lPool.poolId(),
            lPool.trancheId(),
            bytes32(bytes20(self)),
            defaultCurrencyId,
            uint128(totalAmount),
            uint128(tokenAmount),
            0
        );

        // user claims multiple partial mints
        uint256 i = 0;
        while (lPool.maxMint(self) > 0) {
            uint256 randomMint = random(lPool.maxMint(self), i);
            try lPool.mint(randomMint, self) {
                i++;
            } catch {
                break;
            }
        }

        assertEq(lPool.maxMint(self), 0);
        assertLe(lPool.balanceOf(self), tokenAmount);
    }

    function testDepositMintToReceiver(uint256 amount) public {
        // If lower than 4 or odd, rounding down can lead to not receiving any tokens
        amount = uint128(bound(amount, 4, MAX_UINT128));
        vm.assume(amount % 2 == 0);

        uint128 price = 2 * 10 ** 18;
        address lPool_ = deploySimplePool();
        address receiver = makeAddr("receiver");
        LiquidityPool lPool = LiquidityPool(lPool_);

        centrifugeChain.updateTrancheTokenPrice(
            lPool.poolId(), lPool.trancheId(), defaultCurrencyId, price, uint64(block.timestamp)
        );

        erc20.mint(self, amount);

        centrifugeChain.updateMember(lPool.poolId(), lPool.trancheId(), self, type(uint64).max); // add user as member
        erc20.approve(lPool_, amount); // add allowance
        lPool.requestDeposit(amount, self);

        // trigger executed collectInvest
        uint128 _currencyId = poolManager.currencyAddressToId(address(erc20)); // retrieve currencyId
        uint128 trancheTokensPayout = uint128(amount * 10 ** 18 / price); // trancheTokenPrice = 2$
        assertApproxEqAbs(trancheTokensPayout, amount / 2, 2);
        centrifugeChain.isExecutedCollectInvest(
            lPool.poolId(),
            lPool.trancheId(),
            bytes32(bytes20(self)),
            _currencyId,
            uint128(amount),
            trancheTokensPayout,
            0
        );

        // assert deposit & mint values adjusted
        assertEq(lPool.maxMint(self), trancheTokensPayout); // max deposit
        assertEq(lPool.maxDeposit(self), amount); // max deposit
        // assert tranche tokens minted
        assertEq(lPool.balanceOf(address(escrow)), trancheTokensPayout);

        // deposit 1/2 funds to receiver
        vm.expectRevert(bytes("RestrictionManager/destination-not-a-member"));
        lPool.deposit(amount / 2, receiver); // mint half the amount

        vm.expectRevert(bytes("RestrictionManager/destination-not-a-member"));
        lPool.mint(amount / 2, receiver); // mint half the amount

        centrifugeChain.updateMember(lPool.poolId(), lPool.trancheId(), receiver, type(uint64).max); // add receiver
            // member

        // success
        lPool.deposit(amount / 2, receiver); // mint half the amount
        lPool.mint(lPool.maxMint(self), receiver); // mint half the amount

        assertApproxEqAbs(lPool.balanceOf(receiver), trancheTokensPayout, 1);
        assertApproxEqAbs(lPool.balanceOf(receiver), trancheTokensPayout, 1);
        assertApproxEqAbs(lPool.balanceOf(address(escrow)), 0, 1);
        assertApproxEqAbs(erc20.balanceOf(address(escrow)), amount, 1);
    }

    function testDepositWithPermitFR(uint256 amount) public {
        amount = uint128(bound(amount, 2, MAX_UINT128));

        // Use a wallet with a known private key so we can sign the permit message
        address investor = vm.addr(0xABCD);
        vm.prank(vm.addr(0xABCD));

        address lPool_ = deploySimplePool();
        LiquidityPool lPool = LiquidityPool(lPool_);
        erc20.mint(investor, amount);
        centrifugeChain.updateMember(lPool.poolId(), lPool.trancheId(), investor, type(uint64).max);

        // Sign permit for depositing investment currency
        (uint8 v, bytes32 r, bytes32 s) = vm.sign(
            0xABCD,
            keccak256(
                abi.encodePacked(
                    "\x19\x01",
                    erc20.DOMAIN_SEPARATOR(),
                    keccak256(abi.encode(erc20.PERMIT_TYPEHASH(), investor, lPool_, amount, 0, block.timestamp))
                )
            )
        );

        vm.startPrank(randomUser); // random fr permit
        erc20.permit(investor, lPool_, amount, block.timestamp, v, r, s);
        // frontrunnign not possible
        centrifugeChain.updateMember(lPool.poolId(), lPool.trancheId(), randomUser, type(uint64).max);
        vm.expectRevert(bytes("LiquidityPool/insufficient-balance"));
<<<<<<< HEAD
        lPool.requestDepositWithPermit(amount, vm.addr(0xABCD), block.timestamp, v, r, s);
=======
        lPool.requestDepositWithPermit((amount), vm.addr(0xABCD), block.timestamp, v, r, s);
>>>>>>> 290884fb
        vm.stopPrank();

        // investor still able to requestDepositWithPermit
        vm.prank(vm.addr(0xABCD));
        lPool.requestDepositWithPermit(amount, vm.addr(0xABCD), block.timestamp, v, r, s);

        // ensure funds are locked in escrow
        assertEq(erc20.balanceOf(address(escrow)), amount);
        assertEq(erc20.balanceOf(investor), 0);
    }

    function testDepositWithPermit(uint256 amount) public {
        amount = uint128(bound(amount, 2, MAX_UINT128));

        // Use a wallet with a known private key so we can sign the permit message
        address investor = vm.addr(0xABCD);
        vm.prank(investor);

        address lPool_ = deploySimplePool();
        LiquidityPool lPool = LiquidityPool(lPool_);
        erc20.mint(investor, amount);
        centrifugeChain.updateMember(lPool.poolId(), lPool.trancheId(), investor, type(uint64).max);
        centrifugeChain.updateMember(lPool.poolId(), lPool.trancheId(), address(this), type(uint64).max);

        // Sign permit for depositing investment currency
        (uint8 v, bytes32 r, bytes32 s) = vm.sign(
            0xABCD,
            keccak256(
                abi.encodePacked(
                    "\x19\x01",
                    erc20.DOMAIN_SEPARATOR(),
                    keccak256(abi.encode(erc20.PERMIT_TYPEHASH(), investor, lPool_, amount, 0, block.timestamp))
                )
            )
        );

        // premit functions can only be executed by the owner
        vm.expectRevert(bytes("LiquidityPool/insufficient-balance"));
        lPool.requestDepositWithPermit(amount, vm.addr(0xABCD), block.timestamp, v, r, s);
        vm.prank(vm.addr(0xABCD));
        lPool.requestDepositWithPermit(amount, vm.addr(0xABCD), block.timestamp, v, r, s);

        // To avoid stack too deep errors
        delete v;
        delete r;
        delete s;

        // ensure funds are locked in escrow
        assertEq(erc20.balanceOf(address(escrow)), amount);
        assertEq(erc20.balanceOf(investor), 0);

        // collect 50% of the tranche tokens
        centrifugeChain.isExecutedCollectInvest(
            lPool.poolId(),
            lPool.trancheId(),
            bytes32(bytes20(investor)),
            poolManager.currencyAddressToId(address(erc20)),
            uint128(amount),
            uint128(amount),
            0
        );

        uint256 maxMint = lPool.maxMint(investor);
        vm.prank(vm.addr(0xABCD));
        lPool.mint(maxMint, investor);

        TrancheToken trancheToken = TrancheToken(address(lPool.share()));
        assertEq(trancheToken.balanceOf(address(investor)), maxMint);
    }

    function testDepositAndRedeemPrecision(uint64 poolId, bytes16 trancheId, uint128 currencyId) public {
        vm.assume(currencyId > 0);

        uint8 TRANCHE_TOKEN_DECIMALS = 18; // Like DAI
        uint8 INVESTMENT_CURRENCY_DECIMALS = 6; // 6, like USDC

        ERC20 currency = _newErc20("Currency", "CR", INVESTMENT_CURRENCY_DECIMALS);
        address lPool_ = deployLiquidityPool(
            poolId, TRANCHE_TOKEN_DECIMALS, defaultRestrictionSet, "", "", trancheId, currencyId, address(currency)
        );
        LiquidityPool lPool = LiquidityPool(lPool_);
        centrifugeChain.updateTrancheTokenPrice(
            poolId, trancheId, currencyId, 1000000000000000000, uint64(block.timestamp)
        );

        // invest
        uint256 investmentAmount = 100000000; // 100 * 10**6
        centrifugeChain.updateMember(poolId, trancheId, self, type(uint64).max);
        currency.approve(lPool_, investmentAmount);
        currency.mint(self, investmentAmount);
        lPool.requestDeposit(investmentAmount, self);

        // trigger executed collectInvest of the first 50% at a price of 1.2
        uint128 _currencyId = poolManager.currencyAddressToId(address(currency)); // retrieve currencyId
        uint128 currencyPayout = 50000000; // 50 * 10**6
        uint128 firstTrancheTokenPayout = 41666666666666666666; // 50 * 10**18 / 1.2, rounded down
        centrifugeChain.isExecutedCollectInvest(
            poolId,
            trancheId,
            bytes32(bytes20(self)),
            _currencyId,
            currencyPayout,
            firstTrancheTokenPayout,
            currencyPayout / 2
        );

        // assert deposit & mint values adjusted
        assertApproxEqAbs(lPool.maxDeposit(self), currencyPayout, 1);
        assertEq(lPool.maxMint(self), firstTrancheTokenPayout);

        // deposit price should be ~1.2*10**18
        (, uint256 depositPrice,,,,,) = investmentManager.investments(address(lPool), self);
        assertEq(depositPrice, 1200000000000000000);

        // trigger executed collectInvest of the second 50% at a price of 1.4
        currencyPayout = 50000000; // 50 * 10**6
        uint128 secondTrancheTokenPayout = 35714285714285714285; // 50 * 10**18 / 1.4, rounded down
        centrifugeChain.isExecutedCollectInvest(
            poolId, trancheId, bytes32(bytes20(self)), _currencyId, currencyPayout, secondTrancheTokenPayout, 0
        );

        // collect the tranche tokens
        lPool.mint(firstTrancheTokenPayout + secondTrancheTokenPayout, self);
        assertEq(lPool.balanceOf(self), firstTrancheTokenPayout + secondTrancheTokenPayout);

        // redeem
        lPool.requestRedeem(firstTrancheTokenPayout + secondTrancheTokenPayout, address(this), address(this));

        // trigger executed collectRedeem at a price of 1.5
        // 50% invested at 1.2 and 50% invested at 1.4 leads to ~77 tranche tokens
        // when redeeming at a price of 1.5, this leads to ~115.5 currency
        currencyPayout = 115500000; // 115.5*10**6

        // mint interest into escrow
        currency.mint(address(escrow), currencyPayout - investmentAmount);

        centrifugeChain.isExecutedCollectRedeem(
            poolId,
            trancheId,
            bytes32(bytes20(self)),
            _currencyId,
            currencyPayout,
            firstTrancheTokenPayout + secondTrancheTokenPayout,
            0
        );

        // redeem price should now be ~1.5*10**18.
        (,,, uint256 redeemPrice,,,) = investmentManager.investments(address(lPool), self);
        assertEq(redeemPrice, 1492615384615384615);

        // collect the currency
        lPool.withdraw(currencyPayout, self, self);
        assertEq(currency.balanceOf(self), currencyPayout);
    }

    function testDepositAndRedeemPrecisionWithInverseDecimals(uint64 poolId, bytes16 trancheId, uint128 currencyId)
        public
    {
        vm.assume(currencyId > 0);

        // uint8 TRANCHE_TOKEN_DECIMALS = 6; // Like DAI
        // uint8 INVESTMENT_CURRENCY_DECIMALS = 18; // 18, like USDC

        ERC20 currency = _newErc20("Currency", "CR", 18);
        address lPool_ =
            deployLiquidityPool(poolId, 6, defaultRestrictionSet, "", "", trancheId, currencyId, address(currency));
        LiquidityPool lPool = LiquidityPool(lPool_);
        centrifugeChain.updateTrancheTokenPrice(
            poolId, trancheId, currencyId, 1000000000000000000000000000, uint64(block.timestamp)
        );

        // invest
        uint256 investmentAmount = 100000000000000000000; // 100 * 10**18
        centrifugeChain.updateMember(poolId, trancheId, self, type(uint64).max);
        currency.approve(lPool_, investmentAmount);
        currency.mint(self, investmentAmount);
        lPool.requestDeposit(investmentAmount, self);

        // trigger executed collectInvest of the first 50% at a price of 1.2
        uint128 _currencyId = poolManager.currencyAddressToId(address(currency)); // retrieve currencyId
        uint128 currencyPayout = 50000000000000000000; // 50 * 10**18
        uint128 firstTrancheTokenPayout = 41666666; // 50 * 10**6 / 1.2, rounded down
        centrifugeChain.isExecutedCollectInvest(
            poolId,
            trancheId,
            bytes32(bytes20(self)),
            _currencyId,
            currencyPayout,
            firstTrancheTokenPayout,
            currencyPayout / 2
        );

        // assert deposit & mint values adjusted
        assertApproxEqAbs(lPool.maxDeposit(self), currencyPayout, 10);
        assertEq(lPool.maxMint(self), firstTrancheTokenPayout);

        // deposit price should be ~1.2*10**18
        (, uint256 depositPrice,,,,,) = investmentManager.investments(address(lPool), self);
        assertEq(depositPrice, 1200000019200000307);

        // trigger executed collectInvest of the second 50% at a price of 1.4
        currencyPayout = 50000000000000000000; // 50 * 10**18
        uint128 secondTrancheTokenPayout = 35714285; // 50 * 10**6 / 1.4, rounded down
        centrifugeChain.isExecutedCollectInvest(
            poolId, trancheId, bytes32(bytes20(self)), _currencyId, currencyPayout, secondTrancheTokenPayout, 0
        );

        // collect the tranche tokens
        lPool.mint(firstTrancheTokenPayout + secondTrancheTokenPayout, self);
        assertEq(lPool.balanceOf(self), firstTrancheTokenPayout + secondTrancheTokenPayout);

        // redeem
        lPool.requestRedeem(firstTrancheTokenPayout + secondTrancheTokenPayout, address(this), address(this));

        // trigger executed collectRedeem at a price of 1.5
        // 50% invested at 1.2 and 50% invested at 1.4 leads to ~77 tranche tokens
        // when redeeming at a price of 1.5, this leads to ~115.5 currency
        currencyPayout = 115500000000000000000; // 115.5*10**18

        // mint interest into escrow
        currency.mint(address(escrow), currencyPayout - investmentAmount);

        centrifugeChain.isExecutedCollectRedeem(
            poolId,
            trancheId,
            bytes32(bytes20(self)),
            _currencyId,
            currencyPayout,
            firstTrancheTokenPayout + secondTrancheTokenPayout,
            0
        );

        // redeem price should now be ~1.5*10**18.
        (,,, uint256 redeemPrice,,,) = investmentManager.investments(address(lPool), self);
        assertEq(redeemPrice, 1492615411252828877);

        // collect the currency
        lPool.withdraw(currencyPayout, self, self);
        assertEq(currency.balanceOf(self), currencyPayout);
    }

    // Test that assumes the swap from usdc (investment currency) to dai (pool currency) has a cost of 1%
    function testDepositAndRedeemPrecisionWithSlippage(uint64 poolId, bytes16 trancheId, uint128 currencyId) public {
        vm.assume(currencyId > 0);

        uint8 INVESTMENT_CURRENCY_DECIMALS = 6; // 6, like USDC
        uint8 TRANCHE_TOKEN_DECIMALS = 18; // Like DAI

        ERC20 currency = _newErc20("Currency", "CR", INVESTMENT_CURRENCY_DECIMALS);
        address lPool_ = deployLiquidityPool(
            poolId, TRANCHE_TOKEN_DECIMALS, defaultRestrictionSet, "", "", trancheId, currencyId, address(currency)
        );
        LiquidityPool lPool = LiquidityPool(lPool_);

        // price = (100*10**18) /  (99 * 10**18) = 101.010101 * 10**18
        centrifugeChain.updateTrancheTokenPrice(
            poolId, trancheId, currencyId, 1010101010101010101, uint64(block.timestamp)
        );

        // invest
        uint256 investmentAmount = 100000000; // 100 * 10**6
        centrifugeChain.updateMember(poolId, trancheId, self, type(uint64).max);
        currency.approve(lPool_, investmentAmount);
        currency.mint(self, investmentAmount);
        lPool.requestDeposit(investmentAmount, self);

        // trigger executed collectInvest at a tranche token price of 1.2
        uint128 _currencyId = poolManager.currencyAddressToId(address(currency)); // retrieve currencyId
        uint128 currencyPayout = 99000000; // 99 * 10**6

        // invested amount in dai is 99 * 10**18
        // executed at price of 1.2, leads to a tranche token payout of
        // 99 * 10**18 / 1.2 = 82500000000000000000
        uint128 trancheTokenPayout = 82500000000000000000;
        centrifugeChain.isExecutedCollectInvest(
            poolId, trancheId, bytes32(bytes20(self)), _currencyId, currencyPayout, trancheTokenPayout, 0
        );
        centrifugeChain.updateTrancheTokenPrice(
            poolId, trancheId, currencyId, 1200000000000000000, uint64(block.timestamp)
        );

        // assert deposit & mint values adjusted
        assertEq(lPool.maxDeposit(self), currencyPayout);
        assertEq(lPool.maxMint(self), trancheTokenPayout);

        // lp price is set to the deposit price
        (, uint256 depositPrice,,,,,) = investmentManager.investments(address(lPool), self);
        assertEq(depositPrice, 1200000000000000000);
    }

    // Test that assumes the swap from usdc (investment currency) to dai (pool currency) has a cost of 1%
    function testDepositAndRedeemPrecisionWithSlippageAndWithInverseDecimal(
        uint64 poolId,
        bytes16 trancheId,
        uint128 currencyId
    ) public {
        vm.assume(currencyId > 0);

        uint8 INVESTMENT_CURRENCY_DECIMALS = 18; // 18, like DAI
        uint8 TRANCHE_TOKEN_DECIMALS = 6; // Like USDC

        ERC20 currency = _newErc20("Currency", "CR", INVESTMENT_CURRENCY_DECIMALS);
        address lPool_ = deployLiquidityPool(
            poolId, TRANCHE_TOKEN_DECIMALS, defaultRestrictionSet, "", "", trancheId, currencyId, address(currency)
        );
        LiquidityPool lPool = LiquidityPool(lPool_);

        // price = (100*10**18) /  (99 * 10**18) = 101.010101 * 10**18
        centrifugeChain.updateTrancheTokenPrice(
            poolId, trancheId, currencyId, 1010101010101010101, uint64(block.timestamp)
        );

        // invest
        uint256 investmentAmount = 100000000000000000000; // 100 * 10**18
        centrifugeChain.updateMember(poolId, trancheId, self, type(uint64).max);
        currency.approve(lPool_, investmentAmount);
        currency.mint(self, investmentAmount);
        lPool.requestDeposit(investmentAmount, self);

        // trigger executed collectInvest at a tranche token price of 1.2
        uint128 _currencyId = poolManager.currencyAddressToId(address(currency)); // retrieve currencyId
        uint128 currencyPayout = 99000000000000000000; // 99 * 10**18

        // invested amount in dai is 99 * 10**18
        // executed at price of 1.2, leads to a tranche token payout of
        // 99 * 10**6 / 1.2 = 82500000
        uint128 trancheTokenPayout = 82500000;
        centrifugeChain.isExecutedCollectInvest(
            poolId, trancheId, bytes32(bytes20(self)), _currencyId, currencyPayout, trancheTokenPayout, 0
        );
        centrifugeChain.updateTrancheTokenPrice(
            poolId, trancheId, currencyId, 1200000000000000000, uint64(block.timestamp)
        );

        // assert deposit & mint values adjusted
        assertEq(lPool.maxDeposit(self), currencyPayout);
        assertEq(lPool.maxMint(self), trancheTokenPayout);

        // lp price is set to the deposit price
        (, uint256 depositPrice,,,,,) = investmentManager.investments(address(lPool), self);
        assertEq(depositPrice, 1200000000000000000);
    }

    function testDecreaseDepositPrecision(uint64 poolId, bytes16 trancheId, uint128 currencyId) public {
        vm.assume(currencyId > 0);

        uint8 TRANCHE_TOKEN_DECIMALS = 18; // Like DAI
        uint8 INVESTMENT_CURRENCY_DECIMALS = 6; // 6, like USDC

        ERC20 currency = _newErc20("Currency", "CR", INVESTMENT_CURRENCY_DECIMALS);
        address lPool_ = deployLiquidityPool(
            poolId, TRANCHE_TOKEN_DECIMALS, defaultRestrictionSet, "", "", trancheId, currencyId, address(currency)
        );
        LiquidityPool lPool = LiquidityPool(lPool_);
        centrifugeChain.updateTrancheTokenPrice(
            poolId, trancheId, currencyId, 1000000000000000000, uint64(block.timestamp)
        );

        // invest
        uint256 investmentAmount = 100000000; // 100 * 10**6
        centrifugeChain.updateMember(poolId, trancheId, self, type(uint64).max);
        currency.approve(lPool_, investmentAmount);
        currency.mint(self, investmentAmount);
        lPool.requestDeposit(investmentAmount, self);

        // trigger executed collectInvest of the first 50% at a price of 1.2
        uint128 _currencyId = poolManager.currencyAddressToId(address(currency)); // retrieve currencyId
        uint128 currencyPayout = 50000000; // 50 * 10**6
        uint128 firstTrancheTokenPayout = 41666666666666666666; // 50 * 10**18 / 1.2, rounded down
        centrifugeChain.isExecutedCollectInvest(
            poolId,
            trancheId,
            bytes32(bytes20(self)),
            _currencyId,
            currencyPayout,
            firstTrancheTokenPayout,
            uint128(investmentAmount) - currencyPayout
        );

        // assert deposit & mint values adjusted
        assertApproxEqAbs(lPool.maxDeposit(self), currencyPayout, 1);
        assertEq(lPool.maxMint(self), firstTrancheTokenPayout);

        // decrease the remaining 50%
        uint256 decreaseAmount = 50000000;
        lPool.decreaseDepositRequest(decreaseAmount);
        centrifugeChain.isExecutedDecreaseInvestOrder(
            poolId, trancheId, bytes32(bytes20(self)), _currencyId, uint128(decreaseAmount), 0
        );

        // deposit price should be ~1.2*10**18, redeem price should be 1.0*10**18
        (, uint256 depositPrice,, uint256 redeemPrice,,,) = investmentManager.investments(address(lPool), self);
        assertEq(depositPrice, 1200000000000000000);
        assertEq(redeemPrice, 1000000000000000000);
        assertEq(lPool.maxWithdraw(self), 50000000);
        assertEq(lPool.maxRedeem(self), 50000000000000000000);
    }

    function testDecreaseDepositRequest(uint256 amount, uint256 decreaseAmount) public {
        decreaseAmount = uint128(bound(decreaseAmount, 2, MAX_UINT128 - 1));
        amount = uint128(bound(amount, decreaseAmount + 1, MAX_UINT128)); // amount > decreaseAmount
        uint128 price = 2 * 10 ** 18;

        address lPool_ = deploySimplePool();
        LiquidityPool lPool = LiquidityPool(lPool_);
        centrifugeChain.updateTrancheTokenPrice(
            lPool.poolId(), lPool.trancheId(), defaultCurrencyId, price, uint64(block.timestamp)
        );

        erc20.mint(self, amount);
        centrifugeChain.updateMember(lPool.poolId(), lPool.trancheId(), self, type(uint64).max); // add user as member
        erc20.approve(lPool_, amount); // add allowance
        lPool.requestDeposit(amount, self);

        assertEq(erc20.balanceOf(address(escrow)), amount);
        assertEq(erc20.balanceOf(self), 0);

        // decrease deposit request
        lPool.decreaseDepositRequest(decreaseAmount);
        centrifugeChain.isExecutedDecreaseInvestOrder(
            lPool.poolId(), lPool.trancheId(), bytes32(bytes20(self)), defaultCurrencyId, uint128(decreaseAmount), 0
        );

        assertEq(erc20.balanceOf(address(escrow)), amount - decreaseAmount);
        assertEq(erc20.balanceOf(address(userEscrow)), decreaseAmount);
        assertEq(erc20.balanceOf(self), 0);
        assertEq(lPool.maxWithdraw(self), decreaseAmount);
        assertEq(lPool.maxRedeem(self), decreaseAmount);
    }

    function testCancelDepositOrder(uint256 amount) public {
        amount = uint128(bound(amount, 2, MAX_UINT128));

        uint128 price = 2 * 10 ** 18;
        address lPool_ = deploySimplePool();
        LiquidityPool lPool = LiquidityPool(lPool_);
        centrifugeChain.updateTrancheTokenPrice(
            lPool.poolId(), lPool.trancheId(), defaultCurrencyId, price, uint64(block.timestamp)
        );
        erc20.mint(self, amount);
        erc20.approve(lPool_, amount); // add allowance
        centrifugeChain.updateMember(lPool.poolId(), lPool.trancheId(), self, type(uint64).max);

        lPool.requestDeposit(amount, self);

        assertEq(erc20.balanceOf(address(escrow)), amount);
        assertEq(erc20.balanceOf(address(self)), 0);

        // check message was send out to centchain
        lPool.cancelDepositRequest();
        bytes memory cancelOrderMessage = Messages.formatCancelInvestOrder(
            lPool.poolId(), lPool.trancheId(), _addressToBytes32(self), defaultCurrencyId
        );
        assertEq(cancelOrderMessage, router.values_bytes("send"));

        centrifugeChain.isExecutedDecreaseInvestOrder(
            lPool.poolId(), lPool.trancheId(), _addressToBytes32(self), defaultCurrencyId, uint128(amount), 0
        );
        assertEq(erc20.balanceOf(address(escrow)), 0);
        assertEq(erc20.balanceOf(address(userEscrow)), amount);
        assertEq(erc20.balanceOf(self), 0);
        assertEq(lPool.maxRedeem(self), amount);
        assertEq(lPool.maxWithdraw(self), amount);
    }

    function partialDeposit(uint64 poolId, bytes16 trancheId, LiquidityPool lPool, ERC20 currency) public {
        uint256 investmentAmount = 100000000; // 100 * 10**6
        centrifugeChain.updateMember(poolId, trancheId, self, type(uint64).max);
        currency.approve(address(lPool), investmentAmount);
        currency.mint(self, investmentAmount);
        lPool.requestDeposit(investmentAmount, self);
        uint128 _currencyId = poolManager.currencyAddressToId(address(currency)); // retrieve currencyId

        // first trigger executed collectInvest of the first 50% at a price of 1.4
        uint128 currencyPayout = 50000000; // 50 * 10**6
        uint128 firstTrancheTokenPayout = 35714285714285714285; // 50 * 10**18 / 1.4, rounded down
        centrifugeChain.isExecutedCollectInvest(
            poolId,
            trancheId,
            bytes32(bytes20(self)),
            _currencyId,
            currencyPayout,
            firstTrancheTokenPayout,
            currencyPayout
        );

        (, uint256 depositPrice,,,,,) = investmentManager.investments(address(lPool), self);
        assertEq(depositPrice, 1400000000000000000);

        // second trigger executed collectInvest of the second 50% at a price of 1.2
        uint128 secondTrancheTokenPayout = 41666666666666666666; // 50 * 10**18 / 1.2, rounded down
        centrifugeChain.isExecutedCollectInvest(
            poolId, trancheId, bytes32(bytes20(self)), _currencyId, currencyPayout, secondTrancheTokenPayout, 0
        );

        (, depositPrice,,,,,) = investmentManager.investments(address(lPool), self);
        assertEq(depositPrice, 1292307679384615384);

        // assert deposit & mint values adjusted
        assertApproxEqAbs(lPool.maxDeposit(self), currencyPayout * 2, 2);
        assertEq(lPool.maxMint(self), firstTrancheTokenPayout + secondTrancheTokenPayout);

        // collect the tranche tokens
        lPool.mint(firstTrancheTokenPayout + secondTrancheTokenPayout, self);
        assertEq(lPool.balanceOf(self), firstTrancheTokenPayout + secondTrancheTokenPayout);
    }
}<|MERGE_RESOLUTION|>--- conflicted
+++ resolved
@@ -332,11 +332,7 @@
         // frontrunnign not possible
         centrifugeChain.updateMember(lPool.poolId(), lPool.trancheId(), randomUser, type(uint64).max);
         vm.expectRevert(bytes("LiquidityPool/insufficient-balance"));
-<<<<<<< HEAD
         lPool.requestDepositWithPermit(amount, vm.addr(0xABCD), block.timestamp, v, r, s);
-=======
-        lPool.requestDepositWithPermit((amount), vm.addr(0xABCD), block.timestamp, v, r, s);
->>>>>>> 290884fb
         vm.stopPrank();
 
         // investor still able to requestDepositWithPermit
