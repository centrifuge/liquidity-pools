--- conflicted
+++ resolved
@@ -5,9 +5,9 @@
 import "src/interfaces/IERC7575.sol";
 import "src/interfaces/IERC7540.sol";
 import "src/interfaces/IERC20.sol";
-<<<<<<< HEAD
 import {GatewayV2} from "src/gateway/GatewayV2.sol";
 import {CentrifugeRouter} from "src/CentrifugeRouter.sol";
+import {MockERC20Wrapper} from "test/mocks/MockERC20Wrapper.sol";
 
 contract CentrifugeRouterTest is BaseTest {
     GatewayV2 gatewayV2;
@@ -32,9 +32,6 @@
     uint256 constant GAS_BUFFER = 10 gwei;
     /// @dev Payload is not taken into account during gas estimation
     bytes constant PAYLOAD_FOR_GAS_ESTIMATION = "irrelevant_value";
-=======
-import {MockERC20Wrapper} from "test/mocks/MockERC20Wrapper.sol";
->>>>>>> 816b1051
 
     function testCFGRouterDeposit(uint256 amount) public {
         // If lower than 4 or odd, rounding down can lead to not receiving any tokens
@@ -47,7 +44,6 @@
 
         erc20.mint(self, amount);
 
-<<<<<<< HEAD
         vm.expectRevert(bytes("Gateway/cannot-topup-with-nothing"));
         centrifugeRouter.requestDeposit(vault_, amount, 0);
 
@@ -74,7 +70,7 @@
                 router.estimate(PAYLOAD_FOR_GAS_ESTIMATION, mockedGasService.estimate(PAYLOAD_FOR_GAS_ESTIMATION))
             );
         }
-=======
+
         vm.expectRevert(bytes("InvestmentManager/owner-is-restricted"));
         centrifugeRouter.requestDeposit(vault_, amount, self, self);
         centrifugeChain.updateMember(vault.poolId(), vault.trancheId(), self, type(uint64).max);
@@ -84,7 +80,6 @@
         erc20.approve(vault_, amount);
 
         centrifugeRouter.requestDeposit(vault_, amount, self, self);
->>>>>>> 816b1051
 
         // trigger - deposit order fulfillment
         uint128 assetId = poolManager.assetToId(address(erc20));
@@ -149,12 +144,9 @@
         erc20.mint(self, amount);
         erc20.approve(vault_, amount);
         centrifugeChain.updateMember(vault.poolId(), vault.trancheId(), self, type(uint64).max);
-<<<<<<< HEAD
         uint256 fuel = estimateGas();
-        centrifugeRouter.requestDeposit{value: fuel}(vault_, amount, fuel);
-=======
-        centrifugeRouter.requestDeposit(vault_, amount, self, self);
->>>>>>> 816b1051
+        centrifugeRouter.requestDeposit{value: fuel}(vault_, amount, self, self, fuel);
+
         uint128 assetId = poolManager.assetToId(address(erc20));
         (uint128 trancheTokensPayout) = fulfillDepositRequest(vault, assetId, amount, self);
         TrancheTokenLike trancheToken = TrancheTokenLike(address(vault.share()));
@@ -181,13 +173,8 @@
 
         uint256 fuel = estimateGas();
         (ERC20 erc20X, ERC20 erc20Y, ERC7540Vault vault1, ERC7540Vault vault2) = setUpMultipleVaults(amount1, amount2);
-<<<<<<< HEAD
-        centrifugeRouter.requestDeposit{value: fuel}(address(vault1), amount1, fuel);
-        centrifugeRouter.requestDeposit{value: fuel}(address(vault2), amount2, fuel);
-=======
-        centrifugeRouter.requestDeposit(address(vault1), amount1, self, self);
-        centrifugeRouter.requestDeposit(address(vault2), amount2, self, self);
->>>>>>> 816b1051
+        centrifugeRouter.requestDeposit{value: fuel}(address(vault1), amount1, self, self, fuel);
+        centrifugeRouter.requestDeposit{value: fuel}(address(vault2), amount2, self, self, fuel);
 
         // trigger - deposit order fulfillment
         uint128 assetId1 = poolManager.assetToId(address(erc20X));
@@ -223,13 +210,9 @@
         uint256 fuel = estimateGas();
         // deposit
         (ERC20 erc20X, ERC20 erc20Y, ERC7540Vault vault1, ERC7540Vault vault2) = setUpMultipleVaults(amount1, amount2);
-<<<<<<< HEAD
-        centrifugeRouter.requestDeposit{value: fuel}(address(vault1), amount1, fuel);
-        centrifugeRouter.requestDeposit{value: fuel}(address(vault2), amount2, fuel);
-=======
-        centrifugeRouter.requestDeposit(address(vault1), amount1, self, self);
-        centrifugeRouter.requestDeposit(address(vault2), amount2, self, self);
->>>>>>> 816b1051
+        centrifugeRouter.requestDeposit{value: fuel}(address(vault1), amount1, self, self, fuel);
+        centrifugeRouter.requestDeposit{value: fuel}(address(vault2), amount2, self, self, fuel);
+
         uint128 assetId1 = poolManager.assetToId(address(erc20X));
         uint128 assetId2 = poolManager.assetToId(address(erc20Y));
         (uint128 trancheTokensPayout1) = fulfillDepositRequest(vault1, assetId1, amount1, self);
@@ -300,12 +283,9 @@
         erc20.mint(self, amount);
         erc20.approve(vault_, amount);
         centrifugeChain.updateMember(vault.poolId(), vault.trancheId(), self, type(uint64).max);
-<<<<<<< HEAD
         uint256 fuel = estimateGas();
-        centrifugeRouter.requestDeposit{value: fuel}(vault_, amount, fuel);
-=======
-        centrifugeRouter.requestDeposit(vault_, amount, self, self);
->>>>>>> 816b1051
+        centrifugeRouter.requestDeposit{value: fuel}(vault_, amount, self, self, fuel);
+
         uint128 assetId = poolManager.assetToId(address(erc20));
         (uint128 trancheTokensPayout) = fulfillDepositRequest(vault, assetId, amount, self);
         TrancheTokenLike trancheToken = TrancheTokenLike(address(vault.share()));
@@ -335,18 +315,8 @@
 
         uint256 fuel = estimateGas();
         bytes[] memory calls = new bytes[](2);
-<<<<<<< HEAD
-        calls[0] = abi.encodeWithSelector(centrifugeRouter.requestDeposit.selector, vault1, amount1, fuel);
-        calls[1] = abi.encodeWithSelector(centrifugeRouter.requestDeposit.selector, vault2, amount2, fuel);
-        // TODO Figure out why does this work... There will be 2 calls on requestDeposit so how come it works like that?
-        // It will send once the estimated gas to the gateway and
-        // when it will try to request second deposit there should be any funds :S
-        centrifugeRouter.multicall{value: fuel * calls.length}(calls);
-=======
-        calls[0] = abi.encodeWithSelector(centrifugeRouter.requestDeposit.selector, vault1, amount1, self, self);
-        calls[1] = abi.encodeWithSelector(centrifugeRouter.requestDeposit.selector, vault2, amount2, self, self);
-        centrifugeRouter.multicall(calls);
->>>>>>> 816b1051
+        calls[0] = abi.encodeWithSelector(centrifugeRouter.requestDeposit.selector, vault1, amount1, self, self, fuel);
+        calls[1] = abi.encodeWithSelector(centrifugeRouter.requestDeposit.selector, vault2, amount2, self, self, fuel);
 
         // trigger - deposit order fulfillment
         uint128 assetId1 = poolManager.assetToId(address(erc20X));
