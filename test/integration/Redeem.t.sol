--- conflicted
+++ resolved
@@ -328,7 +328,6 @@
         assertApproxEqAbs(erc20.balanceOf(investor), investorBalanceBefore + amount, 1);
     }
 
-<<<<<<< HEAD
     function testPartialRedemptionExecutions() public {
         address lPool_ = deploySimplePool();
         LiquidityPool lPool = LiquidityPool(lPool_);
@@ -377,7 +376,31 @@
         // mint approximate interest amount into escrow
         currency.mint(address(escrow), currencyPayout * 2 - investmentAmount);
 
-=======
+        centrifugeChain.isExecutedCollectRedeem(
+            poolId,
+            trancheId,
+            bytes32(bytes20(self)),
+            _currencyId,
+            currencyPayout,
+            trancheTokenPayout / 2,
+            trancheTokenPayout / 2
+        );
+
+        (,,, uint256 redeemPrice,,,) = investmentManager.investments(address(lPool), self);
+        assertEq(redeemPrice, 1500000000000000000);
+
+        // trigger second executed collectRedeem at a price of 1.0
+        // user has 50 tranche tokens left, at 1.0 price, 50 currency is paid out
+        currencyPayout = 50000000; // 50*10**6
+
+        centrifugeChain.isExecutedCollectRedeem(
+            poolId, trancheId, bytes32(bytes20(self)), _currencyId, currencyPayout, trancheTokenPayout / 2, 0
+        );
+
+        (,,, redeemPrice,,,) = investmentManager.investments(address(lPool), self);
+        assertEq(redeemPrice, 1250000000000000000);
+    }
+
     function partialRedeem(uint64 poolId, bytes16 trancheId, LiquidityPool lPool, ERC20 currency) public {
         uint128 currencyId = poolManager.currencyAddressToId(address(currency));
         uint256 totalTrancheTokens = lPool.balanceOf(self);
@@ -390,32 +413,11 @@
         uint128 secondTrancheTokenRedeem = 25000000000000000000;
         assertEq(firstTrancheTokenRedeem + secondTrancheTokenRedeem, redeemAmount);
         uint128 firstCurrencyPayout = 27500000; // (25000000000000000000/10**18) * 10**6 * 1.1
->>>>>>> 436d7375
+
         centrifugeChain.isExecutedCollectRedeem(
             poolId,
             trancheId,
             bytes32(bytes20(self)),
-<<<<<<< HEAD
-            _currencyId,
-            currencyPayout,
-            trancheTokenPayout / 2,
-            trancheTokenPayout / 2
-        );
-
-        (,,, uint256 redeemPrice,,,) = investmentManager.investments(address(lPool), self);
-        assertEq(redeemPrice, 1500000000000000000);
-
-        // trigger second executed collectRedeem at a price of 1.0
-        // user has 50 tranche tokens left, at 1.0 price, 50 currency is paid out
-        currencyPayout = 50000000; // 50*10**6
-
-        centrifugeChain.isExecutedCollectRedeem(
-            poolId, trancheId, bytes32(bytes20(self)), _currencyId, currencyPayout, trancheTokenPayout / 2, 0
-        );
-
-        (,,, redeemPrice,,,) = investmentManager.investments(address(lPool), self);
-        assertEq(redeemPrice, 1250000000000000000);
-=======
             currencyId,
             firstCurrencyPayout,
             firstTrancheTokenRedeem,
@@ -443,6 +445,5 @@
         lPool.redeem(redeemAmount, self, self);
         assertEq(lPool.balanceOf(self), totalTrancheTokens - redeemAmount);
         assertEq(currency.balanceOf(self), firstCurrencyPayout + secondCurrencyPayout);
->>>>>>> 436d7375
     }
 }