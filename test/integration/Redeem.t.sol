// SPDX-License-Identifier: AGPL-3.0-only
pragma solidity 0.8.26;

import "test/BaseTest.sol";
import {CastLib} from "src/libraries/CastLib.sol";

contract RedeemTest is BaseTest {
    using CastLib for *;

    function testRedeem(uint256 amount) public {
        amount = uint128(bound(amount, 2, MAX_UINT128 / 2));

        address vault_ = deploySimpleVault();
        ERC7540Vault vault = ERC7540Vault(vault_);
        ITranche tranche = ITranche(address(vault.share()));

        deposit(vault_, self, amount); // deposit funds first
        centrifugeChain.updateTranchePrice(
            vault.poolId(), vault.trancheId(), defaultAssetId, defaultPrice, uint64(block.timestamp)
        );

        // will fail - zero deposit not allowed
        vm.expectRevert(bytes("InvestmentManager/zero-amount-not-allowed"));
        vault.requestRedeem(0, self, self);

        // will fail - investment asset not allowed
        centrifugeChain.disallowAsset(vault.poolId(), defaultAssetId);
        vm.expectRevert(bytes("InvestmentManager/asset-not-allowed"));
        vault.requestRedeem(amount, address(this), address(this));

        // success
        centrifugeChain.allowAsset(vault.poolId(), defaultAssetId);
        vault.requestRedeem(amount, address(this), address(this));
        assertEq(tranche.balanceOf(address(escrow)), amount);
        assertEq(vault.pendingRedeemRequest(0, self), amount);
        assertEq(vault.claimableRedeemRequest(0, self), 0);

        // fail: no tokens left
        vm.expectRevert(bytes("ERC7540Vault/insufficient-balance"));
        vault.requestRedeem(amount, address(this), address(this));

        // trigger executed collectRedeem
        uint128 _assetId = poolManager.assetToId(address(erc20)); // retrieve assetId
        uint128 assets = uint128((amount * 10 ** 18) / defaultPrice);
        centrifugeChain.isFulfilledRedeemRequest(
            vault.poolId(), vault.trancheId(), bytes32(bytes20(self)), _assetId, assets, uint128(amount)
        );

        // assert withdraw & redeem values adjusted
        assertEq(vault.maxWithdraw(self), assets); // max deposit
        assertEq(vault.maxRedeem(self), amount); // max deposit
        assertEq(vault.pendingRedeemRequest(0, self), 0);
        assertEq(vault.claimableRedeemRequest(0, self), amount);
        assertEq(tranche.balanceOf(address(escrow)), 0);
        assertEq(erc20.balanceOf(address(escrow)), assets);

        // can redeem to self
        vault.redeem(amount / 2, self, self); // redeem half the amount to own wallet

        // can also redeem to another user
        vault.redeem(amount / 2, investor, self); // redeem half the amount to investor wallet

        assertEq(tranche.balanceOf(self), 0);
        assertTrue(tranche.balanceOf(address(escrow)) <= 1);
        assertTrue(erc20.balanceOf(address(escrow)) <= 1);

        assertApproxEqAbs(erc20.balanceOf(self), (amount / 2), 1);
        assertApproxEqAbs(erc20.balanceOf(investor), (amount / 2), 1);
        assertTrue(vault.maxWithdraw(self) <= 1);
        assertTrue(vault.maxRedeem(self) <= 1);

        // withdrawing or redeeming more should revert
        vm.expectRevert(bytes("InvestmentManager/exceeds-redeem-limits"));
        vault.withdraw(2, investor, self);
        vm.expectRevert(bytes("InvestmentManager/exceeds-redeem-limits"));
        vault.redeem(2, investor, self);
    }

    function testWithdraw(uint256 amount) public {
        amount = uint128(bound(amount, 2, MAX_UINT128 / 2));

        address vault_ = deploySimpleVault();
        ERC7540Vault vault = ERC7540Vault(vault_);
        ITranche tranche = ITranche(address(vault.share()));

        deposit(vault_, self, amount); // deposit funds first
        centrifugeChain.updateTranchePrice(
            vault.poolId(), vault.trancheId(), defaultAssetId, defaultPrice, uint64(block.timestamp)
        );

        vault.requestRedeem(amount, address(this), address(this));
        assertEq(tranche.balanceOf(address(escrow)), amount);
        assertGt(vault.pendingRedeemRequest(0, self), 0);

        // trigger executed collectRedeem
        uint128 _assetId = poolManager.assetToId(address(erc20)); // retrieve assetId
        uint128 assets = uint128((amount * 10 ** 18) / defaultPrice);
        centrifugeChain.isFulfilledRedeemRequest(
            vault.poolId(), vault.trancheId(), bytes32(bytes20(self)), _assetId, assets, uint128(amount)
        );

        // assert withdraw & redeem values adjusted
        assertEq(vault.maxWithdraw(self), assets); // max deposit
        assertEq(vault.maxRedeem(self), amount); // max deposit
        assertEq(tranche.balanceOf(address(escrow)), 0);
        assertEq(erc20.balanceOf(address(escrow)), assets);

        // can redeem to self
        vault.withdraw(amount / 2, self, self); // redeem half the amount to own wallet

        // can also withdraw to another user
        vault.withdraw(amount / 2, investor, self); // redeem half the amount to investor wallet

        assertTrue(tranche.balanceOf(self) <= 1);
        assertTrue(erc20.balanceOf(address(escrow)) <= 1);
        assertApproxEqAbs(erc20.balanceOf(self), assets / 2, 1);
        assertApproxEqAbs(erc20.balanceOf(investor), assets / 2, 1);
        assertTrue(vault.maxRedeem(self) <= 1);
        assertTrue(vault.maxWithdraw(self) <= 1);
    }

    function testRequestRedeemWithApproval(uint256 redemption1, uint256 redemption2) public {
        vm.assume(investor != address(this));

        redemption1 = uint128(bound(redemption1, 2, MAX_UINT128 / 4));
        redemption2 = uint128(bound(redemption2, 2, MAX_UINT128 / 4));
        uint256 amount = redemption1 + redemption2;
        vm.assume(amountAssumption(amount));

        address vault_ = deploySimpleVault();
        ERC7540Vault vault = ERC7540Vault(vault_);
        ITranche tranche = ITranche(address(vault.share()));

        deposit(vault_, investor, amount); // deposit funds first // deposit funds first

        vm.expectRevert(bytes("ERC20/insufficient-allowance"));
        vault.requestRedeem(amount, investor, investor);

        assertEq(tranche.allowance(investor, address(this)), 0);
        vm.prank(investor);
        tranche.approve(address(this), amount);
        assertEq(tranche.allowance(investor, address(this)), amount);

        // investor can requestRedeem
        vault.requestRedeem(amount, investor, investor);
        assertEq(tranche.allowance(investor, address(this)), 0);
    }

    function testCancelRedeemOrder(uint256 amount) public {
        amount = uint128(bound(amount, 2, MAX_UINT128 / 2));

        address vault_ = deploySimpleVault();
        ERC7540Vault vault = ERC7540Vault(vault_);
        ITranche tranche = ITranche(address(vault.share()));
        deposit(vault_, self, amount * 2); // deposit funds first

        vault.requestRedeem(amount, address(this), address(this));
        assertEq(tranche.balanceOf(address(escrow)), amount);
        assertEq(tranche.balanceOf(self), amount);

        // will fail - user not member
        centrifugeChain.updateMember(vault.poolId(), vault.trancheId(), self, uint64(block.timestamp));
        vm.warp(block.timestamp + 1);
        vm.expectRevert(bytes("InvestmentManager/transfer-not-allowed"));
        vault.cancelRedeemRequest(0, self);
        centrifugeChain.updateMember(vault.poolId(), vault.trancheId(), self, type(uint64).max);

        // check message was send out to centchain
        vault.cancelRedeemRequest(0, self);
        bytes memory cancelOrderMessage = abi.encodePacked(
            uint8(MessagesLib.Call.CancelRedeemOrder),
            vault.poolId(),
            vault.trancheId(),
            bytes32(bytes20(self)),
            defaultAssetId
        );
        assertEq(cancelOrderMessage, adapter1.values_bytes("send"));

        assertEq(vault.pendingCancelRedeemRequest(0, self), true);

        // Cannot cancel twice
        vm.expectRevert(bytes("InvestmentManager/cancellation-is-pending"));
        vault.cancelRedeemRequest(0, self);

        vm.expectRevert(bytes("InvestmentManager/cancellation-is-pending"));
        vault.requestRedeem(amount, address(this), address(this));

        centrifugeChain.isFulfilledCancelRedeemRequest(
            vault.poolId(), vault.trancheId(), self.toBytes32(), defaultAssetId, uint128(amount)
        );

        assertEq(tranche.balanceOf(address(escrow)), amount);
        assertEq(tranche.balanceOf(self), amount);
        assertEq(vault.claimableCancelRedeemRequest(0, self), amount);
        assertEq(vault.pendingCancelRedeemRequest(0, self), false);

        // After cancellation is executed, new request can be submitted
        vault.requestRedeem(amount, address(this), address(this));
    }

    function testTriggerRedeemRequestTokens(uint128 amount) public {
        amount = uint128(bound(amount, 2, (MAX_UINT128 - 1)));

        address vault_ = deploySimpleVault();
        ERC7540Vault vault = ERC7540Vault(vault_);
        ITranche tranche = ITranche(address(vault.share()));
        deposit(vault_, investor, amount, false); // request and execute deposit, but don't claim
        uint256 investorBalanceBefore = erc20.balanceOf(investor);
        assertEq(vault.maxMint(investor), amount);
        uint64 poolId = vault.poolId();
        bytes16 trancheId = vault.trancheId();

        vm.prank(investor);
        vault.mint(amount / 2, investor); // investor mints half of the amount

        assertApproxEqAbs(tranche.balanceOf(investor), amount / 2, 1);
        assertApproxEqAbs(tranche.balanceOf(address(escrow)), amount / 2, 1);
        assertApproxEqAbs(vault.maxMint(investor), amount / 2, 1);

        // Fail - Redeem amount too big
        vm.expectRevert(bytes("ERC20/insufficient-balance"));
        centrifugeChain.triggerIncreaseRedeemOrder(poolId, trancheId, investor, defaultAssetId, uint128(amount + 1));

        //Fail - Tranche token amount zero
        vm.expectRevert(bytes("InvestmentManager/tranche-token-amount-is-zero"));
        centrifugeChain.triggerIncreaseRedeemOrder(poolId, trancheId, investor, defaultAssetId, 0);

        // should work even if investor is frozen
        centrifugeChain.freeze(poolId, trancheId, investor); // freeze investor
        assertTrue(!Tranche(address(vault.share())).checkTransferRestriction(investor, address(escrow), amount));

        // half of the amount will be trabsferred from the investor's wallet & half of the amount will be taken from
        // escrow
        centrifugeChain.triggerIncreaseRedeemOrder(poolId, trancheId, investor, defaultAssetId, amount);

        assertApproxEqAbs(tranche.balanceOf(investor), 0, 1);
        assertApproxEqAbs(tranche.balanceOf(address(escrow)), amount, 1);
        assertEq(vault.maxMint(investor), 0);

        centrifugeChain.isFulfilledRedeemRequest(
            vault.poolId(),
            vault.trancheId(),
            bytes32(bytes20(investor)),
            defaultAssetId,
            uint128(amount),
            uint128(amount)
        );

        assertApproxEqAbs(tranche.balanceOf(address(escrow)), 0, 1);
        assertApproxEqAbs(erc20.balanceOf(address(escrow)), amount, 1);
        vm.prank(investor);
        vault.redeem(amount, investor, investor);
        assertApproxEqAbs(erc20.balanceOf(investor), investorBalanceBefore + amount, 1);
    }

    function testTriggerRedeemRequestTokensWithCancellation(uint128 amount) public {
        amount = uint128(bound(amount, 2, (MAX_UINT128 - 1)));
        vm.assume(amount % 2 == 0);

        address vault_ = deploySimpleVault();
        ERC7540Vault vault = ERC7540Vault(vault_);
        ITranche tranche = ITranche(address(vault.share()));
        deposit(vault_, investor, amount, false); // request and execute deposit, but don't claim
<<<<<<< HEAD
        uint256 investorBalanceBefore = erc20.balanceOf(investor);
=======
>>>>>>> 0d6c6f0a
        assertEq(vault.maxMint(investor), amount);
        uint64 poolId = vault.poolId();
        bytes16 trancheId = vault.trancheId();

        vm.prank(investor);
        vault.mint(amount, investor); // investor mints half of the amount

        assertApproxEqAbs(tranche.balanceOf(investor), amount, 1);
        assertApproxEqAbs(tranche.balanceOf(address(escrow)), 0, 1);
        assertApproxEqAbs(vault.maxMint(investor), 0, 1);

        // investor submits request to redeem half the amount
        vm.prank(investor);
        vault.requestRedeem(amount / 2, investor, investor);
        assertEq(tranche.balanceOf(address(escrow)), amount / 2);
        assertEq(tranche.balanceOf(investor), amount / 2);
        // investor cancels outstanding cancellation request
        vm.prank(investor);
        vault.cancelRedeemRequest(0, investor);
        assertEq(vault.pendingCancelRedeemRequest(0, investor), true);
        // redeem request can still be triggered for the other half of the investors tokens even though the investor has
        // an outstanding cancellation
        centrifugeChain.triggerIncreaseRedeemOrder(poolId, trancheId, investor, defaultAssetId, amount / 2);
        assertApproxEqAbs(tranche.balanceOf(investor), 0, 1);
        assertApproxEqAbs(tranche.balanceOf(address(escrow)), amount, 1);
        assertEq(vault.maxMint(investor), 0);
    }

    function testTriggerRedeemRequestTokensUnmintedTokensInEscrow(uint128 amount) public {
        amount = uint128(bound(amount, 2, (MAX_UINT128 - 1)));

        address vault_ = deploySimpleVault();
        ERC7540Vault vault = ERC7540Vault(vault_);
        ITranche tranche = ITranche(address(vault.share()));
        deposit(vault_, investor, amount, false); // request and execute deposit, but don't claim
        uint256 investorBalanceBefore = erc20.balanceOf(investor);
        assertEq(vault.maxMint(investor), amount);
        uint64 poolId = vault.poolId();
        bytes16 trancheId = vault.trancheId();

        // Fail - Redeem amount too big
        vm.expectRevert(bytes("ERC20/insufficient-balance"));
        centrifugeChain.triggerIncreaseRedeemOrder(poolId, trancheId, investor, defaultAssetId, uint128(amount + 1));

        // should work even if investor is frozen
        centrifugeChain.freeze(poolId, trancheId, investor); // freeze investor
        assertTrue(!Tranche(address(vault.share())).checkTransferRestriction(investor, address(escrow), amount));

        // Test trigger partial redeem (maxMint > redeemAmount), where investor did not mint their tokens - user tokens
        // are still locked in escrow
        uint128 redeemAmount = uint128(amount / 2);
        centrifugeChain.triggerIncreaseRedeemOrder(poolId, trancheId, investor, defaultAssetId, redeemAmount);
        assertApproxEqAbs(tranche.balanceOf(address(escrow)), amount, 1);
        assertEq(tranche.balanceOf(investor), 0);

        // Test trigger full redeem (maxMint = redeemAmount), where investor did not mint their tokens - user tokens are
        // still locked in escrow
        redeemAmount = uint128(amount - redeemAmount);
        centrifugeChain.triggerIncreaseRedeemOrder(poolId, trancheId, investor, defaultAssetId, redeemAmount);
        assertApproxEqAbs(tranche.balanceOf(address(escrow)), amount, 1);
        assertEq(tranche.balanceOf(investor), 0);
        assertEq(vault.maxMint(investor), 0);

        centrifugeChain.isFulfilledRedeemRequest(
            vault.poolId(),
            vault.trancheId(),
            bytes32(bytes20(investor)),
            defaultAssetId,
            uint128(amount),
            uint128(amount)
        );

        assertApproxEqAbs(tranche.balanceOf(address(escrow)), 0, 1);
        assertApproxEqAbs(erc20.balanceOf(address(escrow)), amount, 1);
        vm.prank(investor);
        vault.redeem(amount, investor, investor);

        assertApproxEqAbs(erc20.balanceOf(investor), investorBalanceBefore + amount, 1);
    }

    function testPartialRedemptionExecutions() public {
        address vault_ = deploySimpleVault();
        ERC7540Vault vault = ERC7540Vault(vault_);
        ITranche tranche = ITranche(address(vault.share()));
        uint64 poolId = vault.poolId();
        bytes16 trancheId = vault.trancheId();
        address asset_ = address(vault.asset());
        ERC20 asset = ERC20(asset_);
        uint128 assetId = poolManager.assetToId(asset_);
        centrifugeChain.updateTranchePrice(poolId, trancheId, assetId, 1000000000000000000, uint64(block.timestamp));

        // invest
        uint256 investmentAmount = 100000000; // 100 * 10**6
        centrifugeChain.updateMember(poolId, trancheId, self, type(uint64).max);
        asset.approve(address(investmentManager), investmentAmount);
        asset.mint(self, investmentAmount);
        erc20.approve(address(vault), investmentAmount);
        vault.requestDeposit(investmentAmount, self, self);
        uint128 _assetId = poolManager.assetToId(address(asset)); // retrieve assetId

        uint128 shares = 100000000;
        centrifugeChain.isFulfilledDepositRequest(
            poolId, trancheId, bytes32(bytes20(self)), _assetId, uint128(investmentAmount), shares
        );

        (, uint256 depositPrice,,,,,,,,) = investmentManager.investments(address(vault), self);
        assertEq(depositPrice, 1000000000000000000);

        // assert deposit & mint values adjusted
        assertApproxEqAbs(vault.maxDeposit(self), investmentAmount, 2);
        assertEq(vault.maxMint(self), shares);

        // collect the tranche tokens
        vault.mint(shares, self);
        assertEq(tranche.balanceOf(self), shares);

        // redeem
        vault.requestRedeem(shares, self, self);

        // trigger first executed collectRedeem at a price of 1.5
        // user is able to redeem 50 tranche tokens, at 1.5 price, 75 asset is paid out
        uint128 assets = 75000000; // 150*10**6

        // mint approximate interest amount into escrow
        asset.mint(address(escrow), assets * 2 - investmentAmount);

        centrifugeChain.isFulfilledRedeemRequest(
            poolId, trancheId, bytes32(bytes20(self)), _assetId, assets, shares / 2
        );

        (,,, uint256 redeemPrice,,,,,,) = investmentManager.investments(address(vault), self);
        assertEq(redeemPrice, 1500000000000000000);

        // trigger second executed collectRedeem at a price of 1.0
        // user has 50 tranche tokens left, at 1.0 price, 50 asset is paid out
        assets = 50000000; // 50*10**6

        centrifugeChain.isFulfilledRedeemRequest(
            poolId, trancheId, bytes32(bytes20(self)), _assetId, assets, shares / 2
        );

        (,,, redeemPrice,,,,,,) = investmentManager.investments(address(vault), self);
        assertEq(redeemPrice, 1250000000000000000);
    }

    function partialRedeem(uint64 poolId, bytes16 trancheId, ERC7540Vault vault, ERC20 asset) public {
        ITranche tranche = ITranche(address(vault.share()));

        uint128 assetId = poolManager.assetToId(address(asset));
        uint256 totalTranches = tranche.balanceOf(self);
        uint256 redeemAmount = 50000000000000000000;
        assertTrue(redeemAmount <= totalTranches);
        vault.requestRedeem(redeemAmount, self, self);

        // first trigger executed collectRedeem of the first 25 tranches at a price of 1.1
        uint128 firstTrancheRedeem = 25000000000000000000;
        uint128 secondTrancheRedeem = 25000000000000000000;
        assertEq(firstTrancheRedeem + secondTrancheRedeem, redeemAmount);
        uint128 firstCurrencyPayout = 27500000; // (25000000000000000000/10**18) * 10**6 * 1.1

        centrifugeChain.isFulfilledRedeemRequest(
            poolId, trancheId, bytes32(bytes20(self)), assetId, firstCurrencyPayout, firstTrancheRedeem
        );

        assertEq(vault.maxRedeem(self), firstTrancheRedeem);

        (,,, uint256 redeemPrice,,,,,,) = investmentManager.investments(address(vault), self);
        assertEq(redeemPrice, 1100000000000000000);

        // second trigger executed collectRedeem of the second 25 tranches at a price of 1.3
        uint128 secondCurrencyPayout = 32500000; // (25000000000000000000/10**18) * 10**6 * 1.3
        centrifugeChain.isFulfilledRedeemRequest(
            poolId, trancheId, bytes32(bytes20(self)), assetId, secondCurrencyPayout, secondTrancheRedeem
        );

        (,,, redeemPrice,,,,,,) = investmentManager.investments(address(vault), self);
        assertEq(redeemPrice, 1200000000000000000);

        assertApproxEqAbs(vault.maxWithdraw(self), firstCurrencyPayout + secondCurrencyPayout, 2);
        assertEq(vault.maxRedeem(self), redeemAmount);

        // collect the asset
        vault.redeem(redeemAmount, self, self);
        assertEq(tranche.balanceOf(self), totalTranches - redeemAmount);
        assertEq(asset.balanceOf(self), firstCurrencyPayout + secondCurrencyPayout);
    }
}<|MERGE_RESOLUTION|>--- conflicted
+++ resolved
@@ -261,10 +261,6 @@
         ERC7540Vault vault = ERC7540Vault(vault_);
         ITranche tranche = ITranche(address(vault.share()));
         deposit(vault_, investor, amount, false); // request and execute deposit, but don't claim
-<<<<<<< HEAD
-        uint256 investorBalanceBefore = erc20.balanceOf(investor);
-=======
->>>>>>> 0d6c6f0a
         assertEq(vault.maxMint(investor), amount);
         uint64 poolId = vault.poolId();
         bytes16 trancheId = vault.trancheId();
