// SPDX-License-Identifier: AGPL-3.0-only
pragma solidity 0.8.21;

import "test/BaseTest.sol";

contract AssetShareConversionTest is BaseTest {
    function testAssetShareConversion(uint64 poolId, bytes16 trancheId, uint128 assetId) public {
        vm.assume(assetId > 0);

        uint8 INVESTMENT_CURRENCY_DECIMALS = 6; // 6, like USDC
        uint8 TRANCHE_TOKEN_DECIMALS = 18; // Like DAI

        ERC20 asset = _newErc20("Asset", "A", INVESTMENT_CURRENCY_DECIMALS);
        address vault_ = deployVault(
            poolId, TRANCHE_TOKEN_DECIMALS, defaultRestrictionSet, "", "", trancheId, assetId, address(asset)
        );
        ERC7540Vault vault = ERC7540Vault(vault_);
        TrancheTokenLike trancheToken = TrancheTokenLike(address(ERC7540Vault(vault_).share()));

<<<<<<< HEAD
        assertEq(vault.exchangeRateLastUpdated(), 0);
        centrifugeChain.updateTrancheTokenPrice(poolId, trancheId, assetId, 1000000, uint64(block.timestamp));
        assertEq(vault.exchangeRateLastUpdated(), uint64(block.timestamp));
=======
        assertEq(vault.priceLastUpdated(), 0);
        assertEq(vault.pricePerShare(), 0);
        centrifugeChain.updateTrancheTokenPrice(poolId, trancheId, assetId, 1e18, uint64(block.timestamp));
        assertEq(vault.priceLastUpdated(), uint64(block.timestamp));
        assertEq(vault.pricePerShare(), 1e6);
>>>>>>> 28eb9f88

        // invest
        uint256 investmentAmount = 100000000; // 100 * 10**6
        centrifugeChain.updateMember(poolId, trancheId, self, type(uint64).max);
        asset.approve(vault_, investmentAmount);
        asset.mint(self, investmentAmount);
        vault.requestDeposit(investmentAmount, self, self, "");

        // trigger executed collectInvest at a price of 1.0
        uint128 _assetId = poolManager.assetToId(address(asset)); // retrieve assetId
        uint128 shares = 100000000000000000000; // 100 * 10**18
        centrifugeChain.isFulfilledDepositRequest(
            poolId, trancheId, bytes32(bytes20(self)), _assetId, uint128(investmentAmount), shares, 0
        );
        vault.mint(shares, self);
        centrifugeChain.updateTrancheTokenPrice(
            poolId, trancheId, assetId, 1000000000000000000, uint64(block.timestamp)
        );

        // assert share/asset conversion
        assertEq(trancheToken.totalSupply(), 100000000000000000000);
        assertEq(vault.totalAssets(), 100000000);
        assertEq(vault.convertToShares(100000000), 100000000000000000000); // tranche tokens have 12 more decimals than
            // assets
        assertEq(vault.convertToAssets(vault.convertToShares(100000000000000000000)), 100000000000000000000);
<<<<<<< HEAD
=======
        assertEq(vault.pricePerShare(), 1e6);
>>>>>>> 28eb9f88

        // assert share/asset conversion after price update
        centrifugeChain.updateTrancheTokenPrice(
            poolId, trancheId, assetId, 1200000000000000000, uint64(block.timestamp)
        );

        assertEq(vault.totalAssets(), 120000000);
        assertEq(vault.convertToShares(120000000), 100000000000000000000); // tranche tokens have 12 more decimals than
            // assets
        assertEq(vault.convertToAssets(vault.convertToShares(120000000000000000000)), 120000000000000000000);
<<<<<<< HEAD
=======
        assertEq(vault.pricePerShare(), 1.2e6);
>>>>>>> 28eb9f88
    }

    function testAssetShareConversionWithInverseDecimals(uint64 poolId, bytes16 trancheId, uint128 assetId) public {
        vm.assume(assetId > 0);

        uint8 INVESTMENT_CURRENCY_DECIMALS = 18; // 18, like DAI
        uint8 TRANCHE_TOKEN_DECIMALS = 6; // Like USDC

        ERC20 asset = _newErc20("Currency", "CR", INVESTMENT_CURRENCY_DECIMALS);
        address vault_ = deployVault(
            poolId, TRANCHE_TOKEN_DECIMALS, defaultRestrictionSet, "", "", trancheId, assetId, address(asset)
        );
        ERC7540Vault vault = ERC7540Vault(vault_);
        TrancheTokenLike trancheToken = TrancheTokenLike(address(ERC7540Vault(vault_).share()));
        centrifugeChain.updateTrancheTokenPrice(poolId, trancheId, assetId, 1000000, uint64(block.timestamp));

        // invest
        uint256 investmentAmount = 100000000000000000000; // 100 * 10**18
        centrifugeChain.updateMember(poolId, trancheId, self, type(uint64).max);
        asset.approve(vault_, investmentAmount);
        asset.mint(self, investmentAmount);
        vault.requestDeposit(investmentAmount, self, self, "");

        // trigger executed collectInvest at a price of 1.0
        uint128 _assetId = poolManager.assetToId(address(asset)); // retrieve assetId
        uint128 shares = 100000000; // 100 * 10**6
        centrifugeChain.isFulfilledDepositRequest(
            poolId, trancheId, bytes32(bytes20(self)), _assetId, uint128(investmentAmount), shares, 0
        );
        vault.mint(shares, self);
        centrifugeChain.updateTrancheTokenPrice(
            poolId, trancheId, assetId, 1000000000000000000, uint64(block.timestamp)
        );

        // assert share/asset conversion
        assertEq(trancheToken.totalSupply(), 100000000);
        assertEq(vault.totalAssets(), 100000000000000000000);
        assertEq(vault.convertToShares(100000000000000000000), 100000000); // tranche tokens have 12 less decimals than
            // assets
        assertEq(vault.convertToAssets(vault.convertToShares(100000000000000000000)), 100000000000000000000);
<<<<<<< HEAD
=======
        assertEq(vault.pricePerShare(), 1e18);
>>>>>>> 28eb9f88

        // assert share/asset conversion after price update
        centrifugeChain.updateTrancheTokenPrice(
            poolId, trancheId, assetId, 1200000000000000000, uint64(block.timestamp)
        );

        assertEq(vault.totalAssets(), 120000000000000000000);
        assertEq(vault.convertToShares(120000000000000000000), 100000000); // tranche tokens have 12 less decimals than
            // assets
        assertEq(vault.convertToAssets(vault.convertToShares(120000000000000000000)), 120000000000000000000);
<<<<<<< HEAD
=======
        assertEq(vault.pricePerShare(), 1.2e18);
>>>>>>> 28eb9f88
    }
}<|MERGE_RESOLUTION|>--- conflicted
+++ resolved
@@ -17,17 +17,11 @@
         ERC7540Vault vault = ERC7540Vault(vault_);
         TrancheTokenLike trancheToken = TrancheTokenLike(address(ERC7540Vault(vault_).share()));
 
-<<<<<<< HEAD
-        assertEq(vault.exchangeRateLastUpdated(), 0);
-        centrifugeChain.updateTrancheTokenPrice(poolId, trancheId, assetId, 1000000, uint64(block.timestamp));
-        assertEq(vault.exchangeRateLastUpdated(), uint64(block.timestamp));
-=======
         assertEq(vault.priceLastUpdated(), 0);
         assertEq(vault.pricePerShare(), 0);
         centrifugeChain.updateTrancheTokenPrice(poolId, trancheId, assetId, 1e18, uint64(block.timestamp));
         assertEq(vault.priceLastUpdated(), uint64(block.timestamp));
         assertEq(vault.pricePerShare(), 1e6);
->>>>>>> 28eb9f88
 
         // invest
         uint256 investmentAmount = 100000000; // 100 * 10**6
@@ -53,10 +47,7 @@
         assertEq(vault.convertToShares(100000000), 100000000000000000000); // tranche tokens have 12 more decimals than
             // assets
         assertEq(vault.convertToAssets(vault.convertToShares(100000000000000000000)), 100000000000000000000);
-<<<<<<< HEAD
-=======
         assertEq(vault.pricePerShare(), 1e6);
->>>>>>> 28eb9f88
 
         // assert share/asset conversion after price update
         centrifugeChain.updateTrancheTokenPrice(
@@ -67,10 +58,7 @@
         assertEq(vault.convertToShares(120000000), 100000000000000000000); // tranche tokens have 12 more decimals than
             // assets
         assertEq(vault.convertToAssets(vault.convertToShares(120000000000000000000)), 120000000000000000000);
-<<<<<<< HEAD
-=======
         assertEq(vault.pricePerShare(), 1.2e6);
->>>>>>> 28eb9f88
     }
 
     function testAssetShareConversionWithInverseDecimals(uint64 poolId, bytes16 trancheId, uint128 assetId) public {
@@ -111,10 +99,7 @@
         assertEq(vault.convertToShares(100000000000000000000), 100000000); // tranche tokens have 12 less decimals than
             // assets
         assertEq(vault.convertToAssets(vault.convertToShares(100000000000000000000)), 100000000000000000000);
-<<<<<<< HEAD
-=======
         assertEq(vault.pricePerShare(), 1e18);
->>>>>>> 28eb9f88
 
         // assert share/asset conversion after price update
         centrifugeChain.updateTrancheTokenPrice(
@@ -125,9 +110,6 @@
         assertEq(vault.convertToShares(120000000000000000000), 100000000); // tranche tokens have 12 less decimals than
             // assets
         assertEq(vault.convertToAssets(vault.convertToShares(120000000000000000000)), 120000000000000000000);
-<<<<<<< HEAD
-=======
         assertEq(vault.pricePerShare(), 1.2e18);
->>>>>>> 28eb9f88
     }
 }