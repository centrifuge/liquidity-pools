// SPDX-License-Identifier: AGPL-3.0-only
pragma solidity 0.8.21;

import "./../BaseTest.sol";

contract AssetShareConversionTest is BaseTest {
    function testAssetShareConversion(uint64 poolId, bytes16 trancheId, uint128 assetId) public {
        vm.assume(assetId > 0);

        uint8 INVESTMENT_CURRENCY_DECIMALS = 6; // 6, like USDC
        uint8 TRANCHE_TOKEN_DECIMALS = 18; // Like DAI

        ERC20 asset = _newErc20("Asset", "A", INVESTMENT_CURRENCY_DECIMALS);
        address vault_ = deployVault(
            poolId, TRANCHE_TOKEN_DECIMALS, defaultRestrictionSet, "", "", trancheId, assetId, address(asset)
        );
        ERC7540Vault vault = ERC7540Vault(vault_);
        TrancheTokenLike trancheToken = TrancheTokenLike(address(ERC7540Vault(vault_).share()));

<<<<<<< HEAD
        assertEq(lPool.priceLastUpdated(), 0);
        centrifugeChain.updateTrancheTokenPrice(poolId, trancheId, currencyId, 1000000, uint64(block.timestamp));
        assertEq(lPool.priceLastUpdated(), uint64(block.timestamp));
=======
        assertEq(vault.exchangeRateLastUpdated(), 0);
        centrifugeChain.updateTrancheTokenPrice(poolId, trancheId, assetId, 1000000, uint64(block.timestamp));
        assertEq(vault.exchangeRateLastUpdated(), uint64(block.timestamp));
>>>>>>> d9546cd6

        // invest
        uint256 investmentAmount = 100000000; // 100 * 10**6
        centrifugeChain.updateMember(poolId, trancheId, self, type(uint64).max);
        asset.approve(vault_, investmentAmount);
        asset.mint(self, investmentAmount);
        vault.requestDeposit(investmentAmount, self, self, "");

        // trigger executed collectInvest at a price of 1.0
        uint128 _assetId = poolManager.assetToId(address(asset)); // retrieve assetId
        uint128 shares = 100000000000000000000; // 100 * 10**18
        centrifugeChain.isFulfilledDepositRequest(
            poolId, trancheId, bytes32(bytes20(self)), _assetId, uint128(investmentAmount), shares, 0
        );
        vault.mint(shares, self);
        centrifugeChain.updateTrancheTokenPrice(
            poolId, trancheId, assetId, 1000000000000000000, uint64(block.timestamp)
        );

        // assert share/asset conversion
        assertEq(trancheToken.totalSupply(), 100000000000000000000);
        assertEq(vault.totalAssets(), 100000000);
        assertEq(vault.convertToShares(100000000), 100000000000000000000); // tranche tokens have 12 more decimals than
            // assets
        assertEq(vault.convertToAssets(vault.convertToShares(100000000000000000000)), 100000000000000000000);

        // assert share/asset conversion after price update
        centrifugeChain.updateTrancheTokenPrice(
            poolId, trancheId, assetId, 1200000000000000000, uint64(block.timestamp)
        );

        assertEq(vault.totalAssets(), 120000000);
        assertEq(vault.convertToShares(120000000), 100000000000000000000); // tranche tokens have 12 more decimals than
            // assets
        assertEq(vault.convertToAssets(vault.convertToShares(120000000000000000000)), 120000000000000000000);
    }

    function testAssetShareConversionWithInverseDecimals(uint64 poolId, bytes16 trancheId, uint128 assetId) public {
        vm.assume(assetId > 0);

        uint8 INVESTMENT_CURRENCY_DECIMALS = 18; // 18, like DAI
        uint8 TRANCHE_TOKEN_DECIMALS = 6; // Like USDC

        ERC20 asset = _newErc20("Currency", "CR", INVESTMENT_CURRENCY_DECIMALS);
        address vault_ = deployVault(
            poolId, TRANCHE_TOKEN_DECIMALS, defaultRestrictionSet, "", "", trancheId, assetId, address(asset)
        );
        ERC7540Vault vault = ERC7540Vault(vault_);
        TrancheTokenLike trancheToken = TrancheTokenLike(address(ERC7540Vault(vault_).share()));
        centrifugeChain.updateTrancheTokenPrice(poolId, trancheId, assetId, 1000000, uint64(block.timestamp));

        // invest
        uint256 investmentAmount = 100000000000000000000; // 100 * 10**18
        centrifugeChain.updateMember(poolId, trancheId, self, type(uint64).max);
        asset.approve(vault_, investmentAmount);
        asset.mint(self, investmentAmount);
        vault.requestDeposit(investmentAmount, self, self, "");

        // trigger executed collectInvest at a price of 1.0
        uint128 _assetId = poolManager.assetToId(address(asset)); // retrieve assetId
        uint128 shares = 100000000; // 100 * 10**6
        centrifugeChain.isFulfilledDepositRequest(
            poolId, trancheId, bytes32(bytes20(self)), _assetId, uint128(investmentAmount), shares, 0
        );
        vault.mint(shares, self);
        centrifugeChain.updateTrancheTokenPrice(
            poolId, trancheId, assetId, 1000000000000000000, uint64(block.timestamp)
        );

        // assert share/asset conversion
        assertEq(trancheToken.totalSupply(), 100000000);
        assertEq(vault.totalAssets(), 100000000000000000000);
        assertEq(vault.convertToShares(100000000000000000000), 100000000); // tranche tokens have 12 less decimals than
            // assets
        assertEq(vault.convertToAssets(vault.convertToShares(100000000000000000000)), 100000000000000000000);

        // assert share/asset conversion after price update
        centrifugeChain.updateTrancheTokenPrice(
            poolId, trancheId, assetId, 1200000000000000000, uint64(block.timestamp)
        );

        assertEq(vault.totalAssets(), 120000000000000000000);
        assertEq(vault.convertToShares(120000000000000000000), 100000000); // tranche tokens have 12 less decimals than
            // assets
        assertEq(vault.convertToAssets(vault.convertToShares(120000000000000000000)), 120000000000000000000);
    }
}<|MERGE_RESOLUTION|>--- conflicted
+++ resolved
@@ -17,15 +17,9 @@
         ERC7540Vault vault = ERC7540Vault(vault_);
         TrancheTokenLike trancheToken = TrancheTokenLike(address(ERC7540Vault(vault_).share()));
 
-<<<<<<< HEAD
-        assertEq(lPool.priceLastUpdated(), 0);
-        centrifugeChain.updateTrancheTokenPrice(poolId, trancheId, currencyId, 1000000, uint64(block.timestamp));
-        assertEq(lPool.priceLastUpdated(), uint64(block.timestamp));
-=======
-        assertEq(vault.exchangeRateLastUpdated(), 0);
+        assertEq(vault.priceLastUpdated(), 0);
         centrifugeChain.updateTrancheTokenPrice(poolId, trancheId, assetId, 1000000, uint64(block.timestamp));
-        assertEq(vault.exchangeRateLastUpdated(), uint64(block.timestamp));
->>>>>>> d9546cd6
+        assertEq(vault.priceLastUpdated(), uint64(block.timestamp));
 
         // invest
         uint256 investmentAmount = 100000000; // 100 * 10**6
