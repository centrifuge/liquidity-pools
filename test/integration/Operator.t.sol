--- conflicted
+++ resolved
@@ -62,10 +62,7 @@
         vm.prank(operator);
         vm.expectRevert(bytes("ERC7540Vault/invalid-owner"));
         vault.requestDeposit(amount, investor, investor);
-<<<<<<< HEAD
     }
-
-    event Log(bytes32 codeHash);
 
     function testDepositAsAuthorizedOperator(uint256 amount) public {
         // If lower than 4 or odd, rounding down can lead to not receiving any tokens
@@ -92,8 +89,6 @@
         vm.prank(operator);
         vm.expectRevert(bytes("ERC7540Vault/invalid-owner"));
         vault.requestDeposit(amount, owner, owner);
-
-        emit Log(keccak256(type(Escrow).creationCode));
 
         uint256 deadline = type(uint64).max;
         (uint8 v, bytes32 r, bytes32 s) = vm.sign(
@@ -124,8 +119,6 @@
         vault.requestDeposit(amount, owner, owner);
         assertEq(vault.pendingDepositRequest(0, owner), amount);
         assertEq(vault.pendingDepositRequest(0, operator), 0);
-=======
->>>>>>> 0668168d
     }
 
     function testRedeemAsOperator(uint256 amount) public {
