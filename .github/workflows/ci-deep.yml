--- conflicted
+++ resolved
@@ -45,10 +45,6 @@
         run: forge test --no-match-path "test/invariants/**/*.sol"
         env:
           FOUNDRY_PROFILE: ci
-<<<<<<< HEAD
-          SETUP_TEST_DATA: false
-=======
->>>>>>> 7725a3e6
           FORK_TESTS: false
 
   test-invariant:
@@ -78,8 +74,4 @@
         run: forge test --match-path "test/invariants/**/*.sol"
         env:
           FOUNDRY_PROFILE: ci
-<<<<<<< HEAD
-          SETUP_TEST_DATA: false
-=======
->>>>>>> 7725a3e6
           FORK_TESTS: false