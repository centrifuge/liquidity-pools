name: "CI Deep"

on:
  workflow_dispatch:
    inputs:
      unitFuzzRuns:
        default: "100000"
        description: "Unit: number of fuzz runs."
        required: false
      invariantRuns:
        default: "100"
        description: "Invariant runs: number of sequences of function calls generated and run."
        required: false
      invariantDepth:
        default: "100"
        description: "Invariant depth: number of function calls made in a given run."
        required: false

env:
  FOUNDRY_PROFILE: ci

jobs:
  test:
    env:
      FOUNDRY_FUZZ_RUNS: ${{ inputs.unitFuzzRuns }}
      FOUNDRY_INVARIANT_DEPTH: ${{ inputs.invariantDepth }}
      FOUNDRY_INVARIANT_RUNS: ${{ inputs.invariantRuns }}

    strategy:
      fail-fast: true

    name: test
    runs-on: ubuntu-latest-64-cores
    steps:
      # Profile CPU and RAM usage to adjust machine size:
      - uses: datadog/agent-github-action@v1.3
        with:
            api_key: ${{ secrets.DD_API_KEY }}

      - uses: actions/checkout@v3

      - name: Install Foundry
        uses: foundry-rs/foundry-toolchain@v1
        with:
          version: nightly
          cache: false # Requires a seed: https://github.com/foundry-rs/foundry-toolchain#fuzzing

      - name: Run Forge build
        run: |
          forge --version
          forge build --sizes
        id: build

      - name: Run Forge tests
        run: |
          forge test -vvv
        id: test
        env:
          FOUNDRY_PROFILE: ci
<<<<<<< HEAD
          CENTRIFUGE_CHAIN_ORIGIN: ${{ secrets.CENTRIFUGE_CHAIN_ORIGIN }}
          MAINNET_RPC_URL: ${{ secrets.MAINNET_RPC_URL }}
          POLYGON_RPC_URL: ${{ secrets.POLYGON_RPC_URL }}
          SETUP_TEST_DATA: false
          FORK_TESTS: false
=======
          CENTRIFUGE_CHAIN_ORIGIN: ${{ vars.CENTRIFUGE_CHAIN_ORIGIN }}
          MAINNET_RPC_URL: ${{ vars.MAINNET_RPC_URL }}
          POLYGON_RPC_URL: ${{ vars.POLYGON_RPC_URL }}
          SETUP_TEST_DATA: false
>>>>>>> 042a04a3
<|MERGE_RESOLUTION|>--- conflicted
+++ resolved
@@ -35,7 +35,7 @@
       # Profile CPU and RAM usage to adjust machine size:
       - uses: datadog/agent-github-action@v1.3
         with:
-            api_key: ${{ secrets.DD_API_KEY }}
+          api_key: ${{ secrets.DD_API_KEY }}
 
       - uses: actions/checkout@v3
 
@@ -57,15 +57,8 @@
         id: test
         env:
           FOUNDRY_PROFILE: ci
-<<<<<<< HEAD
-          CENTRIFUGE_CHAIN_ORIGIN: ${{ secrets.CENTRIFUGE_CHAIN_ORIGIN }}
-          MAINNET_RPC_URL: ${{ secrets.MAINNET_RPC_URL }}
-          POLYGON_RPC_URL: ${{ secrets.POLYGON_RPC_URL }}
-          SETUP_TEST_DATA: false
-          FORK_TESTS: false
-=======
           CENTRIFUGE_CHAIN_ORIGIN: ${{ vars.CENTRIFUGE_CHAIN_ORIGIN }}
           MAINNET_RPC_URL: ${{ vars.MAINNET_RPC_URL }}
           POLYGON_RPC_URL: ${{ vars.POLYGON_RPC_URL }}
           SETUP_TEST_DATA: false
->>>>>>> 042a04a3
+          FORK_TESTS: false