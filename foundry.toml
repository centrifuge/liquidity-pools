--- conflicted
+++ resolved
@@ -57,7 +57,11 @@
   "src/admins/DelayedAdmin.sol" = ["DelayedAdmin"]
   "src/admins/PauseAdmin.sol" = ["PauseAdmin"]
 
-<<<<<<< HEAD
+[doc]
+  ignore = ["**/*.t.sol", "**/*.s.sol"]
+  out = "docs"
+  repository = "https://github.com/centrifuge/liquidity-pools"
+
 [fmt]
   line_length = 120
   tab_width = 4
@@ -67,10 +71,4 @@
   quote_style = "double"
   number_underscore = "preserve"
   wrap_comments = true
-  ignore = ["test/*.sol"]
-=======
-[doc]
-  ignore = ["**/*.t.sol", "**/*.s.sol"]
-  out = "docs"
-  repository = "https://github.com/centrifuge/liquidity-pools"
->>>>>>> 44790dee
+  ignore = ["test/*.sol"]