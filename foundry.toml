--- conflicted
+++ resolved
@@ -53,15 +53,8 @@
   "src/Escrow.sol" = ["Escrow"]
   "src/Root.sol" = ["Root"]
   "src/token/ERC20.sol" = ["ERC20"]
-<<<<<<< HEAD
   "src/token/TrancheToken01.sol" = ["TrancheToken"]
-  "src/admins/DelayedAdmin.sol" = ["DelayedAdmin"]
-  "src/admins/PauseAdmin.sol" = ["PauseAdmin"]
-=======
-  "src/token/Tranche.sol" = ["TrancheToken"]
-  "src/token/RestrictionManager.sol" = ["RestrictionManager"]
   "src/admin/Guardian.sol" = ["Guardian"]
->>>>>>> 93d0e1d5
 
 [doc]
   ignore = ["**/*.t.sol", "**/*.s.sol"]
