--- conflicted
+++ resolved
@@ -38,16 +38,12 @@
         userEscrow = new UserEscrow();
         root = new Root(address(escrow), delay);
 
-        investmentManager = new InvestmentManager(address(escrow));
+        investmentManager = new InvestmentManager(address(escrow), address(userEscrow));
 
         address liquidityPoolFactory = address(new LiquidityPoolFactory(address(root)));
         address trancheTokenFactory = address(new TrancheTokenFactory(address(root)));
-<<<<<<< HEAD
-        investmentManager =
-            new InvestmentManager(address(escrow), address(userEscrow), liquidityPoolFactory, trancheTokenFactory);
-=======
+        investmentManager = new InvestmentManager(address(escrow), address(userEscrow));
         poolManager = new PoolManager(address(escrow), liquidityPoolFactory, trancheTokenFactory);
->>>>>>> a3021709
 
         LiquidityPoolFactory(liquidityPoolFactory).rely(address(poolManager));
         TrancheTokenFactory(trancheTokenFactory).rely(address(poolManager));
@@ -75,13 +71,9 @@
         RouterLike(router).rely(address(root));
         Escrow(address(escrow)).rely(address(root));
         Escrow(address(escrow)).rely(address(investmentManager));
-<<<<<<< HEAD
-        Escrow(address(escrow)).rely(address(tokenManager));
         UserEscrow(address(userEscrow)).rely(address(root));
         UserEscrow(address(userEscrow)).rely(address(investmentManager));
-=======
         Escrow(address(escrow)).rely(address(poolManager));
->>>>>>> a3021709
     }
 
     function giveAdminAccess() public {
