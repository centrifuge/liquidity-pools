// SPDX-License-Identifier: AGPL-3.0-only
pragma solidity 0.8.21;

import {Root} from "src/Root.sol";
import {RouterAggregator} from "src/gateway/routers/RouterAggregator.sol";
import {Gateway, InvestmentManagerLike} from "src/gateway/Gateway.sol";
import {InvestmentManager} from "src/InvestmentManager.sol";
import {PoolManager} from "src/PoolManager.sol";
import {Escrow} from "src/Escrow.sol";
import {UserEscrow} from "src/UserEscrow.sol";
import {PauseAdmin} from "src/admins/PauseAdmin.sol";
import {DelayedAdmin} from "src/admins/DelayedAdmin.sol";
import {LiquidityPoolFactory} from "src/factories/LiquidityPoolFactory.sol";
import {RestrictionManagerFactory} from "src/factories/RestrictionManagerFactory.sol";
import {TrancheTokenFactory} from "src/factories/TrancheTokenFactory.sol";
import "forge-std/Script.sol";

interface RouterLike {
    function file(bytes32 what, address data) external;
}

interface AuthLike {
    function rely(address who) external;
    function deny(address who) external;
}

contract Deployer is Script {
    uint256 internal constant delay = 48 hours;

    address admin;
    address[] pausers;
    address[] routers;

    Root public root;
    InvestmentManager public investmentManager;
    PoolManager public poolManager;
    Escrow public escrow;
    UserEscrow public userEscrow;
    PauseAdmin public pauseAdmin;
    DelayedAdmin public delayedAdmin;
    Gateway public gateway;
    RouterAggregator public aggregator;
    address public liquidityPoolFactory;
    address public restrictionManagerFactory;
    address public trancheTokenFactory;

    function deploy(address deployer) public {
        // If no salt is provided, a pseudo-random salt is generated,
        // thus effectively making the deployment non-deterministic
        bytes32 salt = vm.envOr(
            "DEPLOYMENT_SALT", keccak256(abi.encodePacked(string(abi.encodePacked(blockhash(block.number - 1)))))
        );
        escrow = new Escrow{salt: salt}(deployer);
        userEscrow = new UserEscrow();
        root = new Root{salt: salt}(address(escrow), delay, deployer);

        liquidityPoolFactory = address(new LiquidityPoolFactory(address(root)));
        restrictionManagerFactory = address(new RestrictionManagerFactory(address(root)));
        trancheTokenFactory = address(new TrancheTokenFactory{salt: salt}(address(root), deployer));
        investmentManager = new InvestmentManager(address(escrow), address(userEscrow));
        poolManager =
            new PoolManager(address(escrow), liquidityPoolFactory, restrictionManagerFactory, trancheTokenFactory);

        AuthLike(liquidityPoolFactory).rely(address(poolManager));
        AuthLike(trancheTokenFactory).rely(address(poolManager));
        AuthLike(restrictionManagerFactory).rely(address(poolManager));

        AuthLike(liquidityPoolFactory).rely(address(root));
        AuthLike(trancheTokenFactory).rely(address(root));
        AuthLike(restrictionManagerFactory).rely(address(root));
<<<<<<< HEAD

        gateway = new Gateway(address(root), address(investmentManager), address(poolManager));
        aggregator = new RouterAggregator(address(gateway));

        pauseAdmin = new PauseAdmin(address(root));
        delayedAdmin = new DelayedAdmin(address(root), address(pauseAdmin));
    }

=======

        gateway = new Gateway(address(root), address(investmentManager), address(poolManager));
        aggregator = new RouterAggregator(address(gateway));

        pauseAdmin = new PauseAdmin(address(root));
        delayedAdmin = new DelayedAdmin(address(root), address(pauseAdmin), address(aggregator));
    }

>>>>>>> 0ada44b2
    function wire(address router) public {
        routers.push(router);

        // Wire aggregator
        aggregator.file("routers", routers);
        gateway.addIncomingRouter(address(aggregator));
        gateway.updateOutgoingRouter(address(aggregator));

        // Wire admins
        pauseAdmin.rely(address(delayedAdmin));
        root.rely(address(pauseAdmin));
        root.rely(address(delayedAdmin));
        root.rely(address(gateway));
        aggregator.rely(address(delayedAdmin));

        // Wire gateway
        investmentManager.file("poolManager", address(poolManager));
        poolManager.file("investmentManager", address(investmentManager));
        investmentManager.file("gateway", address(gateway));
        poolManager.file("gateway", address(gateway));
        investmentManager.rely(address(root));
        investmentManager.rely(address(poolManager));
        poolManager.rely(address(root));
        gateway.rely(address(root));
        AuthLike(router).rely(address(root));
        AuthLike(address(escrow)).rely(address(root));
        AuthLike(address(escrow)).rely(address(investmentManager));
        AuthLike(address(userEscrow)).rely(address(root));
        AuthLike(address(userEscrow)).rely(address(investmentManager));
        AuthLike(address(escrow)).rely(address(poolManager));
    }

    function giveAdminAccess() public {
        delayedAdmin.rely(address(admin));

        for (uint256 i = 0; i < pausers.length; i++) {
            pauseAdmin.addPauser(pausers[i]);
        }
    }

    function removeDeployerAccess(address router, address deployer) public {
        AuthLike(router).deny(deployer);
        AuthLike(liquidityPoolFactory).deny(deployer);
        AuthLike(trancheTokenFactory).deny(deployer);
        AuthLike(restrictionManagerFactory).deny(deployer);
        root.deny(deployer);
        investmentManager.deny(deployer);
        poolManager.deny(deployer);
        escrow.deny(deployer);
        userEscrow.deny(deployer);
        gateway.deny(deployer);
        aggregator.deny(deployer);
        pauseAdmin.deny(deployer);
        delayedAdmin.deny(deployer);
    }
}<|MERGE_RESOLUTION|>--- conflicted
+++ resolved
@@ -68,16 +68,6 @@
         AuthLike(liquidityPoolFactory).rely(address(root));
         AuthLike(trancheTokenFactory).rely(address(root));
         AuthLike(restrictionManagerFactory).rely(address(root));
-<<<<<<< HEAD
-
-        gateway = new Gateway(address(root), address(investmentManager), address(poolManager));
-        aggregator = new RouterAggregator(address(gateway));
-
-        pauseAdmin = new PauseAdmin(address(root));
-        delayedAdmin = new DelayedAdmin(address(root), address(pauseAdmin));
-    }
-
-=======
 
         gateway = new Gateway(address(root), address(investmentManager), address(poolManager));
         aggregator = new RouterAggregator(address(gateway));
@@ -86,7 +76,6 @@
         delayedAdmin = new DelayedAdmin(address(root), address(pauseAdmin), address(aggregator));
     }
 
->>>>>>> 0ada44b2
     function wire(address router) public {
         routers.push(router);
 
