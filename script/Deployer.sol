--- conflicted
+++ resolved
@@ -2,7 +2,6 @@
 pragma solidity 0.8.21;
 
 import {Root} from "src/Root.sol";
-import {Aggregator} from "src/gateway/routers/Aggregator.sol";
 import {Gateway} from "src/gateway/Gateway.sol";
 import {InvestmentManager} from "src/InvestmentManager.sol";
 import {TrancheTokenFactory} from "src/factories/TrancheTokenFactory.sol";
@@ -37,7 +36,6 @@
     Escrow public routerEscrow;
     Guardian public guardian;
     Gateway public gateway;
-    Aggregator public aggregator;
     CentrifugeRouter public centrifugeRouter; // TODO: rename once routers => adapters rename is in
     address public vaultFactory;
     address public restrictionManagerFactory;
@@ -74,7 +72,6 @@
         AuthLike(restrictionManagerFactory).rely(address(root));
 
         gateway = new Gateway(address(root), address(investmentManager), address(poolManager));
-        aggregator = new Aggregator(address(gateway));
         guardian = new Guardian(adminSafe, address(root), address(aggregator));
     }
 
@@ -95,14 +92,8 @@
         root.rely(address(gateway));
         investmentManager.file("poolManager", address(poolManager));
         poolManager.file("investmentManager", address(investmentManager));
-<<<<<<< HEAD
 
         centrifugeRouter.rely(address(root));
-=======
-        poolManager.file("router", address(centrifugeRouter));
-        investmentManager.endorse(address(centrifugeRouter));
-
->>>>>>> 73f754ff
         investmentManager.file("gateway", address(gateway));
         poolManager.file("gateway", address(gateway));
         investmentManager.rely(address(root));
