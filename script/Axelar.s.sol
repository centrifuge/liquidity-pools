--- conflicted
+++ resolved
@@ -29,18 +29,10 @@
 
         // Set up test data
         if (vm.envBool("SETUP_TEST_DATA")) {
-<<<<<<< HEAD
-            uint8 decimals = 18;
-            ERC20 currency = new ERC20(decimals);
-            currency.file("name", "Mock Currency");
-            currency.file("symbol", "MC");
-            currency.mint(msg.sender, 10000 * 10 ** decimals);
-=======
             ERC20 currency = new ERC20(18);
             currency.file("name", "Mock Currency");
             currency.file("symbol", "MC");
             currency.mint(msg.sender, 10000 * 10 ** 18);
->>>>>>> a6d2c839
 
             root.relyContract(address(poolManager), msg.sender);
             poolManager.file("gateway", msg.sender);
@@ -61,21 +53,12 @@
             LiquidityPoolLike liquidityPool = LiquidityPoolLike(
                 poolManager.getLiquidityPool(1171854325, 0x102f4ef817340a8839a515d2c73a7c1d, address(currency))
             );
-<<<<<<< HEAD
-            currency.approve(address(investmentManager), 10000 * 10 ** decimals);
-            liquidityPool.requestDeposit(200 * 10 ** decimals, msg.sender);
-            liquidityPool.requestDeposit(200 * 10 ** decimals, msg.sender);
-            liquidityPool.requestDeposit(200 * 10 ** decimals, msg.sender);
-            liquidityPool.requestDeposit(200 * 10 ** decimals, msg.sender);
-            liquidityPool.requestDeposit(200 * 10 ** decimals, msg.sender);
-=======
             currency.approve(address(liquidityPool), 1000 * 10 ** 18);
             liquidityPool.requestDeposit(200 * 10 ** 18, msg.sender);
             liquidityPool.requestDeposit(200 * 10 ** 18, msg.sender);
             liquidityPool.requestDeposit(200 * 10 ** 18, msg.sender);
             liquidityPool.requestDeposit(200 * 10 ** 18, msg.sender);
             liquidityPool.requestDeposit(200 * 10 ** 18, msg.sender);
->>>>>>> a6d2c839
         }
 
         giveAdminAccess();
