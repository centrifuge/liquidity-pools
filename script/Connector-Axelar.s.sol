// SPDX-License-Identifier: AGPL-3.0-only
pragma solidity ^0.8.18;

import {ConnectorAxelarRouter} from "src/routers/axelar/Router.sol";
import {ConnectorGateway} from "src/routers/Gateway.sol";
import {CentrifugeConnector} from "src/Connector.sol";
import {ConnectorEscrow} from "src/Escrow.sol";
import {TrancheTokenFactory, MemberlistFactory} from "src/token/factory.sol";
import "forge-std/Script.sol";

// Script to deploy Connectors with an Axelar router.
contract ConnectorAxelarScript is Script {
    // address(0)[0:20] + keccak("Centrifuge")[21:32]
    bytes32 SALT = 0x000000000000000000000000000000000000000075eb27011b69f002dc094d05;

    function setUp() public {}

    function run() public {
        vm.startBroadcast();

<<<<<<< HEAD
        address escrow_ = address(new ConnectorEscrow{ salt: SALT }());
        address tokenFactory_ = address(new TrancheTokenFactory{ salt: SALT }());
=======
        address tokenFactory_ = address(new RestrictedTokenFactory{ salt: SALT }());
>>>>>>> d522bf65
        address memberlistFactory_ = address(new MemberlistFactory{ salt: SALT }());
        address escrow_ = address(new ConnectorEscrow{ salt: SALT }());
        CentrifugeConnector connector =
            new CentrifugeConnector{ salt: SALT }(escrow_, tokenFactory_, memberlistFactory_);

        ConnectorAxelarRouter router = new ConnectorAxelarRouter{ salt: SALT }(
                address(connector),
                address(vm.envAddress("AXELAR_GATEWAY"))
        );
        connector.file("router", address(router));
        ConnectorGateway gateway = new ConnectorGateway{ salt: SALT }(address(connector), address(router));
        router.file("gateway", address(gateway));
        vm.stopBroadcast();
    }
}<|MERGE_RESOLUTION|>--- conflicted
+++ resolved
@@ -18,12 +18,7 @@
     function run() public {
         vm.startBroadcast();
 
-<<<<<<< HEAD
-        address escrow_ = address(new ConnectorEscrow{ salt: SALT }());
         address tokenFactory_ = address(new TrancheTokenFactory{ salt: SALT }());
-=======
-        address tokenFactory_ = address(new RestrictedTokenFactory{ salt: SALT }());
->>>>>>> d522bf65
         address memberlistFactory_ = address(new MemberlistFactory{ salt: SALT }());
         address escrow_ = address(new ConnectorEscrow{ salt: SALT }());
         CentrifugeConnector connector =
